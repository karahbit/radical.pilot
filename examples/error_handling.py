#!/usr/bin/env python

__copyright__ = "Copyright 2013-2014, http://radical.rutgers.edu"
__license__   = "MIT"

import sys
import random

import radical.pilot as rp

# READ: The RADICAL-Pilot documentation:
#   http://radicalpilot.readthedocs.org/en/latest
#
# Try running this example with RADICAL_PILOT_VERBOSE=debug set if
# you want to see what happens behind the scences!


<<<<<<< HEAD
# ------------------------------------------------------------------------------
=======
# -----------------------------------------------------------------------------
>>>>>>> 951c6f47
#
def pilot_state_cb(pilots, state=None):
    """
    this callback is invoked on all pilot state changes
    """

    if not isinstance(pilots, list):
        pilots = [pilots]

    # Callbacks happen in a different thread than the main application thread --
    # they are truly asynchronous.  That means, however, that a 'sys.exit()'
    # will not end the application, but will end the thread (in this case the
    # pilot_manager_controller thread).  For that reason we wrapped all threads
    # in their own try/except clauses, and then translate the `sys.exit()` into
    # an 'thread.interrupt_main()' call -- this will raise a 'KeyboardInterrupt'
    # in the main thread which can be interpreted by your application, for
    # example to initiate a clean shutdown via `session.close()` (see code later
    # below.) The same `KeyboardShutdown` will also be raised when you interrupt
    # the application via `^C`.
    #
    # Note that other error handling semantics is available, depending on your
    # application's needs.  The application could for example spawn
    # a replacement pilot at this point, or reduce the number of compute units
    # to match the remaining set of pilots.

    for pilot in pilots:
        print "[Callback]: Pilot '%s' state: %s." % (pilot.uid, pilot.state)

        print '=== Pilot state: %s' % pilot.state
        if pilot.state == rp.FAILED:
            print '=== Pilot failed'
            print pilot.log[-1]  # Get the last log message

<<<<<<< HEAD
    return True


# ------------------------------------------------------------------------------
=======
    if state == rp.FAILED:
        print '=== Pilot failed'
        print pilot.log[-1]  # Get the last log message


# -----------------------------------------------------------------------------
>>>>>>> 951c6f47
#
def unit_state_cb(units, state=None):
    """ this callback is invoked on all unit state changes """

    if not isinstance(units, list):
        units = [units]

    # The principle for unit state callbacks is exactly the same as for the
    # pilot state callbacks -- only that they are invoked by the unit manager on
    # changes of compute unit states.
    #
    # The example below does not really create any ComputeUnits, we only include
    # the callback here for documentation on the principles of error handling.
    #
    # Note that other error handling semantics is available, depending on your
    # application's needs.  The application could for example spawn replacement
    # compute units, or spawn a pilot on a different resource which might be
    # better equipped to handle the unit payload.

    print '=== unit cb for %d units' % len(units)
    for unit in units:
        print '  === unit %s: %s' % (unit.uid, unit.state)

<<<<<<< HEAD
        if unit.state == rp.FAILED:
            print '  === Unit failed!'
            print '  === stderr: %s' % unit.stderr  # Get the unit's stderr
=======
    if state == rp.FAILED:
        print '=== Unit failed!'
        print '=== stderr: %s' % unit.stderr  # Get the unit's stderr
>>>>>>> 951c6f47

    return True

<<<<<<< HEAD

# ------------------------------------------------------------------------------
#
if __name__ == "__main__":

    # This example shows how simple error handling can be implemented 
=======
# ------------------------------------------------------------------------------
#
if __name__ == "__main__":
    # This example shows how simple error handling can be implemented
>>>>>>> 951c6f47
    # synchronously using blocking wait() calls.
    #
    # The code launches a pilot with 128 cores on 'localhost'. Unless localhost
    # has 128 or more cores available, this is bound to fail. This example shows
    # how this error can be caught and handled.

    # we can optionally pass session name to RP
    if len(sys.argv) > 1:
        session_name = sys.argv[1]
    else:
        session_name = None

    # Create a new session. No need to try/except this: if session creation
    # fails, there is not much we can do anyways...
    session = rp.Session(uid=session_name)
    print "session id: %s" % session.uid

    # all other pilot code is now tried/excepted.  If an exception is caught, we
    # can rely on the session object to exist and be valid, and we can thus tear
    # the whole RP stack down via a 'session.close()' call in the 'finally'
    # clause...
    try:

        # do pilot thingies
        umgr = rp.UnitManager(session=session)
        pmgr = rp.PilotManager(session=session)

        # Register our callbacks with the managers. The callbacks will get
        # called every time any of the pilots or units change their state
        # -- in particular also on failing ones.
        umgr.register_callback(unit_state_cb)
        pmgr.register_callback(pilot_state_cb)

        # Create a local pilot.
        pd = rp.ComputePilotDescription()
        pd.resource  = "local.localhost"
        pd.cores     = 1
        pd.runtime   = 60

        pilot = pmgr.submit_pilots(pd)
        umgr.add_pilots(pilot)


        # we submit n tasks, some of which will fail
        n    = 10
        cuds = list()
        for _ in range(n):
            cud = rp.ComputeUnitDescription()
            if random.random() < 0.5:
                cud.executable = '/bin/true'
                print '+',
            else:
                cud.executable = '/bin/fail'
                print '-',
            cuds.append(cud)
        print

        # submit the units...
        cus = umgr.submit_units(cuds)

        # ...and wait for their completion
        state = umgr.wait_units(state=rp.FINAL)


    except Exception as e:
        # Something unexpected happened in the pilot code above
        print "caught Exception: %s" % e
        raise

    except (KeyboardInterrupt, SystemExit) as e:
        # the callback called sys.exit(), and we can here catch the
        # corresponding KeyboardInterrupt exception for shutdown.  We also catch
        # SystemExit (which gets raised if the main threads exits for some other
        # reason).
        print "need to exit now: %s" % e

    finally:
        # always clean up the session, no matter if we caught an exception or
        # not.
        print "closing session"
        session.close()


# ------------------------------------------------------------------------------
<|MERGE_RESOLUTION|>--- conflicted
+++ resolved
@@ -15,11 +15,7 @@
 # you want to see what happens behind the scences!
 
 
-<<<<<<< HEAD
 # ------------------------------------------------------------------------------
-=======
-# -----------------------------------------------------------------------------
->>>>>>> 951c6f47
 #
 def pilot_state_cb(pilots, state=None):
     """
@@ -53,19 +49,10 @@
             print '=== Pilot failed'
             print pilot.log[-1]  # Get the last log message
 
-<<<<<<< HEAD
     return True
 
 
-# ------------------------------------------------------------------------------
-=======
-    if state == rp.FAILED:
-        print '=== Pilot failed'
-        print pilot.log[-1]  # Get the last log message
-
-
 # -----------------------------------------------------------------------------
->>>>>>> 951c6f47
 #
 def unit_state_cb(units, state=None):
     """ this callback is invoked on all unit state changes """
@@ -89,31 +76,18 @@
     for unit in units:
         print '  === unit %s: %s' % (unit.uid, unit.state)
 
-<<<<<<< HEAD
         if unit.state == rp.FAILED:
             print '  === Unit failed!'
             print '  === stderr: %s' % unit.stderr  # Get the unit's stderr
-=======
-    if state == rp.FAILED:
-        print '=== Unit failed!'
-        print '=== stderr: %s' % unit.stderr  # Get the unit's stderr
->>>>>>> 951c6f47
 
     return True
 
-<<<<<<< HEAD
 
 # ------------------------------------------------------------------------------
 #
 if __name__ == "__main__":
 
-    # This example shows how simple error handling can be implemented 
-=======
-# ------------------------------------------------------------------------------
-#
-if __name__ == "__main__":
     # This example shows how simple error handling can be implemented
->>>>>>> 951c6f47
     # synchronously using blocking wait() calls.
     #
     # The code launches a pilot with 128 cores on 'localhost'. Unless localhost

--- conflicted
+++ resolved
@@ -27,23 +27,21 @@
 
     # --------------------------------------------------------------------------
     #
-    def hello(self, count):
+    def hello(self, count, uid):
         '''
         important work
         '''
 
-      # time.sleep(1)
+        self._prof.prof('dock_start', uid=uid)
 
         out = 'hello %5d @ %.2f [%6d]' % (count, time.time(), os.getpid())
 
+        self._prof.prof('dock_io_start', uid=uid)
         self._log.debug(out)
+        self._prof.prof('dock_io_stop', uid=uid)
 
-<<<<<<< HEAD
-        time.sleep(0.5)
-        return 'hello %s @ %s [%s]' % (world, time.time(), self.uid)
-=======
+        self._prof.prof('dock_stop', uid=uid)
         return out
->>>>>>> ee5ce8e6
 
 
 # ------------------------------------------------------------------------------

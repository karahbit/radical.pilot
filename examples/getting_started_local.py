#!/usr/bin/env python

__copyright__ = "Copyright 2013-2014, http://radical.rutgers.edu"
__license__   = "MIT"

import os
import sys
import radical.pilot as rp

# READ: The RADICAL-Pilot documentation: 
#   http://radicalpilot.readthedocs.org/en/latest
#
# Try running this example with RADICAL_PILOT_VERBOSE=debug set if 
# you want to see what happens behind the scences!

CNT=0

#------------------------------------------------------------------------------
#
def pilot_state_cb (pilot, state):
    """ this callback is invoked on all pilot state changes """

    print "[Callback]: ComputePilot '%s' state: %s." % (pilot.uid, state)

    if state in [rp.DONE, rp.FAILED, rp.CANCELED]:
        for cb in pilot.callback_history:
            print cb

    if state == rp.FAILED:
        sys.exit (1)


#------------------------------------------------------------------------------
#
def unit_state_cb (unit, state):
    """ this callback is invoked on all unit state changes """

    if state == rp.DONE:
        global CNT
        CNT += 1

        print "[Callback]: ComputeUnit %05d '%s: %s' (on %s) state: %s." \
            % (CNT, unit.name, unit.uid, unit.pilot_id, state)

    if state == rp.FAILED:
        print "stderr: %s" % unit.stderr
        sys.exit (1)


#------------------------------------------------------------------------------
#
def wait_queue_size_cb(umgr, wait_queue_size):
    """ 
    this callback is called when the size of the unit managers wait_queue
    changes.
    """
    print "[Callback]: UnitManager  '%s' wait_queue_size changed to %s." \
        % (umgr.uid, wait_queue_size)

    pilots = umgr.get_pilots ()
    for pilot in pilots:
        print "pilot %s: %s" % (pilot.uid, pilot.state)

    if wait_queue_size == 0:
        for pilot in pilots:
            if pilot.state in [rp.PENDING_LAUNCH,
                                rp.LAUNCHING     ,
                                rp.PENDING_ACTIVE]:
                print "cancel pilot %s" % pilot.uid
                umgr.remove_pilot (pilot.uid)
                pilot.cancel ()


#------------------------------------------------------------------------------
#
if __name__ == "__main__":

    # we can optionally pass session name to RP
    if len(sys.argv) > 1:
        session_name = sys.argv[1]
    else:
        session_name = None

    # Create a new session. No need to try/except this: if session creation
    # fails, there is not much we can do anyways...
    session = rp.Session(name=session_name)
    print "session id: %s" % session.uid

    # all other pilot code is now tried/excepted.  If an exception is caught, we
    # can rely on the session object to exist and be valid, and we can thus tear
    # the whole RP stack down via a 'session.close()' call in the 'finally'
    # clause...
    try:

        # prepare some input files for the compute units
        os.system ('hostname > file1.dat')
        os.system ('date     > file2.dat')
    
    
        # Add a Pilot Manager. Pilot managers manage one or more ComputePilots.
        pmgr = rp.PilotManager(session=session)
    
        # Register our callback with the PilotManager. This callback will get
        # called every time any of the pilots managed by the PilotManager
        # change their state.
        pmgr.register_callback(pilot_state_cb)
    
        # Define a 4-core local pilot that runs for 10 minutes and cleans up
        # after itself.
        pdesc = rp.ComputePilotDescription()
        pdesc.resource = "local.localhost"
        pdesc.runtime  =  10 # minutes
        pdesc.cores    =   8
        pdesc.cleanup  = False
    
        # Launch the pilot.
        pilot = pmgr.submit_pilots(pdesc)
    
        # Combine the ComputePilot, the ComputeUnits and a scheduler via
        # a UnitManager object.
        umgr = rp.UnitManager(
            session=session,
            scheduler=rp.SCHED_DIRECT)
    
        # Register our callback with the UnitManager. This callback will get
        # called every time any of the units managed by the UnitManager
        # change their state.
        umgr.register_callback(unit_state_cb, rp.UNIT_STATE)
    
        # Register also a callback which tells us when all units have been
        # assigned to pilots
        umgr.register_callback(wait_queue_size_cb, rp.WAIT_QUEUE_SIZE)
    
    
        # Add the previously created ComputePilot to the UnitManager.
        umgr.add_pilots(pilot)
    
        # Create a workload of ComputeUnits (tasks). Each compute unit
        # uses /bin/cat to concatenate two input files, file1.dat and
        # file2.dat. The output is written to STDOUT. cu.environment is
        # used to demonstrate how to set environment variables within a
        # ComputeUnit - it's not strictly necessary for this example. As
        # a shell script, the ComputeUnits would look something like this:
        #
        #    export INPUT1=file1.dat
        #    export INPUT2=file2.dat
        #    /bin/cat $INPUT1 $INPUT2
        #
        cuds = []
<<<<<<< HEAD
        for unit_count in range(0, 140):
=======
        for unit_count in range(0, 10):
>>>>>>> 92f934d6
            cud = rp.ComputeUnitDescription()
            cud.name          = "unit_%03d" % unit_count
            cud.executable    = "/bin/sleep"
            cud.pre_exec      = ["sleep 1"]
            cud.post_exec     = ["sleep 1"]
            cud.arguments     = ["1"]
            cud.cores         = 1
    
            cuds.append(cud)
    
        # Submit the previously created ComputeUnit descriptions to the
        # PilotManager. This will trigger the selected scheduler to start
        # assigning ComputeUnits to the ComputePilots.
        units = umgr.submit_units(cuds)
    
        # Wait for all compute units to reach a terminal state (DONE or FAILED).
        umgr.wait_units()
    
        print 'units all done'
        print '----------------------------------------------------------------------'
    
        for unit in units:
            unit.wait ()
    
        for unit in units:
            print "* Task %s (executed @ %s) state %s, exit code: %s, started: %s, finished: %s, stdout: %s" \
                % (unit.uid, unit.execution_locations, unit.state, unit.exit_code, unit.start_time, unit.stop_time, unit.stdout)
    
        # delete the test data files
        os.system ('rm file1.dat')
        os.system ('rm file2.dat')


    except Exception as e:
        # Something unexpected happened in the pilot code above
        print "caught Exception: %s" % e
        raise

    except (KeyboardInterrupt, SystemExit) as e:
        # the callback called sys.exit(), and we can here catch the
        # corresponding KeyboardInterrupt exception for shutdown.  We also catch
        # SystemExit (which gets raised if the main threads exits for some other
        # reason).
        print "need to exit now: %s" % e

    finally:
        # always clean up the session, no matter if we caught an exception or
        # not.
        print "closing session"
        print session.uid
        session.close (cleanup=False)

        # the above is equivalent to
        #
        #   session.close (cleanup=True, terminate=True)
        #
        # it will thus both clean out the session's database record, and kill
        # all remaining pilots (none in our example).


#-------------------------------------------------------------------------------
<|MERGE_RESOLUTION|>--- conflicted
+++ resolved
@@ -147,11 +147,7 @@
         #    /bin/cat $INPUT1 $INPUT2
         #
         cuds = []
-<<<<<<< HEAD
-        for unit_count in range(0, 140):
-=======
         for unit_count in range(0, 10):
->>>>>>> 92f934d6
             cud = rp.ComputeUnitDescription()
             cud.name          = "unit_%03d" % unit_count
             cud.executable    = "/bin/sleep"

--- conflicted
+++ resolved
@@ -64,13 +64,8 @@
         # Define a 32-core on stampede that runs for 15 minutes and
         # uses $HOME/radical.pilot.sandbox as sandbox directory.
         pdesc = rp.ComputePilotDescription()
-<<<<<<< HEAD
-        pdesc.resource  = "xsede.trestles"
-        pdesc.runtime   = 30 # minutes
-=======
-        pdesc.resource  = "localhost"
+        pdesc.resource  = "local.localhost"
         pdesc.runtime   = 15 # minutes
->>>>>>> 2063f4d6
         pdesc.cores     = 8
         pdesc.cleanup   = True
       # pdesc.queue     = "normal"

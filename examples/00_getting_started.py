--- conflicted
+++ resolved
@@ -61,11 +61,7 @@
                    'project'       : config[resource]['project'],
                    'queue'         : config[resource]['queue'],
                    'access_schema' : config[resource]['schema'],
-<<<<<<< HEAD
-                   'cores'         : 1024 + (42 * 4)
-=======
                    'cores'         : 4
->>>>>>> 8f7c7e1c
                   }
         pdesc = rp.ComputePilotDescription(pd_init)
 
@@ -90,8 +86,7 @@
             # create a new CU description, and fill it.
             # Here we don't use dict initialization.
             cud = rp.ComputeUnitDescription()
-            cud.executable       = '/gpfs/alpine/bip178/scratch/merzky1/lm_testing/lm_task.sh'
-            cud.arguments        = ['10']
+            cud.executable       = '/bin/date'
             cud.gpu_processes    = 0
             cud.cpu_processes    = 1
             cud.cpu_threads      = 1

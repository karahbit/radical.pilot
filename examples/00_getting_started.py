#!/usr/bin/env python

__copyright__ = 'Copyright 2013-2014, http://radical.rutgers.edu'
__license__   = 'MIT'

import os
import sys
import time

import radical.pilot as rp
import radical.utils as ru

dh = ru.DebugHelper()

# ------------------------------------------------------------------------------
#
# READ the RADICAL-Pilot documentation: http://radicalpilot.readthedocs.org/
#
# ------------------------------------------------------------------------------


#------------------------------------------------------------------------------
#
if __name__ == '__main__':

    # we use a reporter class for nicer output
    report = ru.LogReporter(name='radical.pilot')
    report.title('Getting Started (RP version %s)' % rp.version)

    # use the resource specified as argument, fall back to localhost
    if   len(sys.argv)  > 2: report.exit('Usage:\t%s [resource]\n\n' % sys.argv[0])
    elif len(sys.argv) == 2: resource = sys.argv[1]
    else                   : resource = 'local.localhost'

    # Create a new session. No need to try/except this: if session creation
    # fails, there is not much we can do anyways...
    session = rp.Session()

    # all other pilot code is now tried/excepted.  If an exception is caught, we
    # can rely on the session object to exist and be valid, and we can thus tear
    # the whole RP stack down via a 'session.close()' call in the 'finally'
    # clause...
    try:

        # read the config used for resource details
        report.info('read config')
        config = ru.read_json('%s/config.json' % os.path.dirname(os.path.abspath(__file__)))
        report.ok('>>ok\n')

        report.header('submit pilots')

        # Add a Pilot Manager. Pilot managers manage one or more ComputePilots.
        pmgr = rp.PilotManager(session=session)

        # Define an [n]-core local pilot that runs for [x] minutes
        # Here we use a dict to initialize the description object
<<<<<<< HEAD
        pd_init = {
                'resource'      : resource,
                'runtime'       : 15,  # pilot runtime (min)
                'exit_on_error' : True,
                'project'       : config[resource]['project'],
                'queue'         : config[resource]['queue'],
                'access_schema' : config[resource]['schema'],
                'cores'         : config[resource]['cores'],
                }

=======
        pd_init = {'resource'      : resource,
                   'runtime'       : 15,  # pilot runtime (min)
                   'exit_on_error' : True,
                   'project'       : config[resource]['project'],
                   'queue'         : config[resource]['queue'],
                   'access_schema' : config[resource]['schema'],
                   'cores'         : 32
                  }
>>>>>>> 422a7f27
        pdesc = rp.ComputePilotDescription(pd_init)

        # Launch the pilot.
        pilot = pmgr.submit_pilots(pdesc)

        report.header('submit units')

        # Register the ComputePilot in a UnitManager object.
        umgr = rp.UnitManager(session=session)
        umgr.add_pilots(pilot)

        # Create a workload of ComputeUnits.
        # Each compute unit runs '/bin/date'.

<<<<<<< HEAD
        n = 16  # number of units to run
=======
        n = 128  # number of units to run
>>>>>>> 422a7f27
        report.info('create %d unit description(s)\n\t' % n)

        cuds = list()
        for i in range(0, n):

            # create a new CU description, and fill it.
            # Here we don't use dict initialization.
            cud = rp.ComputeUnitDescription()
<<<<<<< HEAD
            cud.executable       = '/bin/sleep'
            cud.arguments        = ['1']
            cud.gpus             = 0
            cud.cores            = 1
            cud.threads_per_proc = 1
            cud.mpi              = False
=======
            cud.executable = '/bin/sleep'
            cud.arguments  = ['2']
>>>>>>> 422a7f27
            cuds.append(cud)
            report.progress()
        report.ok('>>ok\n')

        # Submit the previously created ComputeUnit descriptions to the
        # PilotManager. This will trigger the selected scheduler to start
        # assigning ComputeUnits to the ComputePilots.
        umgr.submit_units(cuds)

        # Wait for all compute units to reach a final state (DONE, CANCELED or FAILED).
        report.header('gather results')
        umgr.wait_units()
    

    except Exception as e:
        # Something unexpected happened in the pilot code above
        report.error('caught Exception: %s\n' % e)
        ru.print_exception_trace()
        raise
   
    except (KeyboardInterrupt, SystemExit) as e:
        # the callback called sys.exit(), and we can here catch the
        # corresponding KeyboardInterrupt exception for shutdown.  We also catch
        # SystemExit (which gets raised if the main threads exits for some other
        # reason).
        ru.print_exception_trace()
        report.warn('exit requested\n')
 
    finally:
        # always clean up the session, no matter if we caught an exception or
        # not.  This will kill all remaining pilots.
        report.header('finalize')
        session.close(download=True)

    report.header()


#-------------------------------------------------------------------------------
<|MERGE_RESOLUTION|>--- conflicted
+++ resolved
@@ -54,27 +54,16 @@
 
         # Define an [n]-core local pilot that runs for [x] minutes
         # Here we use a dict to initialize the description object
-<<<<<<< HEAD
-        pd_init = {
-                'resource'      : resource,
-                'runtime'       : 15,  # pilot runtime (min)
-                'exit_on_error' : True,
-                'project'       : config[resource]['project'],
-                'queue'         : config[resource]['queue'],
-                'access_schema' : config[resource]['schema'],
-                'cores'         : config[resource]['cores'],
                 }
 
-=======
         pd_init = {'resource'      : resource,
                    'runtime'       : 15,  # pilot runtime (min)
                    'exit_on_error' : True,
                    'project'       : config[resource]['project'],
                    'queue'         : config[resource]['queue'],
                    'access_schema' : config[resource]['schema'],
-                   'cores'         : 32
+                   'cores'         : config[resource]['cores']
                   }
->>>>>>> 422a7f27
         pdesc = rp.ComputePilotDescription(pd_init)
 
         # Launch the pilot.
@@ -89,11 +78,7 @@
         # Create a workload of ComputeUnits.
         # Each compute unit runs '/bin/date'.
 
-<<<<<<< HEAD
-        n = 16  # number of units to run
-=======
         n = 128  # number of units to run
->>>>>>> 422a7f27
         report.info('create %d unit description(s)\n\t' % n)
 
         cuds = list()
@@ -102,17 +87,8 @@
             # create a new CU description, and fill it.
             # Here we don't use dict initialization.
             cud = rp.ComputeUnitDescription()
-<<<<<<< HEAD
-            cud.executable       = '/bin/sleep'
-            cud.arguments        = ['1']
-            cud.gpus             = 0
-            cud.cores            = 1
-            cud.threads_per_proc = 1
-            cud.mpi              = False
-=======
             cud.executable = '/bin/sleep'
             cud.arguments  = ['2']
->>>>>>> 422a7f27
             cuds.append(cud)
             report.progress()
         report.ok('>>ok\n')

--- conflicted
+++ resolved
@@ -5,14 +5,6 @@
 
 import os
 import sys
-
-<<<<<<< HEAD
-# os.environ['RADICAL_PILOT_VERBOSE'] = 'REPORT'
-=======
-verbose  = os.environ.get('RADICAL_PILOT_VERBOSE', 'REPORT')
-rp_dburl = os.environ.get('RADICAL_PILOT_DBURL',
-                          'mongodb://rp:rp@ds015335.mlab.com:15335/rp')
->>>>>>> 75d7494e
 
 import radical.pilot as rp
 import radical.utils as ru
@@ -33,7 +25,7 @@
     l = ru.get_logger('radical.pilot', level='DEBUG')
 
     # we use a reporter class for nicer output
-    report = ru.LogReporter(name='radical.pilot', level=verbose)
+    report = ru.LogReporter(name='radical.pilot')
     report.title('Getting Started (RP version %s)' % rp.version)
 
     # use the resource specified as argument, fall back to localhost
@@ -43,7 +35,7 @@
 
     # Create a new session. No need to try/except this: if session creation
     # fails, there is not much we can do anyways...
-    session = rp.Session(database_url=rp_dburl)
+    session = rp.Session()
 
     # all other pilot code is now tried/excepted.  If an exception is caught, we
     # can rely on the session object to exist and be valid, and we can thus tear

#!/usr/bin/env python

__copyright__ = 'Copyright 2013-2014, http://radical.rutgers.edu'
__license__   = 'MIT'

import os
import sys
import time

os.environ['RADICAL_PILOT_VERBOSE'] = verbose

import radical.pilot as rp
import radical.utils as ru


# ------------------------------------------------------------------------------
#
# READ the RADICAL-Pilot documentation: http://radicalpilot.readthedocs.org/
#
# ------------------------------------------------------------------------------


#------------------------------------------------------------------------------
#
if __name__ == '__main__':

    # we use a reporter class for nicer output
<<<<<<< HEAD
    report = ru.LogReporter(name='radical.pilot.examples')
=======
    report = ru.LogReporter(name='radical.pilot', level=verbose)
>>>>>>> a7a42d88
    report.title('Getting Started (RP version %s)' % rp.version)

    # use the resource specified as argument, fall back to localhost
    if len(sys.argv) >= 2: resources = sys.argv[1:]
    else                 : resources = ['local.localhost']

    # Create a new session. No need to try/except this: if session creation
    # fails, there is not much we can do anyways...
    session = rp.Session()

    # all other pilot code is now tried/excepted.  If an exception is caught, we
    # can rely on the session object to exist and be valid, and we can thus tear
    # the whole RP stack down via a 'session.close()' call in the 'finally'
    # clause...
    try:

        # read the config used for resource details
        report.info('read config')
        config = ru.read_json('%s/config.json' % os.path.dirname(os.path.abspath(__file__)))
        report.ok('>>ok\n')

        report.header('submit pilots')

        # Add a Pilot Manager. Pilot managers manage one or more ComputePilots.
        pmgr = rp.PilotManager(session=session)

        # Register the ComputePilot in a UnitManager object.
        umgr = rp.UnitManager(session=session)
        def unit_cb(unit, state):
            pass
          # print 'cb: unit  %s: %s' % (unit.uid, state)
          # if state in [rp.FAILED]:
          #     session.close()
        umgr.register_callback(unit_cb)

        n = 1
        pdescs = list()
        for resource in resources:

            # Define an [n]-core local pilot that runs for [x] minutes
            # Here we use a dict to initialize the description object
            for i in range(n):
               pd_init = {
                       'resource'      : resource,
                       'cores'         : 64,   # pilot size
                       'runtime'       : 60,   # pilot runtime (min)
                     # 'exit_on_error' : False,
                       'project'       : config.get(resource,{}).get('project'),
                       'queue'         : config.get(resource,{}).get('queue'),
                       'access_schema' : config.get(resource,{}).get('schema'),
                       }
               pdesc = rp.ComputePilotDescription(pd_init)
               pdescs.append(pdesc)
       
        # Launch the pilot.
        pilots = pmgr.submit_pilots(pdescs)
        umgr.add_pilots(pilots)

      # def pilot_cb(pilot, state):
      #   # print 'cb: pilot %s: %s : %s' % (pilot.uid, state, time.time())
      #     if state in [rp.FAILED]:
      #         print 'cb: pilot %s: %s : %s' % (pilot.uid, state, time.time())
      #         session.close()
      # for pilot in pilots:
      #     pilot.register_callback(pilot_cb)
       
        report.header('submit units')


        # Create a workload of ComputeUnits.
        # Each compute unit runs '/bin/date'.

        n = 10 # number of units to run
        report.info('create %d unit description(s)\n\t' % n)

        cuds = list()
        start = time.time()
        for i in range(0, n):

            # create a new CU description, and fill it.
            # Here we don't use dict initialization.
            cud = rp.ComputeUnitDescription()
            # trigger an error now and then
            if i % 100: 
              # cud.executable = 'sleep'
              # cud.arguments  = ['1']
              # cud.pre_exec   = ['sleep 1']
                cud.executable = '/bin/echo'
                cud.arguments  = ['$RP_PILOT_ID']
            else:
                cud.executable = '/bin/echo'
                cud.arguments  = ['$RP_PILOT_ID']

            cuds.append(cud)
            report.progress()
        report.ok('>>ok\n')

        # Submit the previously created ComputeUnit descriptions to the
        # PilotManager. This will trigger the selected scheduler to start
        # assigning ComputeUnits to the ComputePilots.
        start = time.time()
        units = umgr.submit_units(cuds)
        stop  = time.time()
        print ' === > %s' % (stop-start)

      # sys.exit()

        # Wait for all compute units to reach a final state (DONE, CANCELED or FAILED).
        report.header('gather results')
        umgr.wait_units()
    
        report.info('\n')
        for unit in units:
            if unit.state in [rp.FAILED, rp.CANCELED]:
                report.plain('  * %s: %s, exit: %5s, err: %35s' \
                        % (unit.uid, unit.state[:4], 
                           unit.exit_code, unit.stderr.strip()))
                report.error('>>err\n')
            else:
                report.plain('  * %s: %s, exit: %5s, out: %35s' \
                        % (unit.uid, unit.state[:4], 
                            unit.exit_code, unit.stdout.strip()))
                report.ok('>>ok\n')
    

    except Exception as e:
        # Something unexpected happened in the pilot code above
        session._log.exception('oops')
        report.error('caught Exception: %s\n' % e)
        raise
    
    except (KeyboardInterrupt, SystemExit) as e:
        # the callback called sys.exit(), and we can here catch the
        # corresponding KeyboardInterrupt exception for shutdown.  We also catch
        # SystemExit (which gets raised if the main threads exits for some other
        # reason).
        report.warn('exit requested\n')
    
    finally:
        # always clean up the session, no matter if we caught an exception or
        # not.  This will kill all remaining pilots.
        report.header('finalize')
        if session:
            session.close(cleanup=False)

    report.header()


#-------------------------------------------------------------------------------
<|MERGE_RESOLUTION|>--- conflicted
+++ resolved
@@ -6,8 +6,6 @@
 import os
 import sys
 import time
-
-os.environ['RADICAL_PILOT_VERBOSE'] = verbose
 
 import radical.pilot as rp
 import radical.utils as ru
@@ -25,11 +23,7 @@
 if __name__ == '__main__':
 
     # we use a reporter class for nicer output
-<<<<<<< HEAD
-    report = ru.LogReporter(name='radical.pilot.examples')
-=======
-    report = ru.LogReporter(name='radical.pilot', level=verbose)
->>>>>>> a7a42d88
+    report = ru.LogReporter(name='radical.pilot')
     report.title('Getting Started (RP version %s)' % rp.version)
 
     # use the resource specified as argument, fall back to localhost

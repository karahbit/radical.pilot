#!/usr/bin/env python

__copyright__ = 'Copyright 2013-2014, http://radical.rutgers.edu'
__license__   = 'MIT'

import os
import sys

verbose  = os.environ.get('RADICAL_PILOT_VERBOSE', 'REPORT')
os.environ['RADICAL_PILOT_VERBOSE'] = verbose

import radical.pilot as rp
import radical.utils as ru


# ------------------------------------------------------------------------------
#
# READ the RADICAL-Pilot documentation: http://radicalpilot.readthedocs.org/
#
# ------------------------------------------------------------------------------

PWD = os.path.abspath(os.path.dirname(__file__))
helloworld_mpi_bin  = 'helloworld_mpi.py'
helloworld_mpi_path = '%s/%s' % (PWD, helloworld_mpi_bin)


#------------------------------------------------------------------------------
#
if __name__ == '__main__':

    # we use a reporter class for nicer output
    report = ru.LogReporter(name='radical.pilot', level=verbose)
    report.title('Getting Started (RP version %s)' % rp.version)

    # use the resource specified as argument, fall back to localhost
    if   len(sys.argv)  > 2: report.exit('Usage:\t%s [resource]\n\n' % sys.argv[0])
    elif len(sys.argv) == 2: resource = sys.argv[1]
    else                   : resource = 'local.localhost'

    # Create a new session. No need to try/except this: if session creation
    # fails, there is not much we can do anyways...
    session = rp.Session()

    # all other pilot code is now tried/excepted.  If an exception is caught, we
    # can rely on the session object to exist and be valid, and we can thus tear
    # the whole RP stack down via a 'session.close()' call in the 'finally'
    # clause...
    try:

        # read the config used for resource details
        report.info('read config')
<<<<<<< HEAD
        pwd    = os.path.dirname(os.path.abspath(__file__))
        config = ru.read_json('%s/config.json' % pwd)
=======
        config = ru.read_json('%s/config.json' % PWD)
>>>>>>> 9c051672
        report.ok('>>ok\n')

        report.header('submit pilots')

        # Add a Pilot Manager. Pilot managers manage one or more ComputePilots.
        pmgr = rp.PilotManager(session=session)

        # Define an [n]-core local pilot that runs for [x] minutes
        # Here we use a dict to initialize the description object
        pd_init = {
                'resource'      : resource,
                'runtime'       : 15,  # pilot runtime (min)
                'exit_on_error' : True,
                'project'       : config[resource]['project'],
                'queue'         : config[resource]['queue'],
                'access_schema' : config[resource]['schema'],
                'cores'         : config[resource]['cores'],
                }
        pdesc = rp.ComputePilotDescription(pd_init)

        # Launch the pilot.
        pilot = pmgr.submit_pilots(pdesc)
        report.header('submit units')

        # Register the ComputePilot in a UnitManager object.
        umgr = rp.UnitManager(session=session)
        umgr.add_pilots(pilot)

        # Create a workload of ComputeUnits. 
        # Each compute unit runs a MPI test application.

        n = 2   # number of units to run
        t_num = 2  # number of threads   (OpenMP)
        p_num = 3  # number of processes (MPI)
        report.info('create %d unit description(s)\n\t' % n)

        cuds = list()
        for i in range(0, n):

            # create a new CU description, and fill it.
            # Here we don't use dict initialization.
            cud = rp.ComputeUnitDescription()
<<<<<<< HEAD
            cud.executable       = '/bin/sh'
            cud.arguments        = ['%s/09_mpi_units.sh' % pwd]
            cud.input_staging    = ['%s/09_mpi_units.sh' % pwd]
            cud.cpu_processes    = p_num
            cud.cpu_threads      = t_num
            cud.cpu_process_type = rp.MPI
            cud.cpu_thread_type  = rp.OpenMP
=======
            cud.executable     = '/bin/sh'
            cud.arguments      = ['09_mpi_units.sh']
            cud.input_staging  = ['%s/09_mpi_units.sh' % PWD]
            cud.cores          = 2
            cud.mpi            = True
>>>>>>> 9c051672
            cuds.append(cud)
            report.progress()
        report.ok('>>ok\n')

        # Submit the previously created ComputeUnit descriptions to the
        # PilotManager. This will trigger the selected scheduler to start
        # assigning ComputeUnits to the ComputePilots.
        units = umgr.submit_units(cuds)

        # Wait for all compute units to reach a final state (DONE, CANCELED or FAILED).
        report.header('gather results')
        umgr.wait_units()
    
        report.info('\n')
        for unit in units:
            report.plain('  * %s: %s, exit: %3s, ranks: %s\n'
                    % (unit.uid, unit.state[:4], unit.exit_code, unit.stdout))
            ranks = unit.stdout.split()
            for p in range(p_num):
                for t in range(t_num):
                    rank = '%d:%d' % (p, t)
                    assert(rank in ranks), 'missing rank %s' % rank


    except Exception as e:
        # Something unexpected happened in the pilot code above
        report.error('caught Exception: %s\n' % e)
        raise

    except (KeyboardInterrupt, SystemExit) as e:
        # the callback called sys.exit(), and we can here catch the
        # corresponding KeyboardInterrupt exception for shutdown.  We also catch
        # SystemExit (which gets raised if the main threads exits for some other
        # reason).
        report.warn('exit requested\n')

    finally:
        # always clean up the session, no matter if we caught an exception or
        # not.  This will kill all remaining pilots.
        report.header('finalize')
        session.close()

    report.header()


#-------------------------------------------------------------------------------
<|MERGE_RESOLUTION|>--- conflicted
+++ resolved
@@ -49,12 +49,7 @@
 
         # read the config used for resource details
         report.info('read config')
-<<<<<<< HEAD
-        pwd    = os.path.dirname(os.path.abspath(__file__))
-        config = ru.read_json('%s/config.json' % pwd)
-=======
         config = ru.read_json('%s/config.json' % PWD)
->>>>>>> 9c051672
         report.ok('>>ok\n')
 
         report.header('submit pilots')
@@ -97,21 +92,11 @@
             # create a new CU description, and fill it.
             # Here we don't use dict initialization.
             cud = rp.ComputeUnitDescription()
-<<<<<<< HEAD
-            cud.executable       = '/bin/sh'
-            cud.arguments        = ['%s/09_mpi_units.sh' % pwd]
-            cud.input_staging    = ['%s/09_mpi_units.sh' % pwd]
-            cud.cpu_processes    = p_num
-            cud.cpu_threads      = t_num
-            cud.cpu_process_type = rp.MPI
-            cud.cpu_thread_type  = rp.OpenMP
-=======
             cud.executable     = '/bin/sh'
-            cud.arguments      = ['09_mpi_units.sh']
+            cud.arguments      = ['%s/09_mpi_units.sh' % PWD]
             cud.input_staging  = ['%s/09_mpi_units.sh' % PWD]
             cud.cores          = 2
             cud.mpi            = True
->>>>>>> 9c051672
             cuds.append(cud)
             report.progress()
         report.ok('>>ok\n')

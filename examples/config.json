--- conflicted
+++ resolved
@@ -275,16 +275,12 @@
 	    "cores"    : 72
     },
 
-    "ornl.summit" : {
+    "ornl.summit"  : {
         "project"  : "BIP178",
         "queue"    : "batch",
         "schema"   : "local",
-<<<<<<< HEAD
-        "cores"    : 84
-=======
         "cores"    : 84,
         "gpus"     : 12
->>>>>>> 81cbeb92
     },
 
     "ornl.summit_prte" : {

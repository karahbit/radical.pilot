
{
    "local.localhost" : {
        "project"  : null,
        "queue"    : null,
        "schema"   : null,
        "cores"    : 1,
        "gpus"     : 2
    },

    "local.localhost_aprun" : {
        "project"  : null,
        "queue"    : null,
        "schema"   : null,
        "cores"    : 32,
        "gpus"     : 2
    },

    "local.localhost_orte" : {
        "project"  : null,
        "queue"    : null,
        "schema"   : null,
        "cores"    : 64
    },

    "local.localhost_ortelib" : {
        "project"  : null,
        "queue"    : null,
        "schema"   : null,
        "cores"    : 64
    },

    "local.localhost_prte" : {
        "project"  : null,
        "queue"    : null,
        "schema"   : null,
        "cores"    : 64
    },

    "local.localhost_anaconda" : {
        "project"  : null,
        "queue"    : null,
        "schema"   : null,
        "cores"    : 2
    },

    "local.devel" : {
        "project"  : null,
        "queue"    : null,
        "schema"   : null,
        "cores"    : 64
    },

    "local.localhost_spark_ana" : {
        "project"  : null,
        "queue"    : null,
        "schema"   : null,
        "cores"    : 2
    },

    "ncsa.bw_orte" : {
        "project"  : "gk4",
        "queue"    : "debug",
        "schema"   : "local",
        "cores"    : 64
    },

    "ncsa.bw_aprun" : {
        "project"  : "gk4",
        "queue"    : "debug",
        "schema"   : "local",
        "cores"    : 64
    },

    "ncsa.bw_lib" : {
        "project"  : "gk4",
        "queue"    : "debug",
        "schema"   : "local",
        "cores"    : 64
    },

    "ncsa.bw_local" : {
        "project"  : null,
        "queue"    : "debug",
        "schema"   : null,
        "cores"    : 64
    },

    "ncsa.bw_ccm" : {
        "project"  : "gk4",
        "queue"    : "debug",
        "schema"   : "local",
        "cores"    : 64
    },

    "nersc.edison" : {
        "project"  : null,
        "queue"    : "debug",
        "schema"   : "ssh",
        "cores"    : 64
    },

    "epsrc.archer" : {
        "project"  : "d137",
        "queue"    : "short",
        "schema"   : null,
        "cores"    : 64
    },

    "epsrc.archer_orte" : {
        "project"  : "e290",
        "queue"    : "short",
        "schema"   : null,
        "cores"    : 64
    },

    "lrz.supermuc" : {
        "project"  : "e290",
        "queue"    : "short",
        "schema"   : null,
        "cores"    : 64
    },

    "xsede.supermic_ssh" : {
        "project"  : "TG-MCB090174",
        "queue"    : "workq",
        "schema"   : "gsissh",
        "cores"    : 64
    },

    "xsede.supermic" : {
        "project"  : "TG-MCB090174",
        "queue"    : "workq",
        "schema"   : "gsissh",
        "cores"    : 80
    },

    "xsede.supermic_orte" : {
        "project"  : "TG-CCR140028",
        "queue"    : "workq",
        "schema"   : "gsissh",
        "cores"    : 80
    },

    "xsede.supermic_ortelib" : {
        "project"  : "TG-CCR140028",
        "queue"    : "workq",
        "schema"   : "gsissh",
        "cores"    : 80
    },

    "princeton.tiger_cpu" : {
        "project"  : "geo",
        "queue"    : "cpu",
        "schema"   : "ssh",
        "cores"    : 40
    },

    "princeton.tiger_gpu" : {
        "project"  : "geo",
        "queue"    : "gpu",
        "schema"   : "local",
        "cores"    : 56
    },

    "xsede.stampede" : {
        "project"  : "TG-MCB090174",
        "queue"    : "development",
        "schema"   : "gsissh",
        "cores"    : 64
    },

    "xsede.stampede_orte" : {
        "project"  : "TG-MCB090174",
        "queue"    : "development",
        "schema"   : "gsissh",
        "cores"    : 64
    },

    "xsede.stampede_ortelib" : {
        "project"  : "TG-MCB090174",
        "queue"    : "development",
        "schema"   : "gsissh",
        "cores"    : 64
    },

    "xsede.bridges" : {
        "project"  : null,
        "queue"    : "RM",
        "schema"   : "gsissh",
        "cores"    : 64
    },

    "xsede.wrangler" : {
        "project"  : "TG-MCB090174",
        "queue"    : "debug",
        "schema"   : "gsissh",
        "cores"    : 24
    },

    "xsede.comet"  : {
        "project"  : "TG-MCB090174",
        "queue"    : "compute",
        "schema"   : "gsissh",
        "cores"    : 64
    },

    "xsede.comet_ssh"  : {
        "project"  : "TG-MCB090174",
        "queue"    : "compute",
        "schema"   : "gsissh",
        "cores"    : 64
    },

    "xsede.comet_ortelib"  : {
        "project"  : "TG-MCB090174",
        "queue"    : "debug",
        "schema"   : "gsissh",
        "cores"    : 96
    },

    "xsede.gordon" : {
        "project"  : "unc100",
        "queue"    : "normal",
        "schema"   : "gsissh",
        "cores"    : 64
    },

    "xsede.blacklight" : {
        "project"  : null,
        "queue"    : "debug",
        "schema"   : "gsissh",
        "cores"    : 64
    },

    "xsede.greenfield" : {
        "project"  : null,
        "queue"    : "debug",
        "schema"   : "gsissh",
        "cores"    : 64
    },

    "xsede.trestles" : {
        "project"  : "TG-MCB090174" ,
        "queue"    : "shared",
        "schema"   : null,
        "cores"    : 64
    },

    "xsede.darter_aprun" : {
        "project"  : null,
        "queue"    : null,
        "schema"   : "gsissh",
        "cores"    : 64
    },

    "futuregrid.india" : {
        "project"  : null,
        "queue"    : null,
        "schema"   : null,
        "cores"    : 64
    },

    "ncar.cheyenne": {
	"project"      : "URTG0014",
	"queue"        : "regular",
	"schema"       : "local",
	"cores"        : 72
    },

<<<<<<< HEAD
    "local.summit" : {
        "project"  : "BIP178",
        "queue"    : "batch",
        "schema"   : "loccal",
        "cores"    : 84,
        "gpus"     : 12
    },

    "ornl.summit" : {
        "project"  : "BIP178",
        "queue"    : "batch",
        "schema"   : "local",
        "cores"    : 420
=======
    "ornl.summit" : {
        "project"  : "BIP178",
        "queue"    : "batch",
        "schema"   : "local",
        "cores"    : 4200
    },

    "ornl.summit_prte" : {
        "project"  : "BIP178",
        "queue"    : "batch",
        "schema"   : "local",
        "cores"    : 4200
>>>>>>> 8d8422b6
    },

    "ornl.titan" : {
        "project"  : "BIP149",
        "queue"    : "debug",
        "schema"   : "local",
        "cores"    : 160
    },

    "ornl.titan_aprun" : {
        "project"  : "BIP149",
        "queue"    : "debug",
        "schema"   : "local",
        "cores"    : 160
    },

    "ornl.titan_ortelib" : {
        "project"  : "BIP149",
        "queue"    : "debug",
        "schema"   : "local",
        "cores"    : 64
    },

    "ornl.titan_orte"   : {
        "project"  : "BIP149",
        "queue"    : "debug",
        "schema"   : "local",
        "cores"    : 160
    },

    "ornl.titan_aprun"   : {
        "project"  : "BIP149",
        "queue"    : "debug",
        "schema"   : "local",
        "cores"    : 64,
        "gpus"     : 4
    },

    "ornl.rhea_aprun"   : {
        "project"  : "BIP149",
        "queue"    : "batch",
        "schema"   : "local",
        "cores"    : 64
    },

    "nersc.hopper" : {
        "project"  : null,
        "queue"    : "debug",
        "schema"   : "ssh",
        "cores"    : 64
    },

    "yale.grace"   : {
        "project"  : null,
        "queue"    : "shared",
        "schema"   : "ssh",
        "cores"    : 64
    },

    "osg.xsede-virt-clust"   : {
      # "project"  : "TG-CCR140028",
        "project"  : "TG-MCB090174",
        "queue"    : null,
        "schema"   : "gsissh",
        "cores"    : 1
    },

    "osg.connect" : {
        "project"  : "RADICAL",
        "queue"    : null,
        "schema"   : "ssh",
        "cores"    : 64
    }, 

    "fub.allegro"   : {
        "project"  : null,
        "queue"    : null,
        "schema"   : "ssh",
        "cores"    : 36,
        "gpus"     : 12
    },

    "lumc.shark"   : {
        "project"  : null,
        "queue"    : null,
        "schema"   : "ssh",
        "cores"    : 16
    }, 

    "lumc.gb-ui"   : {
        "project"  : null,
        "queue"    : "express",
        "schema"   : "ssh",
        "cores"    : 4
    },

    "das5.fs1"   : {
        "project"  : null,
        "queue"    : null,
        "schema"   : "ssh",
        "cores"    : 1
    },

    "radical.one" : {
        "project"  : null,
        "queue"    : null,
        "schema"   : "ssh",
        "cores"    : 8
    }, 

    "radical.two" : {
        "project"  : null,
        "queue"    : null,
        "schema"   : "ssh",
        "cores"    : 8
    }
}
<|MERGE_RESOLUTION|>--- conflicted
+++ resolved
@@ -268,25 +268,10 @@
 	"cores"        : 72
     },
 
-<<<<<<< HEAD
-    "local.summit" : {
-        "project"  : "BIP178",
-        "queue"    : "batch",
-        "schema"   : "loccal",
-        "cores"    : 84,
-        "gpus"     : 12
-    },
-
     "ornl.summit" : {
         "project"  : "BIP178",
         "queue"    : "batch",
         "schema"   : "local",
-        "cores"    : 420
-=======
-    "ornl.summit" : {
-        "project"  : "BIP178",
-        "queue"    : "batch",
-        "schema"   : "local",
         "cores"    : 4200
     },
 
@@ -295,7 +280,6 @@
         "queue"    : "batch",
         "schema"   : "local",
         "cores"    : 4200
->>>>>>> 8d8422b6
     },
 
     "ornl.titan" : {

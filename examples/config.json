
{
    "local.localhost" : {
        "project"  : null,
        "queue"    : null,
        "schema"   : null,
        "cores"    : 1,
        "gpus"     : 2
    },

    "local.localhost_prte" : {
        "project"  : null,
        "queue"    : null,
        "schema"   : null,
        "cores"    : 64
    },

    "local.localhost_funcs" : {
        "project"  : null,
        "queue"    : null,
        "schema"   : "ssh",
        "cores"    : 64
    },

<<<<<<< HEAD
    "local.debug" : {
=======
    "local.local" : {
>>>>>>> 34f5eb5c
        "project"  : null,
        "queue"    : null,
        "schema"   : null,
        "cores"    : 64
    },

    "nersc.edison" : {
        "project"  : null,
        "queue"    : "debug",
        "schema"   : "ssh",
        "cores"    : 64
    },

    "xsede.supermic_ssh" : {
        "project"  : "TG-MCB090174",
        "queue"    : "workq",
        "schema"   : "gsissh",
        "cores"    : 64
    },

    "xsede.supermic" : {
        "project"  : "TG-MCB090174",
        "queue"    : "workq",
        "schema"   : "gsissh",
        "cores"    : 80
    },

    "xsede.supermic_orte" : {
        "project"  : "TG-CCR140028",
        "queue"    : "workq",
        "schema"   : "gsissh",
        "cores"    : 80
    },

    "princeton.traverse" : {
        "project"  : "tromp",
        "queue"    : "all",
        "schema"   : "local",
        "cores"    : 32,
        "gpus"     : 4
    },

    "princeton.tiger_cpu" : {
        "project"  : "geo",
        "queue"    : "cpu",
        "schema"   : "ssh",
        "cores"    : 40
    },

    "princeton.tiger_gpu" : {
        "project"  : "geo",
        "queue"    : "gpu",
        "schema"   : "local",
        "cores"    : 56
    },

    "tacc.frontera" : {
        "project"  : "FTA-Jha",
        "queue"    : "development",
        "schema"   : "local",
        "cores"    : 64
    },

    "tacc.longhorn" : {
        "project"  : "FTA-Jha",
        "queue"    : "development",
        "schema"   : "local",
        "cores"    : 40
    },

    "xsede.bridges" : {
        "project"  : null,
        "queue"    : "RM-small",
        "schema"   : "gsissh",
        "cores"    : 24
    },

    "xsede.wrangler" : {
        "project"  : "TG-MCB090174",
        "queue"    : "debug",
        "schema"   : "gsissh",
        "cores"    : 24
    },

    "xsede.comet"  : {
        "project"  : "TG-MCB090174",
        "queue"    : "compute",
        "schema"   : "gsissh",
        "cores"    : 64
    },

    "xsede.comet_ssh"  : {
        "project"  : "TG-MCB090174",
        "queue"    : "compute",
        "schema"   : "gsissh",
        "cores"    : 64
    },

    "xsede.comet_ssh_funcs"  : {
        "project"  : "TG-MCB090174",
        "queue"    : "compute",
        "schema"   : "gsissh",
        "cores"    : 64
    },

    "xsede.comet_ortelib"  : {
        "project"  : "TG-MCB090174",
        "queue"    : "debug",
        "schema"   : "gsissh",
        "cores"    : 96
    },

    "xsede.stampede2_ssh"  : {
        "project"  : "TG-MCB090174",
        "queue"    : "development",
        "schema"   : "local",
        "cores"    : 204
    },

    "xsede.stampede2_srun"  : {
        "project"  : "TG-MCB090174",
        "queue"    : "development",
        "schema"   : "local",
        "cores"    : 204
    },

    "xsede.stampede2_ibrun"  : {
        "project"  : "TG-MCB090174",
        "queue"    : "development",
        "schema"   : "local",
        "cores"    : 204
    },

    "ncar.cheyenne": {
	    "project"  : "URTG0014",
	    "queue"    : "regular",
	    "schema"   : "local",
	    "cores"    : 72
    },

    "llnl.lassen"  : {
        "project"  : "CV_DDMD",
        "queue"    : "pdebug",
      # "queue"    : "pbatch",
        "schema"   : "local",
        "cores"    : 30,
        "gpus"     : 0
    },

    "ornl.summit"  : {
        "project"  : "CSC343",
        "queue"    : "batch",
        "schema"   : "local",
        "cores"    : 168,
        "gpus"     : 6
    },

    "ornl.summit_prte" : {
        "project"  : "geo111",
        "queue"    : "batch",
        "schema"   : "local",
        "cores"    : 168,
        "gpus"     : 6
    },

    "ornl.rhea_aprun"   : {
        "project"  : "BIP149",
        "queue"    : "batch",
        "schema"   : "local",
        "cores"    : 64
    },

    "osg.xsede-virt-clust"   : {
      # "project"  : "TG-CCR140028",
        "project"  : "TG-MCB090174",
        "queue"    : null,
        "schema"   : "gsissh",
        "cores"    : 1
    },

    "osg.connect" : {
        "project"  : "RADICAL",
        "queue"    : null,
        "schema"   : "ssh",
        "cores"    : 64
    },

    "fub.allegro"   : {
        "project"  : null,
        "queue"    : null,
        "schema"   : "ssh",
        "cores"    : 36,
        "gpus"     : 12
    },

    "radical.one" : {
        "project"  : null,
        "queue"    : null,
        "schema"   : "ssh",
        "cores"    : 8
    },

    "radical.two" : {
        "project"  : null,
        "queue"    : null,
        "schema"   : "ssh",
        "cores"    : 8
    }
}
<|MERGE_RESOLUTION|>--- conflicted
+++ resolved
@@ -22,11 +22,7 @@
         "cores"    : 64
     },
 
-<<<<<<< HEAD
-    "local.debug" : {
-=======
     "local.local" : {
->>>>>>> 34f5eb5c
         "project"  : null,
         "queue"    : null,
         "schema"   : null,

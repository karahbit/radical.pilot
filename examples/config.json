
{
<<<<<<< HEAD
    "local.localhost" : {
        "project"  : null,
        "queue"    : null,
        "schema"   : null,
        "cores"    : 2
    },

    "local.devel" : {
        "project"  : null,
        "queue"    : null,
        "schema"   : null,
        "cores"    : 64
    },

    "ncsa.bw" : {
        "project"  : "gkd",
        "queue"    : "debug",
        "schema"   : "gsissh",
        "cores"    : 64
    },

    "ncsa.bw_ccm" : {
        "project"  : "gkd",
        "queue"    : "debug",
        "schema"   : "gsissh",
        "cores"    : 64
    },

    "nersc.edison" : {
        "project"  : null,
        "queue"    : "debug",
        "schema"   : "ssh",
        "cores"    : 64
    },

    "epsrc.archer" : {
        "project"  : "e290",
        "queue"    : "short",
        "schema"   : null,
        "cores"    : 64
    },

    "epsrc.archer_orte" : {
        "project"  : "e290",
        "queue"    : "short",
        "schema"   : null,
        "cores"    : 64
    },

    "lrz.supermuc" : {
        "project"  : "e290",
        "queue"    : "short",
        "schema"   : null,
        "cores"    : 64
    },

    "xsede.supermic" : {
        "project"  : "TG-CCR140028",
        "queue"    : "workq",
        "schema"   : null,
        "cores"    : 64
    },

    "xsede.stampede" : {
        "project"  : "TG-MCB090174",
        "queue"    : "development",
        "schema"   : "gsissh",
        "cores"    : 64
    },

    "xsede.comet"  : {
        "project"  : "unc100",
        "queue"    : "compute",
        "schema"   : "gsissh",
        "cores"    : 64
    },

    "xsede.comet_orte": {
        "project"  : "unc100",
        "queue"    : "compute",
        "schema"   : "gsissh",
        "cores"    : 64
    },

    "xsede.gordon" : {
        "project"  : null,
        "queue"    : "normal",
        "schema"   : null,
        "cores"    : 64
    },

    "xsede.blacklight" : {
        "project"  : null,
        "queue"    : "debug",
        "schema"   : "gsissh",
        "cores"    : 64
    },

    "xsede.trestles" : {
        "project"  : "TG-MCB090174" ,
        "queue"    : "shared",
        "schema"   : null,
        "cores"    : 64
    },

    "xsede.darter_aprun" : {
        "project"  : null,
        "queue"    : null,
        "schema"   : "gsissh",
        "cores"    : 64
    },

    "xsede.wrangler" : {
        "project"  : "TG-MCB090174",
        "queue"    : "debug",
        "schema"   : null,
        "cores"    : 64
    },

    "futuregrid.india" : {
        "project"  : null,
        "queue"    : null,
        "schema"   : null,
        "cores"    : 64
    },

    "ornl.titan_aprun"   : {
        "project"  : "BIP103",
        "queue"    : "debug",
        "schema"   : "local",
        "cores"    : 64
    },

    "ornl.titan_orte"   : {
        "project"  : "BIP103",
        "queue"    : "debug",
        "schema"   : "local",
        "cores"    : 64
    },

    "nersc.hopper" : {
        "project"  : null,
        "queue"    : "debug",
        "schema"   : "ssh",
        "cores"    : 64
    },

    "yale.grace"   : {
        "project"  : null,
        "queue"    : "shared",
        "schema"   : "ssh",
        "cores"    : 64
    },

    "osg.xsede-virt-clust" : {
        "project"  : "TG-CCR140028", 
        "queue"    : null,
        "schema"   : "gsissh",
        "cores"    : 64
    },

    "osg.connect" : {
        "project"  : "RADICAL",
        "queue"    : null,
        "schema"   : "ssh",
        "cores"    : 64
    }
}
=======
        "local.localhost" : {
            "project"  : null,
            "queue"    : null,
            "schema"   : null,
            "cores"    : 2
        },

        "ncsa.bw" : {
            "project"  : "gkd",
            "queue"    : "debug",
            "schema"   : "gsissh",
            "cores"    : 64
        },

        "ncsa.bw_local" : {
            "project"  : null,
            "queue"    : "debug",
            "schema"   : null,
            "cores"    : 64
        },

        "ncsa.bw_ccm" : {
            "project"  : "gkd",
            "queue"    : "debug",
            "schema"   : "gsissh"
        },

        "nersc.edison" : {
            "project"  : null,
            "queue"    : "debug",
            "schema"   : "ssh",
            "cores"    : 64
        },

        "epsrc.archer" : {
            "project"  : "y14-ExTASY",
            "queue"    : "course1",
            "schema"   : null,
            "cores"    : 64
        },

        "epsrc.archer_orte" : {
            "project"  : "y14-ExTASY",
            "queue"    : "course1",
            "schema"   : null,
            "cores"    : 64
        },

        "lrz.supermuc" : {
            "project"  : "e290",
            "queue"    : "short",
            "schema"   : null,
            "cores"    : 64
        },

        "xsede.supermic" : {
            "project"  : "TG-CCR140028",
            "queue"    : "workq",
            "schema"   : null,
            "cores"    : 64
        },

        "xsede.stampede" : {
            "project"  : "TG-MCB090174",
            "queue"    : "development",
            "schema"   : "gsissh",
            "cores"    : 16
        },

        "xsede.wrangler" : {
            "project"  : "TG-MCB090174",
            "queue"    : "debug",
            "schema"   : null
        },

        "xsede.comet"  : {
            "project"  : "TG-MCB090174",
            "queue"    : "compute",
            "schema"   : "gsissh",
            "cores"    : 64
        },

        "xsede.gordon" : {
            "project"  : null,
            "queue"    : "normal",
            "schema"   : null,
            "cores"    : 64
        },

        "xsede.blacklight" : {
            "project"  : null,
            "queue"    : "debug",
            "schema"   : "gsissh",
            "cores"    : 64
        },

        "xsede.greenfield" : {
            "project"  : null,
            "queue"    : "debug",
            "schema"   : "gsissh"
        },

        "xsede.trestles" : {
            "project"  : "TG-MCB090174" ,
            "queue"    : "shared",
            "schema"   : null,
            "cores"    : 64
        },

        "futuregrid.india" : {
            "project"  : null,
            "queue"    : null,
            "schema"   : null,
            "cores"    : 64
        },

        "ornl.titan"   : {
            "project"  : "csc168",
            "queue"    : "batch",
            "schema"   : "local",
            "cores"    : 64
        },

        "nersc.hopper" : {
            "project"  : null,
            "queue"    : "debug",
            "schema"   : "ssh",
            "cores"    : 64
        },

        "yale.grace"   : {
            "project"  : null,
            "queue"    : "shared",
            "schema"   : "ssh",
            "cores"    : 64
        }
}
>>>>>>> 35b5cf12
<|MERGE_RESOLUTION|>--- conflicted
+++ resolved
@@ -1,6 +1,5 @@
 
 {
-<<<<<<< HEAD
     "local.localhost" : {
         "project"  : null,
         "queue"    : null,
@@ -19,6 +18,13 @@
         "project"  : "gkd",
         "queue"    : "debug",
         "schema"   : "gsissh",
+        "cores"    : 64
+    },
+
+    "ncsa.bw_local" : {
+        "project"  : null,
+        "queue"    : "debug",
+        "schema"   : null,
         "cores"    : 64
     },
 
@@ -169,142 +175,3 @@
         "cores"    : 64
     }
 }
-=======
-        "local.localhost" : {
-            "project"  : null,
-            "queue"    : null,
-            "schema"   : null,
-            "cores"    : 2
-        },
-
-        "ncsa.bw" : {
-            "project"  : "gkd",
-            "queue"    : "debug",
-            "schema"   : "gsissh",
-            "cores"    : 64
-        },
-
-        "ncsa.bw_local" : {
-            "project"  : null,
-            "queue"    : "debug",
-            "schema"   : null,
-            "cores"    : 64
-        },
-
-        "ncsa.bw_ccm" : {
-            "project"  : "gkd",
-            "queue"    : "debug",
-            "schema"   : "gsissh"
-        },
-
-        "nersc.edison" : {
-            "project"  : null,
-            "queue"    : "debug",
-            "schema"   : "ssh",
-            "cores"    : 64
-        },
-
-        "epsrc.archer" : {
-            "project"  : "y14-ExTASY",
-            "queue"    : "course1",
-            "schema"   : null,
-            "cores"    : 64
-        },
-
-        "epsrc.archer_orte" : {
-            "project"  : "y14-ExTASY",
-            "queue"    : "course1",
-            "schema"   : null,
-            "cores"    : 64
-        },
-
-        "lrz.supermuc" : {
-            "project"  : "e290",
-            "queue"    : "short",
-            "schema"   : null,
-            "cores"    : 64
-        },
-
-        "xsede.supermic" : {
-            "project"  : "TG-CCR140028",
-            "queue"    : "workq",
-            "schema"   : null,
-            "cores"    : 64
-        },
-
-        "xsede.stampede" : {
-            "project"  : "TG-MCB090174",
-            "queue"    : "development",
-            "schema"   : "gsissh",
-            "cores"    : 16
-        },
-
-        "xsede.wrangler" : {
-            "project"  : "TG-MCB090174",
-            "queue"    : "debug",
-            "schema"   : null
-        },
-
-        "xsede.comet"  : {
-            "project"  : "TG-MCB090174",
-            "queue"    : "compute",
-            "schema"   : "gsissh",
-            "cores"    : 64
-        },
-
-        "xsede.gordon" : {
-            "project"  : null,
-            "queue"    : "normal",
-            "schema"   : null,
-            "cores"    : 64
-        },
-
-        "xsede.blacklight" : {
-            "project"  : null,
-            "queue"    : "debug",
-            "schema"   : "gsissh",
-            "cores"    : 64
-        },
-
-        "xsede.greenfield" : {
-            "project"  : null,
-            "queue"    : "debug",
-            "schema"   : "gsissh"
-        },
-
-        "xsede.trestles" : {
-            "project"  : "TG-MCB090174" ,
-            "queue"    : "shared",
-            "schema"   : null,
-            "cores"    : 64
-        },
-
-        "futuregrid.india" : {
-            "project"  : null,
-            "queue"    : null,
-            "schema"   : null,
-            "cores"    : 64
-        },
-
-        "ornl.titan"   : {
-            "project"  : "csc168",
-            "queue"    : "batch",
-            "schema"   : "local",
-            "cores"    : 64
-        },
-
-        "nersc.hopper" : {
-            "project"  : null,
-            "queue"    : "debug",
-            "schema"   : "ssh",
-            "cores"    : 64
-        },
-
-        "yale.grace"   : {
-            "project"  : null,
-            "queue"    : "shared",
-            "schema"   : "ssh",
-            "cores"    : 64
-        }
-}
->>>>>>> 35b5cf12

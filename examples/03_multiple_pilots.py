--- conflicted
+++ resolved
@@ -58,12 +58,7 @@
         for resource in resources:
             pd_init = {
                     'resource'      : resource,
-<<<<<<< HEAD
-                    'cores'         : 256, # pilot size
-                    'runtime'       : 60,  # pilot runtime (min)
-=======
                     'runtime'       : 15,  # pilot runtime (min)
->>>>>>> 639f4ee7
                     'exit_on_error' : True,
                     'project'       : config[resource]['project'],
                     'queue'         : config[resource]['queue'],

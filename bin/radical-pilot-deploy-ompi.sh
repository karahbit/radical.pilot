--- conflicted
+++ resolved
@@ -16,14 +16,9 @@
 # Thanks to Mark Santcroos to provide the input for this installation
 # procedure!
 
-<<<<<<< HEAD
-# export OMPI_DIR=$HOME/ompi/                          # target location for install
-export OMPI_DIR=/lustre/atlas2/csc230/world-shared/openmpi
-=======
 export OMPI_DIR=$HOME/radical/ompi/                  # target location for install
 export OMPI_DIR=/lustre/atlas2/csc230/world-shared/openmpi/
 export OMPI_COMMIT=a3ac67be0d
->>>>>>> c5dc296f
 export OMPI_COMMIT=539f71d                           # OpenMPI commit to install
 export OMPI_COMMIT=master
 export OMPI_COMMIT=64e838c1ac
@@ -94,41 +89,6 @@
 mkdir -p $OMPI_DOWNLOAD
 mkdir -p $OMPI_SOURCE
 
-<<<<<<< HEAD
-# wget http://ftp.nluug.nl/gnu/autoconf/autoconf-2.69.tar.gz
-# wget http://ftp.nluug.nl/gnu/automake/automake-1.13.4.tar.gz
-# wget http://nl.mirror.babylon.network/gnu/libtool/libtool-2.4.2.tar.gz
-#    wget https://ftp.gnu.org/gnu/m4/m4-1.4.18.tar.gz
-# wget ftp://ftp.gromacs.org/pub/gromacs/gromacs-5.1.4.tar.gz
-# 
-# cd $OMPI_SOURCE
-# tar -xvzf $OMPI_DOWNLOAD/m4-1.4.18.tar.gz
-# cd m4-1.4.18
-# ./configure --prefix=$OMPI_TOOLS_PREFIX
-# make
-# make install
-# 
-# cd $OMPI_SOURCE
-# tar -xvzf $OMPI_DOWNLOAD/autoconf-2.69.tar.gz
-# cd autoconf-2.69
-# ./configure --prefix=$OMPI_TOOLS_PREFIX
-# make
-# make install
-# 
-# cd $OMPI_SOURCE
-# tar -xvzf $OMPI_DOWNLOAD/automake-1.13.4.tar.gz
-# cd automake-1.13.4
-# ./configure --prefix=$OMPI_TOOLS_PREFIX
-# make
-# make install
-# 
-# cd $OMPI_SOURCE
-# tar -xvzf $OMPI_DOWNLOAD/libtool-2.4.2.tar.gz
-# cd libtool-2.4.2
-# ./configure --prefix=$OMPI_TOOLS_PREFIX
-# make
-# make install
-=======
 cd $OMPI_DOWNLOAD
 wget http://ftp.gnu.org/gnu/autoconf/autoconf-2.69.tar.gz
 wget http://ftp.gnu.org/gnu/automake/automake-1.13.4.tar.gz
@@ -163,7 +123,6 @@
 ./configure --prefix=$OMPI_TOOLS_PREFIX
 make
 make install
->>>>>>> c5dc296f
 
 cd $OMPI_SOURCE
 ## git clone https://github.com/open-mpi/ompi.git

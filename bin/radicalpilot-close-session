--- conflicted
+++ resolved
@@ -66,11 +66,7 @@
 
 # ------------------------------------------------------------------------------
 #
-<<<<<<< HEAD
-def get_sessions (dbclient, dbname, age, session) :
-=======
 def get_sessions (db, dbname, age, session) :
->>>>>>> c25f41d1
 
     sids = list()
     now  = datetime.datetime.now ()
@@ -124,8 +120,7 @@
 
 # ------------------------------------------------------------------------------
 #
-<<<<<<< HEAD
-def list_sessions (dbclient, dbname, age, session) :
+def list_sessions (db, dbname, age, session) :
 
     sids = list()
     now  = datetime.datetime.now ()
@@ -133,7 +128,7 @@
     if  session :
         sids.append (session)
     else :
-        sids = rpu.get_session_ids (dbclient[dbname])
+        sids = rpu.get_session_ids (db[dbname])
 
     if not sids :
         print 'no matching session in database at %s' % url
@@ -142,7 +137,7 @@
     session_ids = list()
     for sid in sids :
 
-        docs = rpu.get_session_docs (dbclient[dbname], sid)
+        docs = rpu.get_session_docs (db[dbname], sid)
         if  not docs or \
             not 'session' in docs or \
             not 'created' in docs['session'] :
@@ -171,64 +166,11 @@
 
 # ------------------------------------------------------------------------------
 #
-def purge_sessions (dbclient, dbname, age, session) :
-
-    session_ids = list_sessions (dbclient, dbname, age, session)
-    database    = dbclient[dbname]
-
-=======
-def list_sessions (db, dbname, age, session) :
-
-    sids = list()
-    now  = datetime.datetime.now ()
-
-    if  session :
-        sids.append (session)
-    else :
-        sids = rpu.get_session_ids (db[dbname])
-
-    if not sids :
-        print 'no matching session in database at %s' % url
-        return
-
-    session_ids = list()
-    for sid in sids :
-
-        docs = rpu.get_session_docs (db[dbname], sid)
-        if  not docs or \
-            not 'session' in docs or \
-            not 'created' in docs['session'] :
-            # invalid session
-            print 'check  session %s ? (%17s)' % (sid, '???')
-            continue
-
-        c = docs['session']['created']
-
-        if isinstance (c, float) :
-            c = datetime.datetime.utcfromtimestamp(c) 
-
-        if (now-c) > age :
-            session_ids.append (sid)
-            print 'check  session %s + (%17s)' % (sid, now-c)
-        else :
-            print 'check  session %s - (%17s)' % (sid, now-c)
-            print 'optimignore remaining sessions'
-            break
-
-    for sid in session_ids :
-        print sid
-
-    return session_ids
-
-
-# ------------------------------------------------------------------------------
-#
 def purge_sessions (db, dbname, age, session) :
 
     session_ids = list_sessions (db, dbname, age, session)
     database    = db[dbname]
 
->>>>>>> c25f41d1
     for sid in session_ids :
         database.drop_collection ("%s"    % sid)
         database.drop_collection ("%s.p"  % sid)
@@ -242,13 +184,8 @@
 #
 def export_sessions (db, dbname, age, session) :
 
-<<<<<<< HEAD
-    sessions = get_sessions (dbclient, dbname, age, session)
-    database = dbclient[dbname]
-=======
     sessions = get_sessions (db, dbname, age, session)
     database = db[dbname]
->>>>>>> c25f41d1
 
     for sid in sessions :
 

--- conflicted
+++ resolved
@@ -253,12 +253,9 @@
   # 'upload_sphinx'      : {
   #     'upload-dir'     : 'docs/build/html',
   # },
-<<<<<<< HEAD
     # This copies the contents of the examples/ dir under
     # sys.prefix/share/$name
     # It needs the MANIFEST.in entries to work.
-=======
->>>>>>> 2d6d3997
     'data_files'         : df,
 }
 

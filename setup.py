--- conflicted
+++ resolved
@@ -221,7 +221,6 @@
     'package_dir'        : {'': 'src'},
     'scripts'            : [
                             'bin/radical-pilot-agent',
-                            'bin/radical-pilot-agent',
                             'bin/radical-pilot-agent-bridge',
                             'bin/radical-pilot-agent-funcs',
                             'bin/radical-pilot-agent-statepush',
@@ -242,13 +241,7 @@
                             'bin/radical-pilot-stats',
                             'bin/radical-pilot-stats.plot',
                             'bin/radical-pilot-version',
-<<<<<<< HEAD
-=======
-                            'bin/radical-pilot-agent',
-                            'bin/radical-pilot-agent-funcs',
-                            'bin/radical-pilot-agent-statepush',
                             'bin/radical-pilot-worker',
->>>>>>> 698551d4
                            ],
     'package_data'       : {'': ['*.txt', '*.sh', '*.json', '*.gz', '*.c',
                                  '*.md', 'VERSION', 'SDIST', sdist_name]},

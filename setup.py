--- conflicted
+++ resolved
@@ -243,12 +243,9 @@
                             'bin/radical-pilot-stats',
                             'bin/radical-pilot-stats.plot',
                             'bin/radical-pilot-version',
-<<<<<<< HEAD
-=======
                             'bin/radical-pilot-agent',
                             'bin/radical-pilot-agent-funcs',
                             'bin/radical-pilot-agent-statepush'
->>>>>>> 43b51b2c
                            ],
     'package_data'       : {'': ['*.txt', '*.sh', '*.json', '*.gz', '*.c',
                                  '*.md', 'VERSION', 'SDIST', sdist_name]},

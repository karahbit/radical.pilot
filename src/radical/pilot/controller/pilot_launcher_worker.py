"""
.. module:: radical.pilot.controller.pilot_launcher_worker
.. moduleauthor:: Ole Weidner <ole.weidner@rutgers.edu>
"""

__copyright__ = "Copyright 2013-2014, http://radical.rutgers.edu"
__license__ = "MIT"

import os
import copy
import math
import time
import datetime
import traceback
import threading
import tempfile

import saga
import radical.utils as ru

from radical.pilot.states import *

from radical.pilot.utils.logger  import logger
from radical.pilot.context       import Context
from radical.pilot.logentry      import Logentry

pwd = os.path.dirname(__file__)
root = "%s/../" % pwd
_, _, _, rp_sdist_name, rp_sdist_path = ru.get_version([root, pwd])

IDLE_TIMER           =  1  # seconds to sleep if notthing to do
JOB_CHECK_INTERVAL   = 60  # seconds between runs of the job state check loop
JOB_CHECK_MAX_MISSES =  3  # number of times to find a job missing before
                           # declaring it dead

DEFAULT_AGENT_TYPE    = 'multicore'
DEFAULT_AGENT_SPAWNER = 'POPEN'
DEFAULT_RP_VERSION    = 'local'
DEFAULT_VIRTENV       = '%(global_sandbox)s/ve'
DEFAULT_VIRTENV_MODE  = 'update'

# ----------------------------------------------------------------------------
#
class PilotLauncherWorker(threading.Thread):
    """PilotLauncherWorker handles bootstrapping and launching of
       the pilot agents.
    """

    # ------------------------------------------------------------------------
    #
    def __init__(self, session, pilot_manager_id,
                 shared_worker_data, number=None):
        """Creates a new pilot launcher background process.
        """
        self._session = session

        # threading stuff
        threading.Thread.__init__(self)

        self.pilot_manager_id   = pilot_manager_id
        self.name               = "PilotLauncherWorker-%s" % str(number)
        self.missing_pilots     = dict()
        self._shared_worker_data = shared_worker_data

        # Stop event can be set to terminate the main loop
        self._stop = threading.Event()
        self._stop.clear()

    # ------------------------------------------------------------------------
    #
    def stop(self):
        """stop() signals the process to finish up and terminate.
        """
        logger.debug("launcher %s stopping" % (self.name))
        self._stop.set()
        self.join()
        logger.debug("launcher %s stopped" % (self.name))
      # logger.debug("Launcher thread (ID: %s[%s]) for PilotManager %s stopped." %
      #             (self.name, self.ident, self.pilot_manager_id))


    # ------------------------------------------------------------------------
    #
    def _get_pilot_logs (self, pilot_col, pilot_id) :

        out, err, log = ["", "", ""]
        # TODO: can this be linked to an #issue ?
        return out, err, log

        # attempt to get stdout/stderr/log.  We only expect those if pilot was
        # attempting launch at some point
        launched = False
        pilot    = pilot_col.find ({"_id": pilot_id})[0]

        for entry in pilot['statehistory'] :
            if entry['state'] == LAUNCHING :
                launched = True
                break

        if  launched :
            MAX_IO_LOGLENGTH = 10240    # 10k should be enough for anybody...

            try :
                f_out = saga.filesystem.File ("%s/%s" % (pilot['sandbox'], 'agent.out'))
                out   = f_out.read()[-MAX_IO_LOGLENGTH:]
                f_out.close ()
            except :
                pass

            try :
                f_err = saga.filesystem.File ("%s/%s" % (pilot['sandbox'], 'agent.err'))
                err   = f_err.read()[-MAX_IO_LOGLENGTH:]
                f_err.close ()
            except :
                pass

            try :
                f_log = saga.filesystem.File ("%s/%s" % (pilot['sandbox'], 'agent.log'))
                log   = f_log.read()[-MAX_IO_LOGLENGTH:]
                f_log.close ()
            except :
                pass

        return out, err, log


    # --------------------------------------------------------------------------
    #
    def check_pilot_states (self, pilot_col) :

        pending_pilots = pilot_col.find(
            {"pilotmanager": self.pilot_manager_id,
             "state"       : {"$in": [PENDING_ACTIVE, ACTIVE]}}
        )

        for pending_pilot in pending_pilots:

            pilot_failed = False
            pilot_done   = False
            reconnected  = False
            pilot_id     = pending_pilot["_id"]
            log_message  = ""
            saga_job_id  = pending_pilot["saga_job_id"]

            logger.info("Performing periodical health check for %s (SAGA job id %s)" % (str(pilot_id), saga_job_id))

            if  not pilot_id in self.missing_pilots :
                self.missing_pilots[pilot_id] = 0

            # Create a job service object:
            try:
                js_url = saga_job_id.split("]-[")[0][1:]

                if  js_url in self._shared_worker_data['job_services'] :
                    js = self._shared_worker_data['job_services'][js_url]
                else :
                    js = saga.job.Service(js_url, session=self._session)
                    self._shared_worker_data['job_services'][js_url] = js

                saga_job     = js.get_job(saga_job_id)
                reconnected  = True

                if  saga_job.state in [saga.job.FAILED, saga.job.CANCELED] :
                    pilot_failed = True
                    log_message  = "SAGA job state for ComputePilot %s is %s."\
                                 % (pilot_id, saga_job.state)

                if  saga_job.state in [saga.job.DONE] :
                    pilot_done = True
                    log_message  = "SAGA job state for ComputePilot %s is %s."\
                                 % (pilot_id, saga_job.state)

            except Exception as e:

                if  not reconnected :
                    logger.warning ('could not reconnect to pilot for state check (%s)' % e)
                    self.missing_pilots[pilot_id] += 1

                    if  self.missing_pilots[pilot_id] >= JOB_CHECK_MAX_MISSES :
                        logger.debug ('giving up after 10 attempts')
                        pilot_failed = True
                        log_message  = "Could not reconnect to pilot %s "\
                                       "multiple times - giving up" % pilot_id
                else :
                    logger.warning ('pilot state check failed: %s' % e)
                    pilot_failed = True
                    log_message  = "Couldn't determine job state for ComputePilot %s. " \
                                   "Assuming it has failed." % pilot_id


            if  pilot_failed :
                out, err, log = self._get_pilot_logs (pilot_col, pilot_id)
                ts = datetime.datetime.utcnow()
                pilot_col.update(
                    {"_id"  : pilot_id,
                     "state": {"$ne"     : DONE}},
                    {"$set" : {
                        "state"          : FAILED,
                        "stdout"         : out,
                        "stderr"         : err,
                        "logfile"        : log
                        },
                     "$push": {
                         "statehistory"  : {
                             "state"     : FAILED,
                             "timestamp" : ts
                             },
                         "log": {
                             "message"   : log_message,
                             "timestamp" : ts
                             }
                         }
                     }
                )
                logger.debug (log_message)
                logger.warn  ('pilot %s declared dead' % pilot_id)


            elif pilot_done :
                # FIXME: this should only be done if the state is not yet
                # done...
                out, err, log = self._get_pilot_logs (pilot_col, pilot_id)
                ts = datetime.datetime.utcnow()
                pilot_col.update(
                    {"_id"  : pilot_id,
                     "state": {"$ne"     : DONE}},
                    {"$set" : {
                        "state"          : DONE,
                        "stdout"         : out,
                        "stderr"         : err,
                        "logfile"        : log},
                     "$push": {
                         "statehistory"  : {
                             "state"     : DONE,
                             "timestamp" : ts
                             },
                         "log": {
                             "message"   : log_message,
                             "timestamp" : ts
                             }
                         }
                     }
                )
                logger.debug (log_message)
                logger.warn  ('pilot %s declared dead' % pilot_id)

            else :
                if self.missing_pilots[pilot_id] :
                    logger.info ('pilot %s *assumed* alive and well (%s)' \
                              % (pilot_id, self.missing_pilots[pilot_id]))
                else :
                    logger.info ('pilot %s seems alive and well' \
                              % (pilot_id))


    # ------------------------------------------------------------------------
    #
    def run(self):
        """Starts the process when Process.start() is called.
        """

        # make sure to catch sys.exit (which raises SystemExit)
        try :
            # Get directory where this module lives
            mod_dir = os.path.dirname(os.path.realpath(__file__))

            # Try to connect to the database
            try:
                db = self._session.get_db()
                pilot_col = db["%s.p" % self._session.uid]
                logger.debug("Connected to MongoDB. Serving requests for PilotManager %s." % self.pilot_manager_id)

            except Exception as e :
                logger.exception ("Connection error: %s" % e)
                return

            last_job_check = time.time()

            while not self._stop.is_set():

                # Periodically, we pull up all ComputePilots that are pending 
                # execution or were last seen executing and check if the corresponding  
                # SAGA job is still pending in the queue. If that is not the case, 
                # we assume that the job has failed for some reasons and update
                # the state of the ComputePilot accordingly.
                if  last_job_check + JOB_CHECK_INTERVAL < time.time() :
                    last_job_check = time.time()
                    self.check_pilot_states (pilot_col)


                # See if we can find a ComputePilot that is waiting to be launched.
                # If we find one, we use SAGA to create a job service, a job
                # description and a job that is then send to the local or remote
                # queueing system. If this succedes, we set the ComputePilot's
                # state to pending, otherwise to failed.
                compute_pilot = None

                ts = datetime.datetime.utcnow()
                compute_pilot = pilot_col.find_and_modify(
                    query={"pilotmanager": self.pilot_manager_id,
                           "state" : PENDING_LAUNCH},
                    update={"$set" : {"state": LAUNCHING},
                            "$push": {"statehistory": {"state": LAUNCHING, "timestamp": ts}}}
                )

                if  not compute_pilot :
                    time.sleep(IDLE_TIMER)

                else:
                    try:
                        # ------------------------------------------------------
                        #
                        # LAUNCH THE PILOT AGENT VIA SAGA
                        #
                        logentries = []
                        pilot_id   = str(compute_pilot["_id"])

                        logger.info("Launching ComputePilot %s" % pilot_id)


                        # ------------------------------------------------------
                        # Database connection parameters
                        session_id    = self._session.uid
                        database_url  = self._session.dburl
                        database_name = self._session.dbname

                        # ------------------------------------------------------
                        # pilot description and resource configuration
                        number_cores   = compute_pilot['description']['cores']
                        runtime        = compute_pilot['description']['runtime']
                        queue          = compute_pilot['description']['queue']
                        project        = compute_pilot['description']['project']
                        cleanup        = compute_pilot['description']['cleanup']
                        resource_key   = compute_pilot['description']['resource']
                        schema         = compute_pilot['description']['access_schema']
                        memory         = compute_pilot['description']['memory']
                        pilot_sandbox  = compute_pilot['sandbox']
                        global_sandbox = compute_pilot['global_sandbox']

                        # Agent configuration that is not part of the public API.
                        agent_config = compute_pilot['description']['_config']

                        if not agent_config:
                            agent_config = os.environ.get('RADICAL_PILOT_CONFIG', "")

                        # The agent config can either be a config dict, or
                        # a string pointing to a config file.  If neither is
                        # given, check if 'RADICAL_PILOT_CONFIG' is set.
                        if isinstance(agent_config, dict):
                            # nothing to do
                            pass
                        elif isinstance(agent_config, basestring):
                            # read config as json file
                            try:
                                agent_config = ru.read_json(agent_config)
                            except Exception as e:
                                logger.warn("error reading config file: %s" % e)
                        elif agent_config:
                            # we can't handle this type
                            raise TypeError('agent config must be string or dict')

                        # we *always* want an agent config
                        if not agent_config:
                            agent_config = dict()

                        # we expand and exchange keys in the resource config,
                        # depending on the selected schema so better use a deep
                        # copy..
                        resource_cfg = self._session.get_resource_config(resource_key, schema)

                        # import pprint
                        # pprint.pprint (resource_cfg)

                        # ------------------------------------------------------
                        # get parameters from cfg, set defaults where needed
                        agent_dburl             = resource_cfg.get ('agent_mongodb_endpoint', database_url)
                        agent_spawner           = resource_cfg.get ('agent_spawner',       DEFAULT_AGENT_SPAWNER)
                        agent_type              = resource_cfg.get ('agent_type',          DEFAULT_AGENT_TYPE)
                        agent_scheduler         = resource_cfg.get ('agent_scheduler')
                        tunnel_bind_device      = resource_cfg.get ('tunnel_bind_device')
                        default_queue           = resource_cfg.get ('default_queue')
                        forward_tunnel_endpoint = resource_cfg.get ('forward_tunnel_endpoint')
                        js_endpoint             = resource_cfg.get ('job_manager_endpoint')
                        lrms                    = resource_cfg.get ('lrms')
                        mpi_launch_method       = resource_cfg.get ('mpi_launch_method')
                        pre_bootstrap           = resource_cfg.get ('pre_bootstrap')
                        python_interpreter      = resource_cfg.get ('python_interpreter')
                        spmd_variation          = resource_cfg.get ('spmd_variation')
                        task_launch_method      = resource_cfg.get ('task_launch_method')
                        rp_version              = resource_cfg.get ('rp_version',          DEFAULT_RP_VERSION)
                        virtenv_mode            = resource_cfg.get ('virtenv_mode',        DEFAULT_VIRTENV_MODE)
                        virtenv                 = resource_cfg.get ('virtenv',             DEFAULT_VIRTENV)
                        stage_cacerts           = resource_cfg.get ('stage_cacerts',       'False')
                        cores_per_node          = resource_cfg.get ('cores_per_node')

                        if stage_cacerts.lower() == 'true':
                            stage_cacerts = True
                        else:
                            stage_cacerts = False


                        # expand variables in virtenv string
                        virtenv = virtenv % {'pilot_sandbox' : saga.Url(pilot_sandbox).path,
                                             'global_sandbox': saga.Url(global_sandbox).path }

                        # Check for deprecated global_virtenv
                        global_virtenv = resource_cfg.get('global_virtenv')
                        if global_virtenv:
                            logger.warn ("'global_virtenv' keyword is deprecated -- use 'virtenv' and 'virtenv_mode'")
                            virtenv = global_virtenv
                            virtenv_mode = 'use'

                        # Create a host:port string for use by the bootstrapper.
                        db_url = saga.Url(agent_dburl)
                        print db_url
                        print db_url.port
                        if db_url.port:
                            db_hostport = "%s:%d" % (db_url.host, db_url.port)
                        else:
                            db_hostport = "%s:" % db_url.host

                      # if not db_url.scheme: db_url.scheme = 'mongodb'
                      # if not db_url.host  : db_url.host   = 'localhost'
                      # if not db_url.port  : db_url.port   = 27017
                      # if not database_name: database_name = 'radicalpilot'


                        # Open the remote sandbox
                        sandbox_tgt = saga.filesystem.Directory(pilot_sandbox,
                                                                session=self._session,
                                                                flags=saga.filesystem.CREATE_PARENTS)

                        BOOTSTRAPPER_SCRIPT = "default_bootstrapper.sh"
                        AGENT_SCRIPT = 'radical-pilot-agent.py'
                        LOCAL_SCHEME = 'file'

                        # ------------------------------------------------------
                        # Copy the bootstrap shell script.  This also creates
                        # the sandbox. We use always "default_bootstrapper.sh"
                        # TODO: Is this still configurable and/or in the resource configs?
                        bootstrapper = BOOTSTRAPPER_SCRIPT
                        bootstrapper_path = os.path.abspath("%s/../bootstrapper/%s" \
                                % (mod_dir, bootstrapper))

                        msg = "Using bootstrapper %s" % bootstrapper_path
                        logentries.append(Logentry(msg, logger=logger.info))

                        bs_script_url = saga.Url("%s://localhost%s" % (LOCAL_SCHEME, bootstrapper_path))

                        msg = "Copying bootstrapper '%s' to agent sandbox (%s)." \
                                % (bs_script_url, sandbox_tgt)
                        logentries.append(Logentry (msg, logger=logger.debug))

                        sandbox_tgt.copy(bs_script_url, BOOTSTRAPPER_SCRIPT)


                        # ------------------------------------------------------
                        # the version of the agent is derived from
                        # rp_version, which has the following format
                        # and interpretation:
                        #
                        # case rp_version:
                        #   @<token>:
                        #   @tag/@branch/@commit: # no sdist staging
                        #       git clone $github_base radical.pilot.src
                        #       (cd radical.pilot.src && git checkout token)
                        #       pip install -t $VIRTENV/rp_install/ radical.pilot.src
                        #       rm -rf radical.pilot.src
                        #       export PYTHONPATH=$VIRTENV/rp_install:$PYTHONPATH
                        #
                        #   release: # no sdist staging
                        #       pip install -t $VIRTENV/rp_install radical.pilot
                        #       export PYTHONPATH=$VIRTENV/rp_install:$PYTHONPATH
                        #
                        #   local: # needs sdist staging
                        #       tar zxf $sdist.tgz
                        #       pip install -t $VIRTENV/rp_install $sdist/
                        #       export PYTHONPATH=$VIRTENV/rp_install:$PYTHONPATH
                        #
                        #   debug: # needs sdist staging
                        #       tar zxf $sdist.tgz
                        #       pip install -t $SANDBOX/rp_install $sdist/
                        #       export PYTHONPATH=$SANDBOX/rp_install:$PYTHONPATH
                        #
                        #   installed: # no sdist staging
                        #       true
                        # esac
                        #
                        # virtenv_mode
                        #   private : error  if ve exists, otherwise create, then use
                        #   update  : update if ve exists, otherwise create, then use
                        #   create  : use    if ve exists, otherwise create, then use
                        #   use     : use    if ve exists, otherwise error,  then exit
                        #   recreate: delete if ve exists, otherwise create, then use
                        #      
                        # examples   :
                        #   virtenv@v0.20
                        #   virtenv@devel
                        #   virtenv@release
                        #   virtenv@installed
                        #   stage@local
                        #   stage@/tmp/my_agent.py
                        #
                        # Note that some combinations may be invalid,
                        # specifically in the context of virtenv_mode.  If, for
                        # example, virtenv_mode is 'use', then the 'virtenv:tag'
                        # will not make sense, as the virtenv is not updated.
                        # In those cases, the virtenv_mode is honored, and
                        # a warning is printed.
                        #
                        # Also, the 'stage' mode can only be combined with the
                        # 'local' source, or with a path to the agent (relative
                        # to mod_dir, or absolute).
                        #
                        # A rp_version which does not adhere to the
                        # above syntax is ignored, and the fallback stage@local
                        # is used.

                        if  not rp_version.startswith('@') and \
                            not rp_version in ['installed', 'local', 'debug']:
                            raise ValueError("invalid rp_version '%s'" % rp_version)

                        stage_sdist=True
                        if rp_version in ['installed', 'release']:
                            stage_sdist = False

                        if rp_version.startswith('@'):
                            stage_sdist = False
                            rp_version  = rp_version[1:]  # strip '@'


                        # ------------------------------------------------------
                        # Copy the rp sdist if needed.  We actually also stage
                        # the sdists for radical.utils and radical.saga, so that
                        # we have the complete stack to install...
                        if stage_sdist:

                            for sdist_path in [ru.sdist_path, saga.sdist_path, rp_sdist_path]:

                                sdist_url = saga.Url("%s://localhost%s" % (LOCAL_SCHEME, sdist_path))
                                msg = "Copying sdist '%s' to sandbox (%s)." % (sdist_url, pilot_sandbox)
                                logentries.append(Logentry (msg, logger=logger.debug))
                                sandbox_tgt.copy(sdist_url, os.path.basename(str(sdist_url)))


                        # ------------------------------------------------------
                        # Some machines cannot run pip due to outdated CA certs.
                        # For those, we also stage an updated certificate bundle
                        if stage_cacerts:
                            cc_path = os.path.abspath("%s/../bootstrapper/%s" \
                                    % (mod_dir, 'cacert.pem.gz'))

                            cc_url= saga.Url("%s://localhost/%s" % (LOCAL_SCHEME, cc_path))
                            msg = "Copying CA certificate bundle '%s' to sandbox (%s)." % (cc_url, pilot_sandbox)
                            logentries.append(Logentry (msg, logger=logger.debug))
                            sandbox_tgt.copy(cc_url, os.path.basename(str(cc_url)))

<<<<<<< HEAD
=======

                        # ------------------------------------------------------
                        # Write agent config dict to a json file in pilot sandbox.
                        # Not to be used by the faint of heart
                        if agent_config:

                            if not isinstance(agent_config, dict):
                                raise Exception("Can't deal with non_dict _config: %s" % agent_config)

                            cfg_tmp_handle, cf_tmp_file = tempfile.mkstemp(suffix='.json', prefix='rp_agent_config_')

                            # Convert dict to json file
                            msg = "Writing agent configuration to file '%s'." % cf_tmp_file
                            logentries.append(Logentry (msg, logger=logger.debug))
                            ru.write_json(agent_config, cf_tmp_file)

                            cf_url = saga.Url("%s://localhost%s" % (LOCAL_SCHEME, cf_tmp_file))
                            msg = "Copying agent configuration file '%s' to sandbox (%s)." % (cf_url, pilot_sandbox)
                            logentries.append(Logentry (msg, logger=logger.debug))
                            sandbox_tgt.copy(cf_url, 'agent.cfg')

                            # close and remove temp file
                            os.close(cfg_tmp_handle)
                            os.unlink(cf_tmp_file)


>>>>>>> cd99d10c
                        # ------------------------------------------------------
                        # Done with all transfers to pilot sandbox, close handle
                        sandbox_tgt.close()

                        # ------------------------------------------------------
                        # sanity checks
                        if not agent_spawner      : raise RuntimeError("missing agent spawner")
                        if not agent_scheduler    : raise RuntimeError("missing agent scheduler")
                        if not lrms               : raise RuntimeError("missing LRMS")
                        if not mpi_launch_method  : raise RuntimeError("missing mpi launch method")
                        if not task_launch_method : raise RuntimeError("missing task launch method")

                        # massage some values
                        debug_level = os.environ.get ('RADICAL_PILOT_AGENT_VERBOSE', logger.level)
                        try:
                            debug_level = int(debug_level)
                        except ValueError:
                            debug_level = {
                                'CRITICAL' : 1,
                                'ERROR'    : 2,
                                'WARNING'  : 3,
                                'WARN'     : 3,
                                'INFO'     : 4,
                                'DEBUG'    : 5
                            }.get(debug_level, 0)

                        if not queue :
                            queue = default_queue

                        if  cleanup and isinstance (cleanup, bool) :
                            cleanup = 'luve'    #  l : log files
                                                #  u : unit work dirs
                                                #  v : virtualenv
                                                #  e : everything (== pilot sandbox)
                                                #
                            # we never cleanup virtenvs which are not private
                            if virtenv_mode is not 'private' :
                                cleanup = cleanup.replace ('v', '')

                        sdists = ':'.join([ru.sdist_name, saga.sdist_name, rp_sdist_name])

                        # if cores_per_node is set (!= None), then we need to
                        # allocation full nodes, and thus round up
                        if cores_per_node:
                            cores_per_node = int(cores_per_node)
                            number_cores = int(cores_per_node
                                    * math.ceil(float(number_cores)/cores_per_node))

                        # set mandatory args
                        bootstrap_args  = ""
                        bootstrap_args += " -d '%s'" % sdists
                        bootstrap_args += " -v '%s'" % virtenv
                        bootstrap_args += " -p '%s'" % pilot_id
                        bootstrap_args += " -s '%s'" % session_id
                        bootstrap_args += " -m '%s'" % virtenv_mode
                        bootstrap_args += " -r '%s'" % rp_version

                        # set optional args
                        if tunnel_bind_device:      bootstrap_args += " -t '%s'" % tunnel_bind_device
                        if pre_bootstrap:           bootstrap_args += " -e '%s'" % "' -e '".join (pre_bootstrap)
                        if forward_tunnel_endpoint: bootstrap_args += " -f '%s'" % forward_tunnel_endpoint
                        if forward_tunnel_endpoint: bootstrap_args += " -h '%s'" % db_hostport
                        if python_interpreter:      bootstrap_args += " -i '%s'" % python_interpreter
                        if cleanup:                 bootstrap_args += " -x '%s'" % cleanup
                        if lrms == "CCM":           bootstrap_args += " -c"

                        # set some agent configuration
                        agent_config['cores']              = number_cores
                        agent_config['debug']              = debug_level
                        agent_config['db_url']             = str(agent_dburl)
                        agent_config['lrms']               = lrms
                        agent_config['spawner']            = agent_spawner
                        agent_config['scheduler']          = agent_scheduler
                        agent_config['runtime']            = runtime
                        agent_config['pilot_id']           = pilot_id
                        agent_config['session_id']         = session_id
                        agent_config['mpi_launch_method']  = mpi_launch_method
                        agent_config['task_launch_method'] = task_launch_method

                        # ------------------------------------------------------
                        # Write agent config dict to a json file in pilot sandbox.
                        
                        import pprint
                        pprint.pprint(agent_config)
                        cfg_tmp_handle, cf_tmp_file = tempfile.mkstemp(suffix='.json', prefix='rp_agent_config_')
                        # Convert dict to json file
                        ru.write_json(agent_config, cf_tmp_file)

                        cf_src = saga.Url("file://localhost/%s" % cf_tmp_file)
                        cf_tgt = saga.Url("%s/agent.cfg" % pilot_sandbox)
                        cf_env = cf_tgt.path # this is what the pilot sees

                        cf_file = saga.filesystem.File(cf_src, session=self._session)
                        cf_file.copy(cf_tgt, flags=saga.filesystem.CREATE_PARENTS)
                        cf_file.close()

                        # close and remove temp file
                        os.close(cfg_tmp_handle)
                        os.unlink(cf_tmp_file)


                        # ------------------------------------------------------
                        # now that the scripts are in place and configured, 
                        # we can launch the agent
                        js_url = saga.Url(js_endpoint)
                        logger.debug ("saga.job.Service ('%s')" % js_url)
                        if  js_url in self._shared_worker_data['job_services'] :
                            js = self._shared_worker_data['job_services'][js_url]
                        else :
                            js = saga.job.Service(js_url, session=self._session)
                            self._shared_worker_data['job_services'][js_url] = js


                        # ------------------------------------------------------
                        # Create SAGA Job description and submit the pilot job

                        jd = saga.job.Description()

                        jd.executable            = "/bin/bash"
                        jd.arguments             = ["-l %s" % BOOTSTRAPPER_SCRIPT, bootstrap_args]
                        jd.working_directory     = saga.Url(pilot_sandbox).path
                        jd.project               = project
                        jd.output                = "agent.out"
                        jd.error                 = "agent.err"
                        jd.total_cpu_count       = number_cores
                        jd.processes_per_host    = cores_per_node
                        jd.wall_time_limit       = runtime
                        jd.total_physical_memory = memory
                        jd.queue                 = queue

                        # inform the pilot about the location of the config file
                        jd.environment = {'RADICAL_PILOT_CONFIG' : cf_env}

                        # Set the SPMD variation only if required
                        if spmd_variation:
                            jd.spmd_variation = spmd_variation

                        if 'RADICAL_PILOT_PROFILE' in os.environ :
                            jd.environment = {'RADICAL_PILOT_PROFILE' : 'TRUE'}

                        logger.debug("Bootstrap command line: %s %s" % (jd.executable, jd.arguments))

                        msg = "Submitting SAGA job with description: %s" % str(jd.as_dict())
                        logentries.append(Logentry (msg, logger=logger.debug))

                        pilotjob = js.create_job(jd)
                        pilotjob.run()

                        # do a quick error check
                        if pilotjob.state == saga.FAILED:
                            raise RuntimeError ("SAGA Job state is FAILED.")

                        saga_job_id = pilotjob.id
                        self._shared_worker_data['job_ids'][pilot_id] = [saga_job_id, js_url]

                        msg = "SAGA job submitted with job id %s" % str(saga_job_id)
                        logentries.append(Logentry (msg, logger=logger.debug))

                        #
                        # ------------------------------------------------------

                        log_dicts = list()
                        for le in logentries :
                            log_dicts.append (le.as_dict())

                        # Update the Pilot's state to 'PENDING_ACTIVE' if SAGA job submission was successful.
                        ts = datetime.datetime.utcnow()
                        ret = pilot_col.update(
                            {"_id"  : pilot_id,
                             "state": 'Launching'},
                            {"$set" : {"state": PENDING_ACTIVE,
                                      "saga_job_id": saga_job_id},
                             "$push": {"statehistory": {"state": PENDING_ACTIVE, "timestamp": ts}},
                             "$pushAll": {"log": log_dicts}
                            }
                        )

                        if  ret['n'] == 0 :
                            # could not update, probably because the agent is
                            # running already.  Just update state history and
                            # jobid then
                            # FIXME: make sure of the agent state!
                            ret = pilot_col.update(
                                {"_id"  : pilot_id},
                                {"$set" : {"saga_job_id": saga_job_id},
                                 "$push": {"statehistory": {"state": PENDING_ACTIVE, "timestamp": ts}},
                                 "$pushAll": {"log": log_dicts}}
                            )


                    except Exception as e:
                        # Update the Pilot's state 'FAILED'.
                        out, err, log = self._get_pilot_logs (pilot_col, pilot_id)
                        ts = datetime.datetime.utcnow()

                        # FIXME: we seem to be unable to bson/json handle saga
                        # log messages containing an '#'.  This shows up here.
                        # Until we find a clean workaround, make log shorter and
                        # rely on saga logging to reveal the problem.
                        msg = "Pilot launching failed! (%s)" % e
                        logentries.append (Logentry (msg))

                        log_dicts    = list()
                        log_messages = list()
                        for le in logentries :
                            log_dicts.append (le.as_dict())
                            log_messages.append (le.message)

                        pilot_col.update(
                            {"_id"  : pilot_id,
                             "state": {"$ne" : FAILED}},
                            {"$set" : {
                                "state"   : FAILED,
                                "stdout"  : out,
                                "stderr"  : err,
                                "logfile" : log},
                             "$push": {"statehistory": {"state"    : FAILED,
                                                        "timestamp": ts}},
                             "$pushAll": {"log": log_dicts}}
                        )
                        logger.exception ('\n'.join (log_messages))

        except SystemExit as e :
            logger.exception("pilot launcher thread caught system exit -- forcing application shutdown")
            import thread
            thread.interrupt_main ()

<|MERGE_RESOLUTION|>--- conflicted
+++ resolved
@@ -555,39 +555,6 @@
                             logentries.append(Logentry (msg, logger=logger.debug))
                             sandbox_tgt.copy(cc_url, os.path.basename(str(cc_url)))
 
-<<<<<<< HEAD
-=======
-
-                        # ------------------------------------------------------
-                        # Write agent config dict to a json file in pilot sandbox.
-                        # Not to be used by the faint of heart
-                        if agent_config:
-
-                            if not isinstance(agent_config, dict):
-                                raise Exception("Can't deal with non_dict _config: %s" % agent_config)
-
-                            cfg_tmp_handle, cf_tmp_file = tempfile.mkstemp(suffix='.json', prefix='rp_agent_config_')
-
-                            # Convert dict to json file
-                            msg = "Writing agent configuration to file '%s'." % cf_tmp_file
-                            logentries.append(Logentry (msg, logger=logger.debug))
-                            ru.write_json(agent_config, cf_tmp_file)
-
-                            cf_url = saga.Url("%s://localhost%s" % (LOCAL_SCHEME, cf_tmp_file))
-                            msg = "Copying agent configuration file '%s' to sandbox (%s)." % (cf_url, pilot_sandbox)
-                            logentries.append(Logentry (msg, logger=logger.debug))
-                            sandbox_tgt.copy(cf_url, 'agent.cfg')
-
-                            # close and remove temp file
-                            os.close(cfg_tmp_handle)
-                            os.unlink(cf_tmp_file)
-
-
->>>>>>> cd99d10c
-                        # ------------------------------------------------------
-                        # Done with all transfers to pilot sandbox, close handle
-                        sandbox_tgt.close()
-
                         # ------------------------------------------------------
                         # sanity checks
                         if not agent_spawner      : raise RuntimeError("missing agent spawner")
@@ -666,24 +633,29 @@
                         # ------------------------------------------------------
                         # Write agent config dict to a json file in pilot sandbox.
                         
-                        import pprint
-                        pprint.pprint(agent_config)
+                        if not isinstance(agent_config, dict):
+                            raise Exception("Can't deal with non_dict _config: %s" % agent_config)
+
                         cfg_tmp_handle, cf_tmp_file = tempfile.mkstemp(suffix='.json', prefix='rp_agent_config_')
+
                         # Convert dict to json file
+                        msg = "Writing agent configuration to file '%s'." % cf_tmp_file
+                        logentries.append(Logentry (msg, logger=logger.debug))
                         ru.write_json(agent_config, cf_tmp_file)
 
-                        cf_src = saga.Url("file://localhost/%s" % cf_tmp_file)
-                        cf_tgt = saga.Url("%s/agent.cfg" % pilot_sandbox)
-                        cf_env = cf_tgt.path # this is what the pilot sees
-
-                        cf_file = saga.filesystem.File(cf_src, session=self._session)
-                        cf_file.copy(cf_tgt, flags=saga.filesystem.CREATE_PARENTS)
-                        cf_file.close()
+                        cf_env = "%s/agent.cfg" % pilot_sandbox # this is what the pilot sees
+                        cf_url = saga.Url("%s://localhost%s" % (LOCAL_SCHEME, cf_tmp_file))
+                        msg = "Copying agent configuration file '%s' to sandbox (%s)." % (cf_url, pilot_sandbox)
+                        logentries.append(Logentry (msg, logger=logger.debug))
+                        sandbox_tgt.copy(cf_url, 'agent.cfg')
 
                         # close and remove temp file
                         os.close(cfg_tmp_handle)
                         os.unlink(cf_tmp_file)
 
+                        # ------------------------------------------------------
+                        # Done with all transfers to pilot sandbox, close handle
+                        sandbox_tgt.close()
 
                         # ------------------------------------------------------
                         # now that the scripts are in place and configured, 

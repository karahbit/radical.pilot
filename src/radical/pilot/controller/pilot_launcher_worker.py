--- conflicted
+++ resolved
@@ -406,12 +406,9 @@
                         virtenv                 = resource_cfg.get ('virtenv',             DEFAULT_VIRTENV)
                         stage_cacerts           = resource_cfg.get ('stage_cacerts',       'False')
                         cores_per_node          = resource_cfg.get ('cores_per_node')
-<<<<<<< HEAD
                         shared_filesystem       = resource_cfg.get ('shared_filesystem', True)
                         health_check            = resource_cfg.get ('health_check', True)
-=======
                         python_dist             = resource_cfg.get ('python_dist')
->>>>>>> a941991d
 
 
                         # Agent configuration that is not part of the public API.
@@ -486,18 +483,10 @@
                         LOCAL_SCHEME = 'file'
 
                         # ------------------------------------------------------
-<<<<<<< HEAD
                         # Copy the bootstrap shell script.
                         # This also creates the sandbox.
                         BOOTSTRAPPER_SCRIPT = "bootstrap_1.sh"
-=======
-                        # Copy the bootstrap shell script.  This also creates
-                        # the sandbox. We use always "default_bootstrapper.sh"
-                        # TODO: Is this still configurable and/or in the resource configs?
-                        bootstrapper = "default_bootstrapper.sh"
-
->>>>>>> a941991d
-                        bootstrapper_path = os.path.abspath("%s/../bootstrapper/%s" \
+                        bootstrapper_path   = os.path.abspath("%s/../bootstrapper/%s" \
                                 % (mod_dir, BOOTSTRAPPER_SCRIPT))
 
                         msg = "Using bootstrapper %s" % bootstrapper_path

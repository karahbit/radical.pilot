--- conflicted
+++ resolved
@@ -526,19 +526,10 @@
                             cc_path = os.path.abspath("%s/../bootstrapper/%s" \
                                     % (mod_dir, 'cacert.pem.gz'))
 
-<<<<<<< HEAD
                           cc_url= saga.Url("%s://localhost/%s" % (LOCAL_SCHEME, cc_path))
                           msg = "Copying CA certificate bundle '%s' to sandbox (%s)." % (cc_url, pilot_sandbox)
                           logentries.append(Logentry (msg, logger=logger.debug))
                           sandbox_tgt.copy(cc_url, os.path.basename(str(cc_url)))
-=======
-                            cc_script_url = saga.Url("file://localhost/%s" % cc_path)
-                            cc_script_tgt = saga.Url("%s/cacert.pem.gz"    % pilot_sandbox)
-
-                            cc_script = saga.filesystem.File(cc_script_url, session=self._session)
-                            cc_script.copy(cc_script_tgt, flags=saga.filesystem.CREATE_PARENTS)
-                            cc_script.close()
->>>>>>> 1e2329ba
 
 
                         # ------------------------------------------------------

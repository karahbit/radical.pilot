--- conflicted
+++ resolved
@@ -16,11 +16,7 @@
 from bson.objectid import ObjectId
 from radical.pilot.states import * 
 from radical.pilot.utils.logger import logger
-<<<<<<< HEAD
-from radical.pilot.credentials import SSHCredential
 from radical.pilot.staging_directives import TRANSFER
-=======
->>>>>>> d1848d8c
 
 # BULK_LIMIT defines the max. number of transfer requests to pull from DB.
 BULK_LIMIT=1
@@ -54,14 +50,11 @@
         """Starts the process when Process.start() is called.
         """
 
-<<<<<<< HEAD
         logger.info("Starting InputFileTransferWorker")
 
         # saga_session holds the SSH context infos.
         saga_session = saga.Session()
 
-=======
->>>>>>> d1848d8c
         # Try to connect to the database and create a tailable cursor.
         try:
             connection = self.db_connection_info.get_db_handle()
@@ -109,24 +102,15 @@
                     logger.info(log_msg)
 
                     # Creating the sandbox directory.
-<<<<<<< HEAD
                     try:
                         wu_dir = saga.filesystem.Directory(
                             remote_sandbox,
                             flags=saga.filesystem.CREATE_PARENTS,
-                            session=saga_session)
+                            session=self._session)
                         wu_dir.close()
                     except Exception, ex:
                         tb = traceback.format_exc()
                         logger.info('Error: %s. %s' % (str(ex), tb))
-
-=======
-                    wu_dir = saga.filesystem.Directory(
-                        remote_sandbox,
-                        flags=saga.filesystem.CREATE_PARENTS,
-                        session=self._session)
-                    wu_dir.close()
->>>>>>> d1848d8c
 
                     logger.info("Processing input file transfers for ComputeUnit %s" % compute_unit_id)
                     # Loop over all transfer directives and execute them.

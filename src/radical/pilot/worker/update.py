--- conflicted
+++ resolved
@@ -6,11 +6,6 @@
 import time
 import pymongo
 
-<<<<<<< HEAD
-import threading         as mt
-
-=======
->>>>>>> 4f05a4fd
 import radical.utils     as ru
 
 from .. import utils     as rpu
@@ -55,11 +50,7 @@
         self._bulk       = self._coll.initialize_ordered_bulk_op()
         self._last       = time.time()        # time of last bulk push
         self._uids       = list()             # list of collected uids
-<<<<<<< HEAD
-        self._lock       = mt.Lock()          # protect _bulk
-=======
         self._lock       = ru.Lock()          # protect _bulk
->>>>>>> 4f05a4fd
 
         self._bulk_time = self._cfg.bulk_time
         self._bulk_size = self._cfg.bulk_size

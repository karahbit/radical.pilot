--- conflicted
+++ resolved
@@ -123,10 +123,7 @@
 
             uid   = entry[0]
             state = entry[2]
-<<<<<<< HEAD
-=======
-
->>>>>>> 9c051672
+
             self._prof.prof('update_pushed', msg=state, uid=uid)
 
         # empty bulk, refresh state

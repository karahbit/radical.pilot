--- conflicted
+++ resolved
@@ -37,11 +37,8 @@
 STDOUT                 = 'stdout'
 STDERR                 = 'stderr'
 RESTARTABLE            = 'restartable'
-<<<<<<< HEAD
 TAGS                   = 'tags'
-=======
 METADATA               = 'metadata'
->>>>>>> 1e6543f3
 
 # process / thread types (for both, CPU and GPU processes/threads)
 POSIX                  = 'POSIX'   # native threads / application threads
@@ -218,16 +215,15 @@
        default: `False`
 
 
-<<<<<<< HEAD
     .. data:: tags
 
        Cofiiguration specific tags which influence unit schedulinng and
        execution.
-=======
+
+
     .. data:: metadata
 
        user defined metadata
->>>>>>> 1e6543f3
 
        default: `None`
 
@@ -326,11 +322,8 @@
         self._attributes_register(PRE_EXEC,         None, attributes.STRING, attributes.VECTOR, attributes.WRITEABLE)
         self._attributes_register(POST_EXEC,        None, attributes.STRING, attributes.VECTOR, attributes.WRITEABLE)
         self._attributes_register(RESTARTABLE,      None, attributes.BOOL,   attributes.SCALAR, attributes.WRITEABLE)
-<<<<<<< HEAD
         self._attributes_register(TAGS,             None, attributes.ANY,    attributes.DICT,   attributes.WRITEABLE)
-=======
         self._attributes_register(METADATA,         None, attributes.ANY,    attributes.SCALAR, attributes.WRITEABLE)
->>>>>>> 1e6543f3
         self._attributes_register(CLEANUP,          None, attributes.BOOL,   attributes.SCALAR, attributes.WRITEABLE)
         self._attributes_register(PILOT,            None, attributes.STRING, attributes.SCALAR, attributes.WRITEABLE)
 
@@ -389,11 +382,8 @@
         self.set_attribute (TAG,              None)
 
         self.set_attribute (RESTARTABLE,     False)
-<<<<<<< HEAD
         self.set_attribute (TAGS,           dict())
-=======
         self.set_attribute (METADATA,         None)
->>>>>>> 1e6543f3
         self.set_attribute (CLEANUP,         False)
         self.set_attribute (PILOT,              '')
 

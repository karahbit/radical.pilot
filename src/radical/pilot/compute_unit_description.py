
__copyright__ = "Copyright 2013-2014, http://radical.rutgers.edu"
__license__   = "MIT"

import saga.attributes as attributes


# ------------------------------------------------------------------------------
# Attribute description keys
NAME                   = 'name'
EXECUTABLE             = 'executable'
ARGUMENTS              = 'arguments'
ENVIRONMENT            = 'environment'

CORES                  = 'cores'  # deprecated

CPU_PROCESSES          = 'cpu_processes'
CPU_PROCESS_TYPE       = 'cpu_process_type'
CPU_THREADS            = 'cpu_threads'
CPU_THREAD_TYPE        = 'cpu_thread_type'

GPU_PROCESSES          = 'gpu_processes'
GPU_PROCESS_TYPE       = 'gpu_process_type'
GPU_THREADS            = 'gpu_threads'
GPU_THREAD_TYPE        = 'gpu_thread_type'

LFS_PER_PROCESS        = 'lfs_per_process'
TAG                    = 'tag'

INPUT_STAGING          = 'input_staging'
OUTPUT_STAGING         = 'output_staging'
PRE_EXEC               = 'pre_exec'
POST_EXEC              = 'post_exec'
KERNEL                 = 'kernel'
CLEANUP                = 'cleanup'
PILOT                  = 'pilot'
STDOUT                 = 'stdout'
STDERR                 = 'stderr'
RESTARTABLE            = 'restartable'

# process / thread types (for both, CPU and GPU processes/threads)
POSIX                  = 'POSIX'   # native threads / application threads
MPI                    = 'MPI'
OpenMP                 = 'OpenMP'
CUDA                   = 'CUDA'


# ------------------------------------------------------------------------------
#
class ComputeUnitDescription(attributes.Attributes):
    """
    A ComputeUnitDescription object describes the requirements and properties
    of a :class:`radical.pilot.ComputeUnit` and is passed as a parameter to
    :meth:`radical.pilot.UnitManager.submit_units` to instantiate and run
    a new unit.

    .. note:: A ComputeUnitDescription **MUST** define at least an
              `executable` or `kernel` -- all other elements are optional.

    **Example**::

        # TODO 

    .. data:: executable 

       The executable to launch (`string`).  The executable is expected to be
       either available via `$PATH` on the target resource, or to be an absolute
       path.

       default: `None`


    .. data:: cpu_processes    
       number of application processes to start on CPU cores
       default: 0

    .. data:: cpu_threads      
       number of threads each process will start on CPU cores
       default: 1

    .. data:: cpu_process_type 
       process type, determines startup method (POSIX, MPI) 
       default: POSIX

    .. data:: cpu_thread_type  
       thread type, influences startup and environment (POSIX, OpenMP)
       default: POSIX

    .. data:: gpu_processes    
       number of application processes to start on GPU cores
       default: 0

    .. data:: gpu_threads      
       number of threads each process will start on GPU cores
       default: 1

    .. data:: gpu_process_type 
       process type, determines startup method (POSIX, MPI) 
       default: POSIX

    .. data:: gpu_thread_type  
       thread type, influences startup and environment (POSIX, OpenMP, CUDA)
       default: POSIX

    .. data:: lfs (local file storage)
       amount of data (MB) required on the local file system of the node 
       default: 0

    .. data:: name 

       A descriptive name for the compute unit (`string`).  This attribute can
       be used to map individual units back to application level workloads.

       default: `None`


    .. data:: arguments 

       The command line arguments for the given `executable` (`list` of
       `strings`).

       default: `[]`


    .. data:: environment 

       Environment variables to set in the environment before execution
       (`dict`).

       default: `{}`


    .. data:: stdout

       The name of the file to store stdout in (`string`).

       default: `STDOUT`


    .. data:: stderr

       The name of the file to store stderr in (`string`).

       default: `STDERR`


    .. data:: input_staging

       The files that need to be staged before execution (`list` of `staging
       directives`, see below).

       default: `{}`


    .. data:: output_staging

       The files that need to be staged after execution (`list` of `staging
       directives`, see below).

       default: `{}`


    .. data:: pre_exec

       Actions (shell commands) to perform before this task starts (`list` of
       `strings`).  Note that the set of shell commands given here are expected
       to load environments, check for work directories and data, etc.  They are
       not expected to consume any significant amount of CPU time or other
       resources!  Deviating from that rule will likely result in reduced
       overall throughput.

       No assumption should be made as to where these commands are executed
       (although RP attempts to perform them in the unit's execution
       environment).  

       No assumption should be made on the specific shell environment the
       commands are executed in.

       Errors in executing these commands will result in the unit to enter
       `FAILED` state, and no execution of the actual workload will be
       attempted.

       default: `[]`


    .. data:: post_exec

       Actions (shell commands) to perform after this task finishes (`list` of
       `strings`).  The same remarks as on `pre_exec` apply, inclusive the point
       on error handling, which again will cause the unit to fail, even if the
       actual execution was successful..

       default: `[]`


    .. data:: kernel

       Name of a simulation kernel which expands to description attributes once
       the unit is scheduled to a pilot (and resource).

       .. note:: TODO: explain in detail, reference ENMDTK.

       default: `None`


    .. data:: restartable

       If the unit starts to execute on a pilot, but cannot finish because the
       pilot fails or is canceled, can the unit be restarted on a different
       pilot / resource? 

       default: `False`


    .. data:: cleanup

       If cleanup (a `bool`) is set to `True`, the pilot will delete the entire
       unit sandbox upon termination. This includes all generated output data in
       that sandbox.  Output staging will be performed before cleanup.

       Note that unit sandboxes are also deleted if the pilot's own `cleanup`
       flag is set.

       default: `False`


    .. data:: pilot

       If specified as `string` (pilot uid), the unit is submitted to the pilot
       with the given ID.  If that pilot is not known to the unit manager, an
       exception is raised.


    Staging Directives
    ==================

    The Staging Directives are specified using a dict in the following form:

        staging_directive = {
            'source'  : None, # see 'Location' below
            'target'  : None, # see 'Location' below
            'action'  : None, # See 'Action operators' below
            'flags'   : None, # See 'Flags' below
            'priority': 0     # Control ordering of actions (unused)
        }


    Locations
    ---------

      `source` and `target` locations can be given as strings or `ru.URL`
      instances.  Strings containing `://` are converted into URLs immediately.
      Otherwise they are considered absolute or relative paths and are then
      interpreted in the context of the client's working directory.

      RP accepts the following special URL schemas:

        * `client://`  : relative to the client's working directory
        * `resource://`: relative to the RP    sandbox on the target resource
        * `pilot://`   : relative to the pilot sandbox on the target resource
        * `unit://`    : relative to the unit  sandbox on the target resource

      In all these cases, the `hostname` element of the URL is expected to be
      empty, and the path is *always* considered relative to the locations
      specified above (even though URLs usually don't have a notion of relative
      paths).


    Action operators
    ----------------

      RP accepts the following action operators:

        * rp.TRANSFER: remote file transfer from `source` URL to `target` URL.
        * rp.COPY    : local file copy, ie. not crossing host boundaries
        * rp.MOVE    : local file move
        * rp.LINK    : local file symlink


    Flags
    -----

      rp.CREATE_PARENTS: create the directory hierarchy for targets on the fly
      rp.RECURSIVE     : if `source` is a directory, handle it recursively

    """

    # --------------------------------------------------------------------------
    #
    def __init__(self, from_dict=None):

        # initialize attributes
        attributes.Attributes.__init__(self)

        # set attribute interface properties
        self._attributes_extensible  (False)
        self._attributes_camelcasing (True)

        # register properties with the attribute interface
        # action description
        self._attributes_register(KERNEL,           None, attributes.STRING, attributes.SCALAR, attributes.WRITEABLE)
        self._attributes_register(NAME,             None, attributes.STRING, attributes.SCALAR, attributes.WRITEABLE)
        self._attributes_register(EXECUTABLE,       None, attributes.STRING, attributes.SCALAR, attributes.WRITEABLE)
        self._attributes_register(ARGUMENTS,        None, attributes.STRING, attributes.VECTOR, attributes.WRITEABLE)
        self._attributes_register(ENVIRONMENT,      None, attributes.STRING, attributes.DICT,   attributes.WRITEABLE)
        self._attributes_register(PRE_EXEC,         None, attributes.STRING, attributes.VECTOR, attributes.WRITEABLE)
        self._attributes_register(POST_EXEC,        None, attributes.STRING, attributes.VECTOR, attributes.WRITEABLE)
        self._attributes_register(RESTARTABLE,      None, attributes.BOOL,   attributes.SCALAR, attributes.WRITEABLE)
        self._attributes_register(CLEANUP,          None, attributes.BOOL,   attributes.SCALAR, attributes.WRITEABLE)
        self._attributes_register(PILOT,            None, attributes.STRING, attributes.SCALAR, attributes.WRITEABLE)


        # I/O
        self._attributes_register(STDOUT,           None, attributes.STRING, attributes.SCALAR, attributes.WRITEABLE)
        self._attributes_register(STDERR,           None, attributes.STRING, attributes.SCALAR, attributes.WRITEABLE)
        self._attributes_register(INPUT_STAGING,    None, attributes.ANY,    attributes.VECTOR, attributes.WRITEABLE)
        self._attributes_register(OUTPUT_STAGING,   None, attributes.ANY,    attributes.VECTOR, attributes.WRITEABLE)

        # resource requirements
        self._attributes_register(CPU_PROCESSES,    None, attributes.INT,    attributes.SCALAR, attributes.WRITEABLE)
        self._attributes_register(CPU_PROCESS_TYPE, None, attributes.STRING, attributes.SCALAR, attributes.WRITEABLE)
        self._attributes_register(CPU_THREADS,      None, attributes.INT,    attributes.SCALAR, attributes.WRITEABLE)
        self._attributes_register(CPU_THREAD_TYPE,  None, attributes.STRING, attributes.SCALAR, attributes.WRITEABLE)
        self._attributes_register(GPU_PROCESSES,    None, attributes.INT,    attributes.SCALAR, attributes.WRITEABLE)
        self._attributes_register(GPU_PROCESS_TYPE, None, attributes.STRING, attributes.SCALAR, attributes.WRITEABLE)
        self._attributes_register(GPU_THREADS,      None, attributes.INT,    attributes.SCALAR, attributes.WRITEABLE)
        self._attributes_register(GPU_THREAD_TYPE,  None, attributes.STRING, attributes.SCALAR, attributes.WRITEABLE)
        self._attributes_register(LFS_PER_PROCESS,  None, attributes.INT,    attributes.SCALAR, attributes.WRITEABLE)

        # tag -- user level tag that can be used in scheduling
        self._attributes_register(TAG,              None, attributes.STRING, attributes.SCALAR, attributes.WRITEABLE)

        # dependencies
      # self._attributes_register(RUN_AFTER,        None, attributes.STRING, attributes.VECTOR, attributes.WRITEABLE)
      # self._attributes_register(START_AFTER,      None, attributes.STRING, attributes.VECTOR, attributes.WRITEABLE)
      # self._attributes_register(CONCURRENT_WITH,  None, attributes.STRING, attributes.VECTOR, attributes.WRITEABLE)
      # self._attributes_register(START_TIME,       None, attributes.TIME,   attributes.SCALAR, attributes.WRITEABLE)
      # self._attributes_register(RUN_TIME,         None, attributes.TIME,   attributes.SCALAR, attributes.WRITEABLE)

        # explicitly set attrib defaults so they get listed and included via as_dict()
        self.set_attribute (KERNEL,           None)
        self.set_attribute (NAME,             None)
        self.set_attribute (EXECUTABLE,       None)
        self.set_attribute (ARGUMENTS,        [  ])
        self.set_attribute (ENVIRONMENT,      {  })
        self.set_attribute (PRE_EXEC,         [  ])
        self.set_attribute (POST_EXEC,        [  ])
        self.set_attribute (STDOUT,           None)
        self.set_attribute (STDERR,           None)
        self.set_attribute (INPUT_STAGING,    [  ])
        self.set_attribute (OUTPUT_STAGING,   [  ])

        self.set_attribute (CPU_PROCESSES,       1)
        self.set_attribute (CPU_PROCESS_TYPE,   '')
        self.set_attribute (CPU_THREADS,         1)
        self.set_attribute (CPU_THREAD_TYPE,    '')
        self.set_attribute (GPU_PROCESSES,       0)
        self.set_attribute (GPU_PROCESS_TYPE,   '')
        self.set_attribute (GPU_THREADS,         1)
<<<<<<< HEAD
        self.set_attribute (GPU_THREAD_TYPE,  None)
        self.set_attribute (LFS_PER_PROCESS,     0)

        self.set_attribute (TAG,              None)
=======
        self.set_attribute (GPU_THREAD_TYPE,    '')
>>>>>>> c5dc296f

        self.set_attribute (RESTARTABLE,     False)
        self.set_attribute (CLEANUP,         False)
        self.set_attribute (PILOT,            None)

        self._attributes_register_deprecated(CORES, CPU_PROCESSES)
        self._attributes_register_deprecated(MPI,   CPU_PROCESS_TYPE)

        # apply initialization dict
        if from_dict:
            self.from_dict(from_dict)


    # --------------------------------------------------------------------------
    #
    def __deepcopy__ (self, memo):

        other = ComputeUnitDescription ()

        for key in self.list_attributes ():
            other.set_attribute(key, self.get_attribute (key))

        return other


    # --------------------------------------------------------------------------
    #
    def __str__(self):
        """Returns a string representation of the object.
        """
        return str(self.as_dict())


# ------------------------------------------------------------------------------
<|MERGE_RESOLUTION|>--- conflicted
+++ resolved
@@ -357,14 +357,11 @@
         self.set_attribute (GPU_PROCESSES,       0)
         self.set_attribute (GPU_PROCESS_TYPE,   '')
         self.set_attribute (GPU_THREADS,         1)
-<<<<<<< HEAD
-        self.set_attribute (GPU_THREAD_TYPE,  None)
+        self.set_attribute (GPU_THREAD_TYPE,    '')
+        self.set_attribute (GPU_THREAD_TYPE,    '')
         self.set_attribute (LFS_PER_PROCESS,     0)
 
         self.set_attribute (TAG,              None)
-=======
-        self.set_attribute (GPU_THREAD_TYPE,    '')
->>>>>>> c5dc296f
 
         self.set_attribute (RESTARTABLE,     False)
         self.set_attribute (CLEANUP,         False)

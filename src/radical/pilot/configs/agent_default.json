
# this is the default agent config which is used if no other config is
# specified for an agent.  It contains the minimal set of settings required for
# a functional pilot agent, without any component redundency.

{

    # max number of updates to put into a db bulk
    "bulk_collection_size" :  1024,

    # max time period to collect db notifications into bulks (seconds)
    "bulk_collection_time" : 1.0,

    # time to sleep between database polls (seconds)
    "db_poll_sleeptime"    : 2.0,

    # agent_0 must always have target 'local' at this point
    # mode 'shared'   : local node is also used for CUs
    # mode 'reserved' : local node is reserved for the agent
    # FIXME: mode is unused
    "target" : "local",
    "mode"   : "shared",

    # Bridges usually run in the main agent
    #
    # Bridges can be configured to stall for a certain batch of messages,
    # releasing them then as bulks of a certain size.  Default for both
    # stall_hwm and batch_size is 1 (no stalling, no bulking).
    #
    "bridges" : {
<<<<<<< HEAD
        "agent_staging_input_queue"  : { "log_level" : "error",
                                         "stall_hwm" : 1,
                                         "bulk_size" : 1},
        "agent_scheduling_queue"     : { "log_level" : "error",
                                         "stall_hwm" : 1,
                                         "bulk_size" : 1},
        "agent_executing_queue"      : { "log_level" : "error",
                                         "stall_hwm" : 1,
                                         "bulk_size" : 1},
        "agent_staging_output_queue" : { "log_level" : "error",
                                         "stall_hwm" : 1,
                                         "bulk_size" : 1},

        "agent_unschedule_pubsub"    : {"log_level" : "error"},
        "agent_schedule_pubsub"      : {"log_level" : "error"},

        "control_pubsub"             : {"log_level" : "error"},
        "state_pubsub"               : {"log_level" : "error"},
        "log_pubsub"                 : {"log_level" : "error"}
=======
        "agent_staging_input_queue" : {
            "log_level" : "error",
            "stall_hwm" : 1,
            "bulk_size" : 0
        },
        "agent_scheduling_queue" : {
            "log_level" : "error",
            "stall_hwm" : 1,
            "bulk_size" : 0
        },
        "agent_executing_queue" : {
            "log_level" : "error",
            "stall_hwm" : 1,
            "bulk_size" : 0
        },
        "agent_staging_output_queue" : {
            "log_level" : "error",
            "stall_hwm" : 1,
            "bulk_size" : 0
        },

        "agent_unschedule_pubsub" : {
            "log_level" : "error",
            "stall_hwm" : 1,
            "bulk_size" : 0
        },
        "agent_schedule_pubsub" : {
            "log_level" : "error",
            "stall_hwm" : 1,
            "bulk_size" : 0
        },
        "log_pubsub" : {
            "log_level" : "error",
            "stall_hwm" : 1,
            "bulk_size" : 0
        },
        "state_pubsub" : {
            "log_level" : "error",
            "stall_hwm" : 1,
            "bulk_size" : 0
        },
        "control_pubsub" : {
            "log_level" : "error",
            "stall_hwm" : 1,
            "bulk_size" : 0
        },
        "funcs_wrk_queue" : {
            "log_level" : "debug",
            "stall_hwm" : 1,
            "bulk_size" : 0
        },
        "funcs_res_queue" : {
            "log_level" : "debug",
            "stall_hwm" : 1,
            "bulk_size" : 0
        }
>>>>>>> de914215
    },

    "components" : {
        # the update worker must live in agent_0, since only that agent is
        # sure to have connectivity toward the DB.
        "UpdateWorker"                : {"count" : 1},
        "AgentStagingInputComponent"  : {"count" : 1},
        "AgentSchedulingComponent"    : {"count" : 1},
        "AgentExecutingComponent"     : {"count" : 1},
        "AgentStagingOutputComponent" : {"count" : 1}
    }
}
<|MERGE_RESOLUTION|>--- conflicted
+++ resolved
@@ -28,7 +28,6 @@
     # stall_hwm and batch_size is 1 (no stalling, no bulking).
     #
     "bridges" : {
-<<<<<<< HEAD
         "agent_staging_input_queue"  : { "log_level" : "error",
                                          "stall_hwm" : 1,
                                          "bulk_size" : 1},
@@ -42,70 +41,19 @@
                                          "stall_hwm" : 1,
                                          "bulk_size" : 1},
 
-        "agent_unschedule_pubsub"    : {"log_level" : "error"},
-        "agent_schedule_pubsub"      : {"log_level" : "error"},
+        "funcs_wrk_queue"            : { "log_level" : "debug",
+                                         "stall_hwm" : 1,
+                                         "bulk_size" : 0},
+        "funcs_res_queue"            : { "log_level" : "debug",
+                                         "stall_hwm" : 1,
+                                         "bulk_size" : 0},
 
-        "control_pubsub"             : {"log_level" : "error"},
-        "state_pubsub"               : {"log_level" : "error"},
-        "log_pubsub"                 : {"log_level" : "error"}
-=======
-        "agent_staging_input_queue" : {
-            "log_level" : "error",
-            "stall_hwm" : 1,
-            "bulk_size" : 0
-        },
-        "agent_scheduling_queue" : {
-            "log_level" : "error",
-            "stall_hwm" : 1,
-            "bulk_size" : 0
-        },
-        "agent_executing_queue" : {
-            "log_level" : "error",
-            "stall_hwm" : 1,
-            "bulk_size" : 0
-        },
-        "agent_staging_output_queue" : {
-            "log_level" : "error",
-            "stall_hwm" : 1,
-            "bulk_size" : 0
-        },
+        "agent_unschedule_pubsub"    : { "log_level" : "error"},
+        "agent_schedule_pubsub"      : { "log_level" : "error"},
 
-        "agent_unschedule_pubsub" : {
-            "log_level" : "error",
-            "stall_hwm" : 1,
-            "bulk_size" : 0
-        },
-        "agent_schedule_pubsub" : {
-            "log_level" : "error",
-            "stall_hwm" : 1,
-            "bulk_size" : 0
-        },
-        "log_pubsub" : {
-            "log_level" : "error",
-            "stall_hwm" : 1,
-            "bulk_size" : 0
-        },
-        "state_pubsub" : {
-            "log_level" : "error",
-            "stall_hwm" : 1,
-            "bulk_size" : 0
-        },
-        "control_pubsub" : {
-            "log_level" : "error",
-            "stall_hwm" : 1,
-            "bulk_size" : 0
-        },
-        "funcs_wrk_queue" : {
-            "log_level" : "debug",
-            "stall_hwm" : 1,
-            "bulk_size" : 0
-        },
-        "funcs_res_queue" : {
-            "log_level" : "debug",
-            "stall_hwm" : 1,
-            "bulk_size" : 0
-        }
->>>>>>> de914215
+        "control_pubsub"             : { "log_level" : "error"},
+        "state_pubsub"               : { "log_level" : "error"},
+        "log_pubsub"                 : { "log_level" : "error"}
     },
 
     "components" : {

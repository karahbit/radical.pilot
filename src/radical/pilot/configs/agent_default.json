
# this is the default agent config which is used if no other config is
# specified for an agent.  It contains the minimal set of settings required for
# a functional pilot agent, without any component redundency.

<<<<<<< HEAD
# we should call this `pilot_config` instead of `agent_config`, since it
# *contains* the agent layout for a pilot.

=======
>>>>>>> 3165d464
{

    # max number of updates to put into a db bulk
    "bulk_collection_size" :  1024,

    # max time period to collect db notifications into bulks (seconds)
    "bulk_collection_time" : 1.0,

    # time to sleep between database polls (seconds)
    "db_poll_sleeptime"    : 2.0,

    # agent_0 must always have target 'local' at this point
    # mode 'shared'   : local node is also used for CUs
    # mode 'reserved' : local node is reserved for the agent
    # FIXME: mode is unused
    "target" : "local",
    "mode"   : "shared",

    # Bridges usually run in the main agent
    #
    # Bridges can be configured to stall for a certain batch of messages,
    # releasing them then as bulks of a certain size.  Default for both
<<<<<<< HEAD
    # stall_hwm and batch_size is 1 (no stalling).
    #
    "bridges" : {
        "agent_staging_input_queue" : {
            "log_level" : "debug",
            "stall_hwm" : 1,
            "bulk_size" : 0
        },
        "agent_scheduling_queue" : {
            "log_level" : "debug",
            "stall_hwm" : 1,
            "bulk_size" : 0
        },
        "agent_executing_queue" : {
            "log_level" : "debug",
            "stall_hwm" : 1,
            "bulk_size" : 0
        },
        "agent_staging_output_queue" : {
            "log_level" : "debug",
            "stall_hwm" : 1,
            "bulk_size" : 0
        },

        "agent_unschedule_pubsub" : {
            "log_level" : "debug",
            "stall_hwm" : 1,
            "bulk_size" : 0
        },
        "agent_schedule_pubsub" : {
            "log_level" : "debug",
            "stall_hwm" : 1,
            "bulk_size" : 0
        },
        "log_pubsub" : {
            "log_level" : "debug",
            "stall_hwm" : 1,
            "bulk_size" : 0
        },
        "state_pubsub" : {
            "log_level" : "debug",
            "stall_hwm" : 1,
            "bulk_size" : 0
        },
        "control_pubsub" : {
            "log_level" : "debug",
            "stall_hwm" : 1,
            "bulk_size" : 0
        },
        "funcs_wrk_queue" : {
            "log_level" : "debug",
            "stall_hwm" : 1,
            "bulk_size" : 0
        },
        "funcs_res_queue" : {
            "log_level" : "debug",
            "stall_hwm" : 1,
            "bulk_size" : 0
        }
=======
    # stall_hwm and batch_size is 1 (no stalling, no bulking).
    #
    "bridges" : {
        "agent_staging_input_queue"  : { "log_level" : "error",
                                         "stall_hwm" : 1,
                                         "bulk_size" : 1},
        "agent_scheduling_queue"     : { "log_level" : "error",
                                         "stall_hwm" : 1,
                                         "bulk_size" : 1},
        "agent_executing_queue"      : { "log_level" : "error",
                                         "stall_hwm" : 1,
                                         "bulk_size" : 1},
        "agent_staging_output_queue" : { "log_level" : "error",
                                         "stall_hwm" : 1,
                                         "bulk_size" : 1},

        "funcs_wrk_queue"            : { "log_level" : "debug",
                                         "stall_hwm" : 1,
                                         "bulk_size" : 0},
        "funcs_res_queue"            : { "log_level" : "debug",
                                         "stall_hwm" : 1,
                                         "bulk_size" : 0},

        "agent_unschedule_pubsub"    : { "log_level" : "error"},
        "agent_schedule_pubsub"      : { "log_level" : "error"},

        "control_pubsub"             : { "log_level" : "error"},
        "state_pubsub"               : { "log_level" : "error"},
        "log_pubsub"                 : { "log_level" : "error"}
>>>>>>> 3165d464
    },

    "components" : {
        # the update worker must live in agent_0, since only that agent is
        # sure to have connectivity toward the DB.
        "UpdateWorker"                : {"count" : 1},
        "AgentStagingInputComponent"  : {"count" : 1},
        "AgentSchedulingComponent"    : {"count" : 1},
        "AgentExecutingComponent"     : {"count" : 1},
        "AgentStagingOutputComponent" : {"count" : 1}
    }
}
<|MERGE_RESOLUTION|>--- conflicted
+++ resolved
@@ -3,12 +3,6 @@
 # specified for an agent.  It contains the minimal set of settings required for
 # a functional pilot agent, without any component redundency.
 
-<<<<<<< HEAD
-# we should call this `pilot_config` instead of `agent_config`, since it
-# *contains* the agent layout for a pilot.
-
-=======
->>>>>>> 3165d464
 {
 
     # max number of updates to put into a db bulk
@@ -31,67 +25,6 @@
     #
     # Bridges can be configured to stall for a certain batch of messages,
     # releasing them then as bulks of a certain size.  Default for both
-<<<<<<< HEAD
-    # stall_hwm and batch_size is 1 (no stalling).
-    #
-    "bridges" : {
-        "agent_staging_input_queue" : {
-            "log_level" : "debug",
-            "stall_hwm" : 1,
-            "bulk_size" : 0
-        },
-        "agent_scheduling_queue" : {
-            "log_level" : "debug",
-            "stall_hwm" : 1,
-            "bulk_size" : 0
-        },
-        "agent_executing_queue" : {
-            "log_level" : "debug",
-            "stall_hwm" : 1,
-            "bulk_size" : 0
-        },
-        "agent_staging_output_queue" : {
-            "log_level" : "debug",
-            "stall_hwm" : 1,
-            "bulk_size" : 0
-        },
-
-        "agent_unschedule_pubsub" : {
-            "log_level" : "debug",
-            "stall_hwm" : 1,
-            "bulk_size" : 0
-        },
-        "agent_schedule_pubsub" : {
-            "log_level" : "debug",
-            "stall_hwm" : 1,
-            "bulk_size" : 0
-        },
-        "log_pubsub" : {
-            "log_level" : "debug",
-            "stall_hwm" : 1,
-            "bulk_size" : 0
-        },
-        "state_pubsub" : {
-            "log_level" : "debug",
-            "stall_hwm" : 1,
-            "bulk_size" : 0
-        },
-        "control_pubsub" : {
-            "log_level" : "debug",
-            "stall_hwm" : 1,
-            "bulk_size" : 0
-        },
-        "funcs_wrk_queue" : {
-            "log_level" : "debug",
-            "stall_hwm" : 1,
-            "bulk_size" : 0
-        },
-        "funcs_res_queue" : {
-            "log_level" : "debug",
-            "stall_hwm" : 1,
-            "bulk_size" : 0
-        }
-=======
     # stall_hwm and batch_size is 1 (no stalling, no bulking).
     #
     "bridges" : {
@@ -121,7 +54,6 @@
         "control_pubsub"             : { "log_level" : "error"},
         "state_pubsub"               : { "log_level" : "error"},
         "log_pubsub"                 : { "log_level" : "error"}
->>>>>>> 3165d464
     },
 
     "components" : {


{
    "stampede_ssh": {
        "description"                 : "The XSEDE 'Stampede' cluster at TACC (https://www.tacc.utexas.edu/stampede/).",
        "notes"                       : "Always set the ``project`` attribute in the ComputePilotDescription or the pilot will fail.",
        "schemas"                     : ["gsissh", "ssh", "go"],
        "mandatory_args"              : ["project"],
        "gsissh"                      :
        {
            "job_manager_endpoint"    : "slurm+gsissh://stampede.tacc.utexas.edu:2222/",
            "filesystem_endpoint"     : "gsisftp://stampede.tacc.utexas.edu:2222/"
        },
        "ssh"                         :
        {
            "job_manager_endpoint"    : "slurm+ssh://stampede.tacc.utexas.edu/",
            "filesystem_endpoint"     : "sftp://stampede.tacc.utexas.edu/"
        },
        "go":
        {
            "job_manager_endpoint"    : "slurm+ssh://stampede.tacc.utexas.edu/",
            "filesystem_endpoint"     : "go://xsede#stampede/"
        },
        "default_queue"               : "normal",
        "lrms"                        : "SLURM",
        "agent_scheduler"             : "CONTINUOUS",
        "agent_spawner"               : "POPEN",
        "agent_launch_method"         : "SSH",
        "task_launch_method"          : "SSH",
        "mpi_launch_method"           : "MPIRUN_RSH",
        "pre_bootstrap_1"             : ["module purge",
                                         "module load TACC",
                                         "module load intel/15.0.2",
                                         "module load python/2.7.12",
                                         "module unload xalt",
                                         # Load ICC license so we can build during bootstrap
                                         "source ~train00/ssi_sourceme",
                                         "export TACC_DELETE_FILES=TRUE"
                                        ],
        "default_remote_workdir"      : "$WORK",
        "valid_roots"                 : ["/scratch", "$SCRATCH", "/work", "$WORK"],
        "rp_version"                  : "local",
        "virtenv_mode"                : "create",
        "python_dist"                 : "default", 
        "export_to_cu"                : ["LMOD_CMD",
                                         "LMOD_SYSTEM_DEFAULT_MODULES",
                                         "LD_LIBRARY_PATH"], 
        "cu_pre_exec"                 : ["module restore"]
    },

    "stampede_orte": {
        "description"                 : "The XSEDE 'Stampede' cluster at TACC (https://www.tacc.utexas.edu/stampede/).",
        "notes"                       : "Always set the ``project`` attribute in the ComputePilotDescription or the pilot will fail.",
        "schemas"                     : ["ssh", "gsissh", "go"],
        "mandatory_args"              : ["project"],
        "ssh"                         :
        {
            "job_manager_endpoint"    : "slurm+ssh://stampede.tacc.utexas.edu/",
            "filesystem_endpoint"     : "sftp://stampede.tacc.utexas.edu/"
        },
        "gsissh"                      :
        {
            "job_manager_endpoint"    : "slurm+gsissh://stampede.tacc.utexas.edu:2222/",
            "filesystem_endpoint"     : "gsisftp://stampede.tacc.utexas.edu:2222/"
        },
        "go":
        {
            "job_manager_endpoint"    : "slurm+ssh://stampede.tacc.utexas.edu/",
            "filesystem_endpoint"     : "go://xsede#stampede/"
        },
        "default_queue"               : "normal",
        "lrms"                        : "SLURM",
        "agent_type"                  : "multicore",
        "agent_scheduler"             : "CONTINUOUS",
        "agent_spawner"               : "POPEN",
        "agent_launch_method"         : "ORTE",
        "task_launch_method"          : "ORTE",
        "mpi_launch_method"           : "ORTE",
        "pre_bootstrap_1"             : ["module purge",
            "module load TACC",
            "module load intel/15.0.2",
            "module load python/2.7.12",
            "module unload xalt",
            # Load ICC license so we can build during bootstrap
            "source ~train00/ssi_sourceme",
            "export TACC_DELETE_FILES=TRUE",
            "module use -a /home1/01083/tg803521/ompi/modules/",
            "module load openmpi/2017_04_20_539f71d",
            "export OMPI_MCA_plm=^slurm"
        ],
        "pre_bootstrap_2"             : ["export PATH=$PATH",
            "export LD_LIBRARY_PATH=$LD_LIBRARY_PATH"
        ],
        "default_remote_workdir"      : "$WORK",
        "valid_roots"                 : ["/scratch", "$SCRATCH", "/work", "$WORK"],
        "rp_version"                  : "local",
        "virtenv_mode"                : "create",
        "python_dist"                 : "default"
    },

    "stampede_ortelib": {
        "description"                 : "The XSEDE 'Stampede' cluster at TACC (https://www.tacc.utexas.edu/stampede/).",
        "notes"                       : "Always set the ``project`` attribute in the ComputePilotDescription or the pilot will fail. To create a virtualenv for the first time, one needs to run towards the development queue.",
        "schemas"                     : ["ssh", "gsissh", "go"],
        "mandatory_args"              : ["project"],
        "ssh"                         :
        {
            "job_manager_endpoint"    : "slurm+ssh://stampede.tacc.utexas.edu/",
            "filesystem_endpoint"     : "sftp://stampede.tacc.utexas.edu/"
        },
        "gsissh"                      :
        {
            "job_manager_endpoint"    : "slurm+gsissh://stampede.tacc.utexas.edu:2222/",
            "filesystem_endpoint"     : "gsisftp://stampede.tacc.utexas.edu:2222/"
        },
        "go":
        {
            "job_manager_endpoint"    : "slurm+ssh://stampede.tacc.utexas.edu/",
            "filesystem_endpoint"     : "go://xsede#stampede/"
        },
        "default_queue"               : "normal",
        "lrms"                        : "SLURM",
        "agent_type"                  : "multicore",
        "agent_scheduler"             : "CONTINUOUS",
        "agent_spawner"               : "ORTE",
        "agent_launch_method"         : "ORTE",
        "task_launch_method"          : "ORTE_LIB",
        "mpi_launch_method"           : "ORTE_LIB",
        "pre_bootstrap_1"             : ["module purge",
            "module load TACC",
            "module load intel/15.0.2",
            "module load python/2.7.12",
            "module unload xalt",
            # Load ICC license so we can build during bootstrap
            "source ~train00/ssi_sourceme",
            "export TACC_DELETE_FILES=TRUE",
            "module use -a /home1/01083/tg803521/ompi/modules/",
            "module load openmpi/2017_04_20_539f71d",
            "export OMPI_MCA_plm=^slurm"
        ],
        "pre_bootstrap_2"             : ["export PATH=$PATH",
            "export LD_LIBRARY_PATH=$LD_LIBRARY_PATH"
        ],
        "default_remote_workdir"      : "$WORK",
        "valid_roots"                 : ["/scratch", "$SCRATCH", "/work", "$WORK"],
        "rp_version"                  : "local",
        "virtenv_mode"                : "create",
        "python_dist"                 : "default"
    },

    "stampede_yarn": {
        "description"                 : "The XSEDE 'Stampede' cluster at TACC (https://www.tacc.utexas.edu/stampede/).",
        "notes"                       : "Always set the ``project`` attribute in the ComputePilotDescription or the pilot will fail.",
        "schemas"                     : ["gsissh", "ssh", "go"],
        "mandatory_args"              : ["project"],
        "gsissh"                      :
        {
            "job_manager_endpoint"    : "slurm+gsissh://stampede.tacc.utexas.edu:2222/",
            "filesystem_endpoint"     : "gsisftp://stampede.tacc.utexas.edu:2222/"
        },
        "ssh"                         :
        {
            "job_manager_endpoint"    : "slurm+ssh://stampede.tacc.utexas.edu/",
            "filesystem_endpoint"     : "sftp://stampede.tacc.utexas.edu/"
        },
        "go":
        {
            "job_manager_endpoint"    : "slurm+ssh://stampede.tacc.utexas.edu/",
            "filesystem_endpoint"     : "go://xsede#stampede/"
        },
        "default_queue"               : "normal",
        "lrms"                        : "SLURM",
        "agent_scheduler"             : "YARN",
        "agent_spawner"               : "ABDS",
        "agent_launch_method"         : "SSH",
        "task_launch_method"          : "YARN",
        "mpi_launch_method"           : "MPIRUN_RSH",
        "pre_bootstrap_1"             : ["module purge",
                                         "module load TACC",
                                         "module load intel/15.0.2",
                                         "module load python/2.7.12",
                                         "module unload xalt",
                                         # Load ICC license so we can build during bootstrap
                                         "source ~train00/ssi_sourceme",
                                         "export TACC_DELETE_FILES=TRUE"
                                        ],
        "default_remote_workdir"      : "$WORK",
        "valid_roots"                 : ["/scratch", "$SCRATCH", "/work", "$WORK"],
        "rp_version"                  : "local",
        "virtenv_mode"                : "create",
        "python_dist"                 : "default"
    },

    "stampede_spark": {
        "description"                 : "The XSEDE 'Stampede' cluster at TACC (https://www.tacc.utexas.edu/stampede/).",
        "notes"                       : "Always set the ``project`` attribute in the ComputePilotDescription or the pilot will fail.",
        "schemas"                     : ["gsissh", "ssh", "go"],
        "mandatory_args"              : ["project"],
        "gsissh"                      :
        {
            "job_manager_endpoint"    : "slurm+gsissh://stampede.tacc.utexas.edu:2222/",
            "filesystem_endpoint"     : "gsisftp://stampede.tacc.utexas.edu:2222/"
        },
        "ssh"                         :
        {
            "job_manager_endpoint"    : "slurm+ssh://stampede.tacc.utexas.edu/",
            "filesystem_endpoint"     : "sftp://stampede.tacc.utexas.edu/"
        },
        "go":
        {
            "job_manager_endpoint"    : "slurm+ssh://stampede.tacc.utexas.edu/",
            "filesystem_endpoint"     : "go://xsede#stampede/"
        },
        "default_queue"               : "normal",
        "lrms"                        : "SLURM",
        "agent_type"                  : "multicore",
        "agent_scheduler"             : "CONTINUOUS",
        "agent_spawner"               : "POPEN",
        "agent_launch_method"         : "FORK",
        "task_launch_method"          : "SPARK",
        "mpi_launch_method"           : "MPIRUN_RSH",
        "pre_bootstrap_1"             : ["module purge",
                                         "module load TACC",
                                         "module load intel/15.0.2",
                                         "module load python/2.7.12",
                                         "module use /scratch/projects/xsede/modulefiles",
                                         "module load jdk64/1.8.0",
                                         # Load ICC license so we can build during bootstrap
                                         "source ~train00/ssi_sourceme",
                                         "export TACC_DELETE_FILES=TRUE"
                                        ],
        "pre_bootstrap_2"             : ["export PATH=$PATH",
                                         "export LD_LIBRARY_PATH=$LD_LIBRARY_PATH"
                                        ],
        "default_remote_workdir"      : "$WORK",
        "valid_roots"                 : ["/scratch", "$SCRATCH", "/work", "$WORK"],
        "rp_version"                  : "local",
        "virtenv_mode"                : "create",
        "python_dist"                 : "default"
    },

    "wrangler_ssh": {
        "description"                 : "The XSEDE 'Wrangler' cluster at TACC (https://www.tacc.utexas.edu/wrangler/).",
        "notes"                       : "Always set the ``project`` attribute in the ComputePilotDescription or the pilot will fail.",
        "schemas"                     : ["gsissh", "ssh", "go"],
        "mandatory_args"              : ["project"],
        "gsissh"                      :
        {
            "job_manager_endpoint"    : "slurm+gsissh://wrangler.tacc.utexas.edu:2222/",
            "filesystem_endpoint"     : "gsisftp://wrangler.tacc.utexas.edu:2222/"
        },
        "ssh"                         :
        {
            "job_manager_endpoint"    : "slurm+ssh://wrangler.tacc.utexas.edu/",
            "filesystem_endpoint"     : "sftp://wrangler.tacc.utexas.edu/"
        },
        "go":
        {
            "job_manager_endpoint"    : "slurm+ssh://wrangler.tacc.utexas.edu/",
            "filesystem_endpoint"     : "go://xsede#wrangler/"
        },
        "default_queue"               : "normal",
        "lrms"                        : "SLURM",
        "agent_type"                  : "multicore",
        "agent_scheduler"             : "CONTINUOUS",
        "agent_spawner"               : "POPEN",
        "agent_launch_method"         : "SSH",
        "task_launch_method"          : "SSH",
        "mpi_launch_method"           : "MPIRUN_RSH",
        "pre_bootstrap_1"             : [
                                       # "module load python",
                                         "export TACC_DELETE_FILES=TRUE"
                                        ],
        "pre_bootstrap_2"             : ["export PATH=$PATH",
                                         "export LD_LIBRARY_PATH=$LD_LIBRARY_PATH"
                                        ],
        "default_remote_workdir"      : "$WORK",
        "valid_roots"                 : ["/work", "$WORK", "/data", "$DATA"],
        "rp_version"                  : "local",
        "virtenv_mode"                : "create",
        "python_dist"                 : "default"
    },

    "wrangler_yarn": {
        "description"                 : "The XSEDE 'Wrangler' cluster at TACC (https://www.tacc.utexas.edu/wrangler/).",
        "notes"                       : "Always set the ``project`` attribute in the ComputePilotDescription or the pilot will fail.",
        "schemas"                     : ["gsissh", "ssh", "go"],
        "mandatory_args"              : ["project"],
        "gsissh"                      :
        {
            "job_manager_endpoint"    : "slurm+gsissh://wrangler.tacc.utexas.edu:2222/",
            "filesystem_endpoint"     : "gsisftp://wrangler.tacc.utexas.edu:2222/"
        },
        "ssh"                         :
        {
            "job_manager_endpoint"    : "slurm+ssh://wrangler.tacc.utexas.edu/",
            "filesystem_endpoint"     : "sftp://wrangler.tacc.utexas.edu/"
        },
        "go":
        {
            "job_manager_endpoint"    : "slurm+ssh://wrangler.tacc.utexas.edu/",
            "filesystem_endpoint"     : "go://xsede#wrangler/"
        },
        "default_queue"               : "hadoop",
        "lrms"                        : "YARN",
        "agent_type"                  : "multicore",
        "agent_scheduler"             : "YARN",
        "agent_spawner"               : "ABDS",
        "agent_launch_method"         : "SSH",
        "task_launch_method"          : "YARN",
        "mpi_launch_method"           : "MPIRUN_RSH",
        "pre_bootstrap_1"             : ["module load python",
                                         "export TACC_DELETE_FILES=TRUE"
                                        ],
        "pre_bootstrap_2"             : ["export PATH=$PATH",
                                         "export LD_LIBRARY_PATH=$LD_LIBRARY_PATH"
                                        ],
        "default_remote_workdir"      : "$WORK",
        "valid_roots"                 : ["/work", "$WORK"],
        "rp_version"                  : "local",
        "virtenv_mode"                : "create",
        "python_dist"                 : "default"
    },


    "wrangler_spark": {
        "description"                 : "The XSEDE 'Wrangler' cluster at TACC (https://www.tacc.utexas.edu/wrangler/).",
        "notes"                       : "Always set the ``project`` attribute in the ComputePilotDescription or the pilot will fail.",
        "schemas"                     : ["gsissh", "ssh", "go"],
        "mandatory_args"              : ["project"],
        "ssh"                         :
        {
            "job_manager_endpoint"    : "slurm+ssh://wrangler.tacc.utexas.edu/",
            "filesystem_endpoint"     : "sftp://wrangler.tacc.utexas.edu/"
        },
        "gsissh"                      :
        {
            "job_manager_endpoint"    : "slurm+gsissh://wrangler.tacc.utexas.edu:2222/",
            "filesystem_endpoint"     : "gsisftp://wrangler.tacc.utexas.edu:2222/"
        },
        "go":
        {
            "job_manager_endpoint"    : "slurm+ssh://wrangler.tacc.utexas.edu/",
            "filesystem_endpoint"     : "go://xsede#wrangler/"
        },
        "default_queue"               : "normal",
        "lrms"                        : "SLURM",
        "agent_type"                  : "multicore",
        "agent_scheduler"             : "CONTINUOUS",
        "agent_spawner"               : "POPEN",
        "agent_launch_method"         : "SSH",
        "task_launch_method"          : "SPARK",
        "mpi_launch_method"           : "MPIRUN_RSH",
        "pre_bootstrap_1"             : [ 
                                        "module load python" ,
                                        "export TACC_DELETE_FILES=TRUE",
                                        "module load jdk64/1.8.0"
                                        ],
        "pre_bootstrap_2"             : ["export PATH=$PATH",
                                         "export LD_LIBRARY_PATH=$LD_LIBRARY_PATH"
                                        ],
        "default_remote_workdir"      : "$WORK",
        "valid_roots"                 : ["/work", "$WORK"],
        "rp_version"                  : "local",
        "virtenv_mode"                : "create",
        "python_dist"                 : "default"
    },


    "lonestar_ssh": {
        "description"                 : "The XSEDE 'Lonestar' cluster at TACC (https://www.tacc.utexas.edu/resources/hpc/lonestar).",
        "notes"                       : "Always set the ``project`` attribute in the ComputePilotDescription or the pilot will fail.",
        "schemas"                     : ["ssh", "gsissh"],
        "ssh"                         :
        {
            "job_manager_endpoint"    : "sge+ssh://lonestar.tacc.utexas.edu/",
            "filesystem_endpoint"     : "sftp://lonestar.tacc.utexas.edu/"
        },
        "gsissh"                      :
        {
            "job_manager_endpoint"    : "sge+gsissh://lonestar.tacc.utexas.edu/",
            "filesystem_endpoint"     : "gsisftp://lonestar.tacc.utexas.edu/"
        },
        "default_queue"               : "normal",
        "lrms"                        : "SGE",
        "agent_scheduler"             : "CONTINUOUS",
        "agent_spawner"               : "POPEN",
        "agent_launch_method"         : "SSH",
        "task_launch_method"          : "SSH",
        "mpi_launch_method"           : "IBRUN",
        "spmd_variation"              : "24way",
        "pre_bootstrap_1"             : ["module purge",
                                         "module load TACC",
                                         "module load cluster",
                                         "module load mvapich2",
                                         "module load python",
                                         "export TACC_DELETE_FILES=TRUE"
                                        ],
        "valid_roots"                 : ["/home1", "/scratch", "/work"],
        "rp_version"                  : "local",
        "virtenv_mode"                : "create",
        "python_dist"                 : "default"
    },
    "stampede2_ssh": {
        "description"                 : "The XSEDE 'Stampede' cluster at TACC (https://www.tacc.utexas.edu/stampede/).",
        "notes"                       : "Always set the ``project`` attribute in the ComputePilotDescription or the pilot will fail.",
        "schemas"                     : ["gsissh", "ssh"],
        "mandatory_args"              : ["project"],
        "gsissh"                      :
        {
            "job_manager_endpoint"    : "slurm+gsissh://stampede2.tacc.utexas.edu:2222/",
            "filesystem_endpoint"     : "gsisftp://stampede2.tacc.utexas.edu:2222/"
        },
        "ssh"                         :
        {
            "job_manager_endpoint"    : "slurm+ssh://stampede2.tacc.utexas.edu/",
            "filesystem_endpoint"     : "sftp://stampede2.tacc.utexas.edu/"
        },
        "default_queue"               : "normal",
        "lrms"                        : "SLURM",
        "cores_per_node"              : 68,
        "agent_scheduler"             : "CONTINUOUS",
        "agent_spawner"               : "POPEN",
        "agent_launch_method"         : "SSH",
        "task_launch_method"          : "SSH",
        "mpi_launch_method"           : "IBRUN",
        "pre_bootstrap_1"             :["module load TACC",
                                         "module load intel/17.0.4",
                                         "module load python/2.7.13"
                                        ],
        "default_remote_workdir"      : "$WORK",
        "valid_roots"                 : ["/scratch", "$SCRATCH", "/work", "$WORK"],
        "rp_version"                  : "local",
        "virtenv_mode"                : "create",
        "python_dist"                 : "default",
        "export_to_cu"                : ["LMOD_CMD",
                                         "LMOD_SYSTEM_DEFAULT_MODULES",
                                         "LD_LIBRARY_PATH"],
        "cu_pre_exec"                 : ["module restore"]
    },

    "trestles_ssh": {
        "description"                 : "The XSEDE 'Trestles' cluster at SDSC (http://www.sdsc.edu/us/resources/trestles/).",
        "notes"                       : "Always set the ``project`` attribute in the ComputePilotDescription or the pilot will fail.",
        "schemas"                     : ["ssh", "gsissh"],
        "ssh"                         :
        {
            "job_manager_endpoint"    : "torque+ssh://trestles.sdsc.xsede.org/",
            "filesystem_endpoint"     : "sftp://trestles.sdsc.xsede.org/"
        },
        "gsissh"                      :
        {
            "job_manager_endpoint"    : "torque+gsissh://trestles.sdsc.xsede.org/",
            "filesystem_endpoint"     : "gsisftp://trestles.sdsc.xsede.org/"
        },
        "default_queue"               : "normal",
        "lrms"                        : "TORQUE",
        "agent_scheduler"             : "CONTINUOUS",
        "agent_spawner"               : "POPEN",
        "agent_launch_method"         : "SSH",
        "task_launch_method"          : "SSH",
        "mpi_launch_method"           : "MPIRUN_RSH",
        "pre_bootstrap_1"             : ["module purge", 
                                         "module load python pgi mvapich2_ib gnubase"],
        "valid_roots"                 : ["/home"],
        "rp_version"                  : "local",
        "virtenv_mode"                : "create",
        "python_dist"                 : "default"
    },

    "gordon_ssh": {
        "description"                 : "The XSEDE 'Gordon' cluster at SDSC (http://www.sdsc.edu/us/resources/gordon/).",
        "notes"                       : "Always set the ``project`` attribute in the ComputePilotDescription or the pilot will fail.",
        "schemas"                     : ["ssh", "gsissh"],
        "ssh"                         :
        {
            "job_manager_endpoint"    : "torque+ssh://gordon.sdsc.xsede.org/",
            "filesystem_endpoint"     : "sftp://gordon.sdsc.xsede.org/"
        },
        "gsissh"                      :
        {
            "job_manager_endpoint"    : "torque+gsissh://gordon.sdsc.xsede.org/",
            "filesystem_endpoint"     : "gsisftp://gordon.sdsc.xsede.org/"
        },
        "default_queue"               : "normal",
        "lrms"                        : "TORQUE",
        "agent_scheduler"             : "CONTINUOUS",
        "agent_spawner"               : "POPEN",
        "agent_launch_method"         : "SSH",
        "task_launch_method"          : "SSH",
        "mpi_launch_method"           : "MPIRUN_RSH",
        "pre_bootstrap_1"             : ["module purge", 
                                         "module load python intel mvapich2_ib gnubase"],
        "valid_roots"                 : ["/home"],
        "rp_version"                  : "local",
        "virtenv_mode"                : "create",
        "python_dist"                 : "default"
    },

    "blacklight_ssh": {
        "description"                 : "The XSEDE 'Blacklight' cluster at PSC (https://www.psc.edu/index.php/computing-resources/blacklight).",
        "notes"                       : "Always set the ``project`` attribute in the ComputePilotDescription or the pilot will fail.",
        "schemas"                     : ["ssh", "gsissh"],
        "ssh"                         :
        {
            "job_manager_endpoint"    : "torque+ssh://blacklight.psc.xsede.org",
            "filesystem_endpoint"     : "sftp://blacklight.psc.xsede.org/"
        },
        "gsissh"                      :
        {
            "job_manager_endpoint"    : "torque+gsissh://blacklight.psc.xsede.org",
            "filesystem_endpoint"     : "gsisftp://blacklight.psc.xsede.org/"
        },
        "default_queue"               : "batch",
        "cores_per_node"              : "16",
        "lrms"                        : "TORQUE",
        "agent_scheduler"             : "CONTINUOUS",
        "agent_spawner"               : "POPEN",
        "agent_launch_method"         : "DPLACE",
        "task_launch_method"          : "DPLACE",
        "mpi_launch_method"           : "MPIRUN_DPLACE",
        "pre_bootstrap_1"             : ["source /usr/share/modules/init/bash",
                                         "module load python",
                                         "unset PYTHONPATH"
                                        ],
        "valid_roots"                 : ["/usr/users", "/brashear"],
        "stage_cacerts"               : "True",
        "rp_version"                  : "local",
        "virtenv_mode"                : "create",
        "python_dist"                 : "default"
    },

    "greenfield": {
        "description"                 : "The XSEDE 'Greenfield' cluster at PSC (https://www.psc.edu/index.php/computing-resources/greenfield).",
        "notes"                       : "Always set the ``project`` attribute in the ComputePilotDescription or the pilot will fail.",
        "schemas"                     : ["ssh", "gsissh"],
        "ssh"                         :
        {
            "job_manager_endpoint"    : "torque+ssh://greenfield.psc.xsede.org",
            "filesystem_endpoint"     : "sftp://greenfield.psc.xsede.org/"
        },
        "gsissh"                      :
        {
            "job_manager_endpoint"    : "torque+gsissh://greenfield.psc.xsede.org",
            "filesystem_endpoint"     : "gsisftp://greenfield.psc.xsede.org/"
        },
        "default_queue"               : "batch",
        "cores_per_node"              : "15",
        "lrms"                        : "TORQUE",
        "agent_type"                  : "multicore",
        "agent_scheduler"             : "CONTINUOUS",
        "agent_spawner"               : "POPEN",
        "agent_launch_method"         : "FORK",
        "task_launch_method"          : "FORK",
        "mpi_launch_method"           : "MPIEXEC",
        "pre_bootstrap_1"             : ["source /usr/share/Modules/init/bash",
                                         "module load python",
                                         "unset PYTHONPATH"
                                        ],
        "valid_roots"                 : ["/home", "/crucible", "/arc"],
        "stage_cacerts"               : "True",
        "rp_version"                  : "local",
        "virtenv_mode"                : "create",
        "python_dist"                 : "default"
    },

    "comet_ssh": {
        "description"                 : "The Comet HPC resource at SDSC 'HPC for the 99%' (http://www.sdsc.edu/services/hpc/hpc_systems.html#comet).",
        "notes"                       : "Always set the ``project`` attribute in the ComputePilotDescription or the pilot will fail.",
        "schemas"                     : ["ssh", "gsissh"],
        "mandatory_args"              : ["project"],
        "ssh"                         :
        {
            "job_manager_endpoint"    : "slurm+ssh://comet.sdsc.xsede.org/",
            "filesystem_endpoint"     : "sftp://comet.sdsc.xsede.org/"
        },
        "gsissh"                      :
        {
            "job_manager_endpoint"    : "slurm+gsissh://comet.sdsc.xsede.org/",
            "filesystem_endpoint"     : "gsisftp://comet.sdsc.xsede.org/"
        },
        "default_queue"               : "compute",
        "cores_per_node"              : "24",
        "lrms"                        : "SLURM",
        "agent_scheduler"             : "CONTINUOUS",
        "agent_spawner"               : "POPEN",
        "agent_launch_method"         : "SSH",
        "task_launch_method"          : "SSH",
        "mpi_launch_method"           : "IBRUN",
        "pre_bootstrap_1"             : ["module load python"],
       #"default_remote_workdir"      : "/oasis/scratch/comet/$USER/temp_project",
       #"valid_roots"                 : ["/oasis/scratch/comet"],
        "valid_roots"                 : ["/home"],
        "rp_version"                  : "local",
        "virtenv_mode"                : "create",
        "python_dist"                 : "default",
        "cu_tmp"                      : "/scratch/$USER/$SLURM_JOBID"
    },

    "comet_orte": {
        "description"                 : "The Comet HPC resource at SDSC 'HPC for the 99%' (http://www.sdsc.edu/services/hpc/hpc_systems.html#comet).",
        "notes"                       : "Always set the ``project`` attribute in the ComputePilotDescription or the pilot will fail.",
        "schemas"                     : ["ssh", "gsissh"],
        "mandatory_args"              : ["project"],
        "ssh"                         :
        {
            "job_manager_endpoint"    : "slurm+ssh://comet.sdsc.xsede.org/",
            "filesystem_endpoint"     : "sftp://comet.sdsc.xsede.org/"
        },
        "gsissh"                      :
        {
            "job_manager_endpoint"    : "slurm+gsissh://comet.sdsc.xsede.org/",
            "filesystem_endpoint"     : "gsisftp://comet.sdsc.xsede.org/"
        },
        "default_queue"               : "compute",
        "cores_per_node"              : "24",
        "lrms"                        : "SLURM",
        "agent_config"                : "default",
        "agent_scheduler"             : "CONTINUOUS",
        "agent_spawner"               : "POPEN",
        "agent_launch_method"         : "ORTE",
        "task_launch_method"          : "ORTE",
        "mpi_launch_method"           : "ORTE",
        "pre_bootstrap_1"             : ["module use --append /home/amerzky/ompi/modules",
                                         "module load python",
                                         "module load openmpi/2017_02_17_6da4dbb"
        ],
        "valid_roots"                 : ["/home"],
        "rp_version"                  : "local",
        "virtenv_mode"                : "create",
        "python_dist"                 : "default"
    },

    "comet_ortelib": {
        "description"                 : "The Comet HPC resource at SDSC 'HPC for the 99%' (http://www.sdsc.edu/services/hpc/hpc_systems.html#comet).",
        "notes"                       : "Always set the ``project`` attribute in the ComputePilotDescription or the pilot will fail.",
        "schemas"                     : ["ssh", "gsissh"],
        "mandatory_args"              : ["project"],
        "ssh"                         :
        {
            "job_manager_endpoint"    : "slurm+ssh://comet.sdsc.xsede.org/",
            "filesystem_endpoint"     : "sftp://comet.sdsc.xsede.org/"
        },
        "gsissh"                      :
        {
            "job_manager_endpoint"    : "slurm+gsissh://comet.sdsc.xsede.org/",
            "filesystem_endpoint"     : "gsisftp://comet.sdsc.xsede.org/"
        },
        "default_queue"               : "compute",
        "cores_per_node"              : "24",
        "lrms"                        : "SLURM",
        "agent_config"                : "default",
        "agent_scheduler"             : "CONTINUOUS",
        "agent_spawner"               : "ORTE",
        "agent_launch_method"         : "ORTE",
        "task_launch_method"          : "ORTE_LIB",
        "mpi_launch_method"           : "ORTE_LIB",
        "pre_bootstrap_1"             : ["module use --append /home/amerzky/ompi/modules",
                                         "module load python",
                                         "module load openmpi/2017_02_17_6da4dbb"
        ],
        "valid_roots"                 : ["/home"],
        "rp_version"                  : "local",
        "virtenv_mode"                : "create",
        "python_dist"                 : "default"
    },

    "comet_spark": {
        "description"                 : "The Comet HPC resource at SDSC 'HPC for the 99%' (http://www.sdsc.edu/services/hpc/hpc_systems.html#comet).",
        "notes"                       : "Always set the ``project`` attribute in the ComputePilotDescription or the pilot will fail.",
        "schemas"                     : ["ssh", "gsissh"],
        "mandatory_args"              : ["project"],
        "ssh"                         :
        {
            "job_manager_endpoint"    : "slurm+ssh://comet.sdsc.xsede.org/",
            "filesystem_endpoint"     : "sftp://comet.sdsc.xsede.org/"
        },
        "gsissh"                      :
        {
            "job_manager_endpoint"    : "slurm+gsissh://comet.sdsc.xsede.org/",
            "filesystem_endpoint"     : "gsisftp://comet.sdsc.xsede.org/"
        },
        "default_queue"               : "compute",
        "cores_per_node"              : "24",
        "lrms"                        : "SLURM",
        "agent_type"                  : "multicore",
        "agent_scheduler"             : "CONTINUOUS",
        "agent_spawner"               : "POPEN",
        "agent_launch_method"         : "FORK",
        "task_launch_method"          : "SPARK",
        "mpi_launch_method"           : "MPIRUN_RSH",
        "pre_bootstrap_1"             : ["module load python"],
        "pre_bootstrap_2"             : [
            "export PATH=$PATH",
            "export LD_LIBRARY_PATH=$LD_LIBRARY_PATH"
        ],
        #"default_remote_workdir"      : "/oasis/scratch/comet/$USER/temp_project",
        #"valid_roots"                 : ["/oasis/scratch/comet"],
        "valid_roots"                 : ["/home"],
        "rp_version"                  : "local",
        "virtenv_mode"                : "create",
        "python_dist"                 : "default"
    },

    "supermic_ssh": {
        "description"                 : "SuperMIC (pronounced 'Super Mick') is Louisiana State University's (LSU) newest supercomputer funded by the National Science Foundation's (NSF) Major Research Instrumentation (MRI) award to the Center for Computation & Technology. (https://portal.xsede.org/lsu-supermic)",
        "notes"                       : "Partially allocated through XSEDE. Primary access through GSISSH. Allows SSH key authentication too.",
        "schemas"                     : ["gsissh", "ssh"],
        "gsissh"                      : {
            "job_manager_endpoint"    : "torque+gsissh://supermic.cct-lsu.xsede.org:2222/",
            "filesystem_endpoint"     : "gsisftp://supermic.cct-lsu.xsede.org:2222/"
        },
        "ssh"                         : {
            "job_manager_endpoint"    : "torque+ssh://supermic.cct-lsu.xsede.org/",
            "filesystem_endpoint"     : "sftp://supermic.cct-lsu.xsede.org/"
        },
        "default_queue"               : "workq",
        "cores_per_node"              : "20",
        "lrms"                        : "TORQUE",
        "agent_scheduler"             : "CONTINUOUS",
        "agent_spawner"               : "POPEN",
        "agent_launch_method"         : "SSH",
        "task_launch_method"          : "SSH",
        "mpi_launch_method"           : "MPIEXEC",
<<<<<<< HEAD
        "pre_bootstrap_1"             : ["module load python/2.7.7-anaconda"],
=======
        "pre_bootstrap_1"             : ["module load python/2.7.7/GCC-4.9.0"],
        "default_remote_workdir"      : "/work/$USER",
        "valid_roots"                 : ["/work"],
        "rp_version"                  : "local",
        "virtenv_mode"                : "create",
        "python_dist"                 : "default"
    },

    "supermic_orte": {
        "description"                 : "SuperMIC (pronounced 'Super Mick') is Louisiana State University's (LSU) newest supercomputer funded by the National Science Foundation's (NSF) Major Research Instrumentation (MRI) award to the Center for Computation & Technology. (https://portal.xsede.org/lsu-supermic)",
        "notes"                       : "Partially allocated through XSEDE. Primary access through GSISSH. Allows SSH key authentication too.",
        "schemas"                     : ["gsissh", "ssh"],
        "gsissh"                      : {
            "job_manager_endpoint"    : "torque+gsissh://supermic.cct-lsu.xsede.org:2222/",
            "filesystem_endpoint"     : "gsisftp://supermic.cct-lsu.xsede.org:2222/"
        },
        "ssh"                         : {
            "job_manager_endpoint"    : "torque+ssh://supermic.cct-lsu.xsede.org/",
            "filesystem_endpoint"     : "sftp://supermic.cct-lsu.xsede.org/"
        },
        "default_queue"               : "workq",
        "cores_per_node"              : "20",
        "lrms"                        : "TORQUE",
        "agent_scheduler"             : "CONTINUOUS",
        "agent_spawner"               : "POPEN",
        "agent_launch_method"         : "ORTE",
        "task_launch_method"          : "ORTE",
        "mpi_launch_method"           : "ORTE",
        "pre_bootstrap_1"             : [
            "module load python",
            "module use -a /worka/work/amerzky/radical.pilot.sandbox/openmpi/modules/",
            "module load openmpi/2017_03_13_6da4dbb"
        ],
        "pre_bootstrap_2"             : ["export PATH=$PATH",
            "export LD_LIBRARY_PATH=$LD_LIBRARY_PATH"
        ],
        "default_remote_workdir"      : "/work/$USER",
        "valid_roots"                 : ["/work"],
        "rp_version"                  : "local",
        "virtenv_mode"                : "create",
        "python_dist"                 : "default"
    },

    "supermic_ortelib": {
        "description"                 : "SuperMIC (pronounced 'Super Mick') is Louisiana State University's (LSU) newest supercomputer funded by the National Science Foundation's (NSF) Major Research Instrumentation (MRI) award to the Center for Computation & Technology. (https://portal.xsede.org/lsu-supermic)",
        "notes"                       : "Partially allocated through XSEDE. Primary access through GSISSH. Allows SSH key authentication too.",
        "schemas"                     : ["gsissh", "ssh"],
        "gsissh"                      : {
            "job_manager_endpoint"    : "torque+gsissh://supermic.cct-lsu.xsede.org:2222/",
            "filesystem_endpoint"     : "gsisftp://supermic.cct-lsu.xsede.org:2222/"
        },
        "ssh"                         : {
            "job_manager_endpoint"    : "torque+ssh://supermic.cct-lsu.xsede.org/",
            "filesystem_endpoint"     : "sftp://supermic.cct-lsu.xsede.org/"
        },
        "default_queue"               : "workq",
        "cores_per_node"              : "20",
        "lrms"                        : "TORQUE",
        "agent_scheduler"             : "CONTINUOUS",
        "agent_spawner"               : "ORTE",
        "agent_launch_method"         : "ORTE",
        "task_launch_method"          : "ORTE_LIB",
        "mpi_launch_method"           : "ORTE_LIB",
        "pre_bootstrap_1"             : [
            "module load python",
            "module use -a /worka/work/amerzky/radical.pilot.sandbox/openmpi/modules/",
            "module load openmpi/2017_03_13_6da4dbb"
        ],
        "pre_bootstrap_2"             : ["export PATH=$PATH",
            "export LD_LIBRARY_PATH=$LD_LIBRARY_PATH"
        ],
>>>>>>> 9c051672
        "default_remote_workdir"      : "/work/$USER",
        "valid_roots"                 : ["/work"],
        "rp_version"                  : "local",
        "virtenv_mode"                : "create",
        "python_dist"                 : "default"
    },

    "bridges": {
        "description"                 : "The XSEDE 'Bridges' cluster at PSC (https://portal.xsede.org/psc-bridges/).",
        "notes"                       : "Always set the ``project`` attribute in the ComputePilotDescription.",
        "schemas"                     : ["gsissh", "ssh", "go"],
      # "mandatory_args"              : [],
        "gsissh"                      :
        {
            "job_manager_endpoint"    : "slurm+gsissh://bridges.psc.xsede.org:2222/",
            "filesystem_endpoint"     : "gsisftp://bridges.psc.xsede.org:2222/"
        },
        "ssh"                         :
        {
            "job_manager_endpoint"    : "slurm+ssh://bridges.psc.xsede.org/",
            "filesystem_endpoint"     : "sftp://bridges.psc.xsede.org/"
        },
        "go":
        {
            "job_manager_endpoint"    : "slurm+ssh://bridges.psc.xsede.org/",
            "filesystem_endpoint"     : "go://xsede#bridges/"
        },
        "default_queue"               : "normal",
        "lrms"                        : "SLURM",
        "agent_scheduler"             : "CONTINUOUS",
        "agent_spawner"               : "POPEN",
        "agent_launch_method"         : "SSH",
        "task_launch_method"          : "SSH",
        "mpi_launch_method"           : "MPIRUN",
        "pre_bootstrap_1"             : ["module purge",
                                         "module load gcc",
                                         "module load mpi/gcc_openmpi",
                                         "module load slurm",
                                         "module load python2"
                                        ],
        "default_remote_workdir"      : "$HOME",
        "valid_roots"                 : ["/home", "/pylon1", "/pylon2"],
        "rp_version"                  : "local",
        "virtenv_mode"                : "create",
        "python_dist"                 : "default", 
        "export_to_cu"                : [], 
        "cu_pre_exec"                 : []
    },

    "supermic_spark": {
        "description"                 : "SuperMIC (pronounced 'Super Mick') is Louisiana State University's (LSU) newest supercomputer funded by the National Science Foundation's (NSF) Major Research Instrumentation (MRI) award to the Center for Computation & Technology. (https://portal.xsede.org/lsu-supermic)",
        "notes"                       : "Partially allocated through XSEDE. Primary access through GSISSH. Allows SSH key authentication too.",
        "schemas"                     : ["gsissh", "ssh"],
        "gsissh"                      : {
            "job_manager_endpoint"    : "torque+gsissh://supermic.cct-lsu.xsede.org:2222/",
            "filesystem_endpoint"     : "gsisftp://supermic.cct-lsu.xsede.org:2222/"
        },
        "ssh"                         : {
            "job_manager_endpoint"    : "torque+ssh://supermic.cct-lsu.xsede.org/",
            "filesystem_endpoint"     : "sftp://supermic.cct-lsu.xsede.org/"
        },
        "default_queue"               : "workq",
        "cores_per_node"              : "20",
        "lrms"                        : "TORQUE",
        "agent_scheduler"             : "CONTINUOUS",
        "agent_spawner"               : "POPEN",
        "agent_launch_method"         : "SSH",
        "task_launch_method"          : "SPARK",
        "mpi_launch_method"           : "MPIEXEC",
        "pre_bootstrap_1"             : ["module load python"],
        "default_remote_workdir"      : "/work/$USER",
        "valid_roots"                 : ["/work"],
        "rp_version"                  : "local",
        "virtenv_mode"                : "create",
        "python_dist"                 : "default"
    }
}
<|MERGE_RESOLUTION|>--- conflicted
+++ resolved
@@ -721,10 +721,7 @@
         "agent_launch_method"         : "SSH",
         "task_launch_method"          : "SSH",
         "mpi_launch_method"           : "MPIEXEC",
-<<<<<<< HEAD
         "pre_bootstrap_1"             : ["module load python/2.7.7-anaconda"],
-=======
-        "pre_bootstrap_1"             : ["module load python/2.7.7/GCC-4.9.0"],
         "default_remote_workdir"      : "/work/$USER",
         "valid_roots"                 : ["/work"],
         "rp_version"                  : "local",
@@ -795,7 +792,6 @@
         "pre_bootstrap_2"             : ["export PATH=$PATH",
             "export LD_LIBRARY_PATH=$LD_LIBRARY_PATH"
         ],
->>>>>>> 9c051672
         "default_remote_workdir"      : "/work/$USER",
         "valid_roots"                 : ["/work"],
         "rp_version"                  : "local",


{
    "titan_aprun": {
        "description"                 : "The Cray XK7 supercomputer located at the Oak Ridge Leadership Computing Facility (OLCF), (https://www.olcf.ornl.gov/titan/)",
        "notes"                       : "Requires the use of an RSA SecurID on every connection.",
        "schemas"                     : ["local"],
        "local"                       : {
            "job_manager_hop"         : "fork://localhost/",
            "job_manager_endpoint"    : "torque://localhost/",
            "filesystem_endpoint"     : "file://localhost/"
        },
        "default_queue"               : "batch",
        "lrms"                        : "TORQUE",
        "lfs_per_node"                : "/tmp", 
        "agent_type"                  : "multicore",
        "agent_config"                : "cray_aprun",
        "agent_scheduler"             : "CONTINUOUS",
        "agent_spawner"               : "POPEN",
        "agent_launch_method"         : "APRUN",
        "task_launch_method"          : "APRUN",
        "mpi_launch_method"           : "APRUN",
        "pre_bootstrap_0"             : [
            "module unload PrgEnv-pgi",
            "module load PrgEnv-gnu",
            "module load xalt",
            "module load python",
            "module load python_pip",
            "module load python_virtualenv",
            # Workaround for ZMQ runtime failure
            "export LD_PRELOAD=/lib64/librt.so.1"
        ],
        "pre_bootstrap_1"             : [
          # "export PATH=$PATH",
          # "export LD_LIBRARY_PATH=$LD_LIBRARY_PATH",
            "module load xalt"
        ],
        "default_remote_workdir"      : "$MEMBERWORK/`groups | cut -d' ' -f2`",
        "valid_roots"                 : ["/lustre/atlas/scratch"],
        "rp_version"                  : "local",
        "virtenv_mode"                : "use",
        "virtenv"                     : "/lustre/atlas2/csc230/world-shared/ve.rp.titan.20017.10.06",
        "stage_cacerts"               : true,
        "python_dist"                 : "default",
        "virtenv_dist"                : "system",
        "gpus_per_node"               : 1
     #  "saga_jd_supplement"          : {"candidate_hosts" : ["titan"]}
    },

    "rhea_aprun": {
        "description"                 : "The Cray XK7 supercomputer located at the Oak Ridge Leadership Computing Facility (OLCF), (https://www.olcf.ornl.gov/titan/)",
        "notes"                       : "Requires the use of an RSA SecurID on every connection.",
        "schemas"                     : ["local"],
        "local"                       : {
            "job_manager_endpoint"    : "torque://localhost",
            "filesystem_endpoint"     : "file://localhost/"
        },
        "default_queue"               : "batch",
        "lrms"                        : "TORQUE",
        "agent_type"                  : "multicore",
        "agent_config"                : "rhea",
        "agent_scheduler"             : "CONTINUOUS",
        "agent_spawner"               : "POPEN",
        "agent_launch_method"         : "APRUN",
        "task_launch_method"          : "APRUN",
        "mpi_launch_method"           : "APRUN",
        "pre_bootstrap_0"             : [
            "module purge",
            "module load PE-gnu",
            "module load python",
            "module load python_pip",
            "module load python_virtualenv",
            # Workaround for ZMQ runtime failure
            "export LD_PRELOAD=/lib64/librt.so.1"
        ],
        "default_remote_workdir"      : "$MEMBERWORK/`groups | cut -d' ' -f2`",
        "valid_roots"                 : ["/lustre/atlas/scratch"],
        "rp_version"                  : "local",
        "virtenv_mode"                : "use",
        "virtenv"                     : "/lustre/atlas2/csc230/world-shared/ve.rp.rhea.20017.08.07",
        "stage_cacerts"               : true,
        "python_dist"                 : "default",
        "virtenv_dist"                : "system",
        "gpus_per_node"               : 1,
        "saga_jd_supplement"          : {"candidate_hosts" : ["rhea"]},
        "forward_tunnel_endpoint"     : "rhea-login4g.ccs.ornl.gov"
    },

    "titan_orte": {
        "description"                 : "The Cray XK7 supercomputer located at the Oak Ridge Leadership Computing Facility (OLCF), (https://www.olcf.ornl.gov/titan/)",
        "notes"                       : "Requires the use of an RSA SecurID on every connection.",
        "schemas"                     : ["local"],
        "local"                       : {
            "job_manager_hop"         : "fork://localhost/",
            "job_manager_endpoint"    : "torque://localhost",
            "filesystem_endpoint"     : "file://localhost/"
        },
        "default_queue"               : "batch",
        "lrms"                        : "TORQUE",
        "lfs_per_node"                : "/tmp", 
        "agent_type"                  : "multicore",
        "agent_config"                : "cray",
        "agent_scheduler"             : "CONTINUOUS",
        "agent_spawner"               : "SHELLFS",
        "agent_launch_method"         : "ORTE",
        "task_launch_method"          : "ORTE",
        "mpi_launch_method"           : "ORTE",
        "cores_per_node"              : "16",
        "gpus_per_node"               : 1,
        "pre_bootstrap_0"             : [
            "module swap PrgEnv-pgi PrgEnv-gnu",
            "module load python",
            "module use --append /lustre/atlas/world-shared/csc230/openmpi/modules/",
            "module load openmpi/2018_10_24_539f71d",
            # Workaround for ZMQ runtime failure
            "export LD_PRELOAD=/lib64/librt.so.1"
        ],
     #  "default_remote_workdir"      : "$MEMBERWORK/%(pd.project)s",
        "default_remote_workdir"      : "$MEMBERWORK/`groups | cut -d' ' -f2`",
        "valid_roots"                 : ["/lustre/atlas/scratch"],
        "rp_version"                  : "local",
        "virtenv_mode"                : "use",
        "virtenv"                     : "/lustre/atlas2/csc230/world-shared/ve.rp.titan.20017.10.06",
        "stage_cacerts"               : true,
        "python_dist"                 : "default",
        "virtenv_dist"                : "system"
    },

    "titan_ortelib": {
        "description"                 : "The Cray XK7 supercomputer located at the Oak Ridge Leadership Computing Facility (OLCF), (https://www.olcf.ornl.gov/titan/)",
        "notes"                       : "Requires the use of an RSA SecurID on every connection.",
        "schemas"                     : ["local"],
        "local"                       : {
            "job_manager_hop"         : "fork://localhost/",
            "job_manager_endpoint"    : "torque://localhost",
            "filesystem_endpoint"     : "file://localhost/"
        },
        "default_queue"               : "batch",
        "lrms"                        : "TORQUE",
        "lfs_per_node"                : "/tmp", 
        "agent_type"                  : "multicore",
        "agent_config"                : "cray",
        "agent_scheduler"             : "CONTINUOUS",
        "agent_spawner"               : "ORTE",
        "agent_launch_method"         : "ORTE",
        "task_launch_method"          : "ORTE_LIB",
        "mpi_launch_method"           : "ORTE_LIB",
        "gpus_per_node"               : 1,
        "pre_bootstrap_0"             : [
            "module swap PrgEnv-pgi PrgEnv-gnu",
            "module load python",
            "module use --append /lustre/atlas/world-shared/csc230/openmpi/modules/",
            "module load openmpi/2018_07_26_539f71d",
            # Workaround for ZMQ runtime failure
            "export LD_PRELOAD=/lib64/librt.so.1"
        ],
        "default_remote_workdir"      : "$MEMBERWORK/`groups | cut -d' ' -f2`",
        "valid_roots"                 : ["/lustre/atlas/scratch"],
        "rp_version"                  : "local",
        "virtenv_mode"                : "use",
        "virtenv"                     : "/lustre/atlas2/csc230/world-shared/ve.rp.titan.20017.10.06",
        "stage_cacerts"               : true,
        "python_dist"                 : "default",
        "virtenv_dist"                : "system"
    },


    "rhea": {
        "description"                 : "The Cray XK7 supercomputer located at the Oak Ridge Leadership Computing Facility (OLCF), (https://www.olcf.ornl.gov/rhea/)",
        "notes"                       : "Requires the use of an RSA SecurID on every connection.",
        "schemas"                     : ["local", "ssh", "go"],
        "ssh"                         : {
            "job_manager_endpoint"    : "torque+ssh://rhea.ccs.ornl.gov",
            "filesystem_endpoint"     : "sftp://rhea.ccs.ornl.gov/"
        },
        "local"                       : {
            "job_manager_endpoint"    : "torque://localhost",
            "filesystem_endpoint"     : "file://localhost/"
        },
        "go"                          : {
            "job_manager_endpoint"    : "torque+ssh://rhea.ccs.ornl.gov",
            "filesystem_endpoint"     : "go://olcf#dtn/"
        },
        "default_queue"               : "batch",
        "cores_per_node"              : "16",
        "gpus_per_node"               : 1,
        "lrms"                        : "TORQUE",
        #"agent_type"                  : "multicore",
        #"agent_config"                : "mpirun",
        "agent_scheduler"             : "CONTINUOUS",
        "agent_spawner"               : "POPEN",
        "agent_launch_method"         : "SSH",
        "task_launch_method"          : "SSH",
        "mpi_launch_method"           : "MPIRUN",
        "pre_bootstrap_0"             : [
            "module load python",
            # Workaround for ZMQ runtime failure
            "export LD_PRELOAD=/lib64/librt.so.1"
        ],
        "default_remote_workdir"      : "$MEMBERWORK/`groups | cut -d' ' -f2`",
        "valid_roots"                 : ["/lustre/atlas/scratch"],
        "rp_version"                  : "local",
        "virtenv_mode"                : "create",
        "stage_cacerts"               : true,
        "python_dist"                 : "default",
        "virtenv_dist"                : "system"
    },

    "summitdev": {
        "description"                 : "The Cray XK7 supercomputer located at the Oak Ridge Leadership Computing Facility (OLCF), (https://www.olcf.ornl.gov/titan/)",
        "notes"                       : "Requires the use of an RSA SecurID on every connection.",
        "schemas"                     : ["local"],
        "local"                       : {
            "job_manager_hop"         : "fork://localhost/",
            "job_manager_endpoint"    : "lsf://localhost/",
            "filesystem_endpoint"     : "file://localhost/"
        },
        "default_queue"               : "batch",
        "lrms"                        : "LSF_SUMMIT",
        "lfs_per_node"                : "/tmp", 
        "agent_type"                  : "multicore",
        "agent_config"                : "default",
        "agent_scheduler"             : "CONTINUOUS_SUMMIT",
        "agent_spawner"               : "POPEN",
        "agent_launch_method"         : "JSRUN",
        "task_launch_method"          : "JSRUN",
        "mpi_launch_method"           : "JSRUN",
        "pre_bootstrap_0"             : ["module load DefApps",
                                         "module load spectrum-mpi/10.2.0.7-20180830",
                                         "module load xalt/1.1.3",
                                         "module load gcc/6.4.0",
                                         "module load lsf-tools/2.0",
                                         "module load hsi/5.0.2.p5"
                                        ],
        "pre_bootstrap_1"             : [
                                        "module load xalt"
                                        ],
        "valid_roots"                 : ["/ccs/home/$USER"],
        "rp_version"                  : "local",
        "virtenv_mode"                : "create",
        "stage_cacerts"               : true,
        "python_dist"                 : "default",
        "virtenv_dist"                : "default",
        "gpus_per_node"               : 6,
        "sockets_per_node"            : 2
    }, 

    "summit": {
        "description"                 : "The Cray XK7 supercomputer located at the Oak Ridge Leadership Computing Facility (OLCF), (https://www.olcf.ornl.gov/titan/)",
        "notes"                       : "Requires the use of an RSA SecurID on every connection.",
        "schemas"                     : ["local"],
        "local"                       : {
            "job_manager_hop"         : "fork://localhost/",
            "job_manager_endpoint"    : "lsf://localhost/",
            "filesystem_endpoint"     : "file://localhost/"
        },
        "default_queue"               : "batch",
        "lrms"                        : "LSF_SUMMIT",
        "lfs_per_node"                : "/tmp", 
        "agent_type"                  : "multicore",
        "agent_config"                : "default",
<<<<<<< HEAD
        "agent_scheduler"             : "CONTINUOUS_SUMMIT",
=======
        "agent_scheduler"             : "CONTINUOUS",
>>>>>>> ea928765
        "agent_spawner"               : "POPEN",
        "agent_launch_method"         : "JSRUN",
        "task_launch_method"          : "JSRUN",
        "mpi_launch_method"           : "JSRUN",
<<<<<<< HEAD
        "pre_bootstrap_0"             : [],
        "pre_bootstrap_1"             : [],
        "valid_roots"                 : ["/ccs/home/$USER"],
=======
        "pre_bootstrap_0"             : ["module unload xalt"],
        "pre_bootstrap_1"             : ["module unload xalt"],
        "valid_roots"                 : ["$MEMBERWORK/"],
        "default_remote_workdir"      : "$MEMBERWORK/bip178",
>>>>>>> ea928765
        "rp_version"                  : "local",
        "virtenv_mode"                : "create",
        "stage_cacerts"               : true,
        "python_dist"                 : "default",
        "virtenv_dist"                : "default",
        "gpus_per_node"               : 6,
        "sockets_per_node"            : 2
    }
}
<|MERGE_RESOLUTION|>--- conflicted
+++ resolved
@@ -258,25 +258,15 @@
         "lfs_per_node"                : "/tmp", 
         "agent_type"                  : "multicore",
         "agent_config"                : "default",
-<<<<<<< HEAD
-        "agent_scheduler"             : "CONTINUOUS_SUMMIT",
-=======
-        "agent_scheduler"             : "CONTINUOUS",
->>>>>>> ea928765
+        "agent_scheduler"             : "CONTINUOUS",
         "agent_spawner"               : "POPEN",
         "agent_launch_method"         : "JSRUN",
         "task_launch_method"          : "JSRUN",
         "mpi_launch_method"           : "JSRUN",
-<<<<<<< HEAD
-        "pre_bootstrap_0"             : [],
-        "pre_bootstrap_1"             : [],
-        "valid_roots"                 : ["/ccs/home/$USER"],
-=======
         "pre_bootstrap_0"             : ["module unload xalt"],
         "pre_bootstrap_1"             : ["module unload xalt"],
         "valid_roots"                 : ["$MEMBERWORK/"],
         "default_remote_workdir"      : "$MEMBERWORK/bip178",
->>>>>>> ea928765
         "rp_version"                  : "local",
         "virtenv_mode"                : "create",
         "stage_cacerts"               : true,

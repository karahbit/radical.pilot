
{
    "titan_aprun": {
        "description"                 : "The Cray XK7 supercomputer located at the Oak Ridge Leadership Computing Facility (OLCF), (https://www.olcf.ornl.gov/titan/)",
        "notes"                       : "Requires the use of an RSA SecurID on every connection.",
<<<<<<< HEAD
        "schemas"                     : ["local"],
=======
        "schemas"                     : ["local", "ssh", "go"],
        "ssh"                         : {
            "job_manager_endpoint"    : "torque+ssh://titan.ccs.ornl.gov/",
            "filesystem_endpoint"     : "sftp://titan.ccs.ornl.gov/"
        },
>>>>>>> b2413bc7
        "local"                       : {
            "job_manager_hop"         : "fork://localhost/",
            "job_manager_endpoint"    : "torque://localhost/",
            "filesystem_endpoint"     : "file://localhost/"
        },
<<<<<<< HEAD
=======
        "go"                          : {
            "job_manager_endpoint"    : "torque+ssh://titan.ccs.ornl.gov",
            "filesystem_endpoint"     : "go://olcf#dtn/"
        },
>>>>>>> b2413bc7
        "default_queue"               : "batch",
        "lrms"                        : "TORQUE",
        "agent_type"                  : "multicore",
        "agent_config"                : "cray_aprun",
        "agent_scheduler"             : "CONTINUOUS",
        "agent_spawner"               : "POPEN",
        "agent_launch_method"         : "APRUN",
        "task_launch_method"          : "APRUN",
        "mpi_launch_method"           : "APRUN",
        "pre_bootstrap_1"             : [
            "module unload PrgEnv-pgi",
            "module load PrgEnv-gnu",
            "module load xalt",
            "module load python",
            "module load python_pip",
            "module load python_virtualenv",
            # Workaround for ZMQ runtime failure
            "export LD_PRELOAD=/lib64/librt.so.1"
        ],
        "pre_bootstrap_2"             : [
          # "export PATH=$PATH",
          # "export LD_LIBRARY_PATH=$LD_LIBRARY_PATH",
            "module load xalt"
        ],
        "default_remote_workdir"      : "$MEMBERWORK/`groups | cut -d' ' -f2`",
        "valid_roots"                 : ["/lustre/atlas/scratch"],
        "rp_version"                  : "local",
        "virtenv_mode"                : "use",
        "virtenv"                     : "/lustre/atlas2/csc230/world-shared/ve.rp.titan.20017.10.06",
        "stage_cacerts"               : true,
        "python_dist"                 : "default",
        "virtenv_dist"                : "system",
        "gpus_per_node"               : 1
     #  "saga_jd_supplement"          : {"candidate_hosts" : ["titan"]}
    },

    "rhea_aprun": {
        "description"                 : "The Cray XK7 supercomputer located at the Oak Ridge Leadership Computing Facility (OLCF), (https://www.olcf.ornl.gov/titan/)",
        "notes"                       : "Requires the use of an RSA SecurID on every connection.",
        "schemas"                     : ["local"],
        "local"                       : {
            "job_manager_endpoint"    : "torque://localhost",
            "filesystem_endpoint"     : "file://localhost/"
        },
        "default_queue"               : "batch",
        "lrms"                        : "TORQUE",
        "agent_type"                  : "multicore",
        "agent_config"                : "cray_aprun",
        "agent_scheduler"             : "CONTINUOUS",
        "agent_spawner"               : "POPEN",
        "agent_launch_method"         : "APRUN",
        "task_launch_method"          : "APRUN",
        "mpi_launch_method"           : "APRUN",
        "pre_bootstrap_1"             : [
            "module purge",
            "module load PE-gnu",
            "module load python",
            "module load python_pip",
            "module load python_virtualenv",
            # Workaround for ZMQ runtime failure
            "export LD_PRELOAD=/lib64/librt.so.1"
        ],
        "default_remote_workdir"      : "$MEMBERWORK/`groups | cut -d' ' -f2`",
        "valid_roots"                 : ["/lustre/atlas/scratch"],
        "rp_version"                  : "local",
        "virtenv_mode"                : "use",
        "virtenv"                     : "/lustre/atlas2/csc230/world-shared/ve.rp.rhea.20017.08.07",
        "stage_cacerts"               : true,
        "python_dist"                 : "default",
        "virtenv_dist"                : "system",
        "gpus_per_node"               : 1,
        "saga_jd_supplement"          : {"candidate_hosts" : ["rhea"]},
        "forward_tunnel_endpoint"     : "rhea-login4g.ccs.ornl.gov"
    },

    "titan_orte": {
        "description"                 : "The Cray XK7 supercomputer located at the Oak Ridge Leadership Computing Facility (OLCF), (https://www.olcf.ornl.gov/titan/)",
        "notes"                       : "Requires the use of an RSA SecurID on every connection.",
        "schemas"                     : ["ssh", "local", "go"],
        "ssh"                         : {
            "job_manager_endpoint"    : "torque+ssh://titan.ccs.ornl.gov",
            "filesystem_endpoint"     : "sftp://titan.ccs.ornl.gov/"
        },
        "local"                       : {
            "job_manager_hop"         : "fork://localhost/",
            "job_manager_endpoint"    : "torque://localhost",
            "filesystem_endpoint"     : "file://localhost/"
        },
        "go"                          : {
            "job_manager_endpoint"    : "torque+ssh://titan.ccs.ornl.gov",
            "filesystem_endpoint"     : "go://olcf#dtn/"
        },
        "default_queue"               : "batch",
        "lrms"                        : "TORQUE",
        "agent_type"                  : "multicore",
        "agent_config"                : "cray",
        "agent_scheduler"             : "CONTINUOUS",
        "agent_spawner"               : "POPEN",
        "agent_launch_method"         : "ORTE",
        "task_launch_method"          : "ORTE",
        "mpi_launch_method"           : "ORTE",
        "cores_per_node"              : "16",
        "pre_bootstrap_1"             : [
            "module swap PrgEnv-pgi PrgEnv-gnu",
            "module load python",
            "module use --append /lustre/atlas/world-shared/csc230/openmpi/modules/",
            "module load openmpi/2018_01_16_539f71d",
            # Workaround for ZMQ runtime failure
            "export LD_PRELOAD=/lib64/librt.so.1"
        ],
        "default_remote_workdir"      : "$MEMBERWORK/`groups | cut -d' ' -f2`",
        "valid_roots"                 : ["/lustre/atlas/scratch"],
        "rp_version"                  : "local",
        "virtenv_mode"                : "use",
        "virtenv"                     : "/lustre/atlas2/csc230/world-shared/ve.rp.titan.20017.10.06",
        "stage_cacerts"               : true,
        "python_dist"                 : "default",
        "virtenv_dist"                : "system"
    },

    "titan_ortelib": {
        "description"                 : "The Cray XK7 supercomputer located at the Oak Ridge Leadership Computing Facility (OLCF), (https://www.olcf.ornl.gov/titan/)",
        "notes"                       : "Requires the use of an RSA SecurID on every connection.",
        "schemas"                     : ["ssh", "local", "go"],
        "ssh"                         : {
            "job_manager_endpoint"    : "torque+ssh://titan.ccs.ornl.gov",
            "filesystem_endpoint"     : "sftp://titan.ccs.ornl.gov/"
        },
        "local"                       : {
            "job_manager_hop"         : "fork://localhost/",
            "job_manager_endpoint"    : "torque://localhost",
            "filesystem_endpoint"     : "file://localhost/"
        },
        "go"                          : {
            "job_manager_endpoint"    : "torque+ssh://titan.ccs.ornl.gov",
            "filesystem_endpoint"     : "go://olcf#dtn/"
        },
        "default_queue"               : "batch",
        "lrms"                        : "TORQUE",
        "agent_type"                  : "multicore",
        "agent_config"                : "cray",
        "agent_scheduler"             : "CONTINUOUS",
        "agent_spawner"               : "ORTE",
        "agent_launch_method"         : "ORTE",
        "task_launch_method"          : "ORTE_LIB",
        "mpi_launch_method"           : "ORTE_LIB",
        "pre_bootstrap_1"             : [
            "module swap PrgEnv-pgi PrgEnv-gnu",
            "module load python",
            "module use --append /lustre/atlas/world-shared/csc230/openmpi/modules/",
            "module load openmpi/2018_01_16_539f71d",
            # Workaround for ZMQ runtime failure
            "export LD_PRELOAD=/lib64/librt.so.1"
        ],
        "default_remote_workdir"      : "$MEMBERWORK/`groups | cut -d' ' -f2`",
        "valid_roots"                 : ["/lustre/atlas/scratch"],
        "rp_version"                  : "local",
        "virtenv_mode"                : "use",
        "virtenv"                     : "/lustre/atlas2/csc230/world-shared/ve.rp.titan.20017.10.06",
        "stage_cacerts"               : true,
        "python_dist"                 : "default",
        "virtenv_dist"                : "system"
    },


    "rhea": {
        "description"                 : "The Cray XK7 supercomputer located at the Oak Ridge Leadership Computing Facility (OLCF), (https://www.olcf.ornl.gov/rhea/)",
        "notes"                       : "Requires the use of an RSA SecurID on every connection.",
        "schemas"                     : ["local", "ssh", "go"],
        "ssh"                         : {
            "job_manager_endpoint"    : "torque+ssh://rhea.ccs.ornl.gov",
            "filesystem_endpoint"     : "sftp://rhea.ccs.ornl.gov/"
        },
        "local"                       : {
            "job_manager_endpoint"    : "torque://localhost",
            "filesystem_endpoint"     : "file://localhost/"
        },
        "go"                          : {
            "job_manager_endpoint"    : "torque+ssh://rhea.ccs.ornl.gov",
            "filesystem_endpoint"     : "go://olcf#dtn/"
        },
        "default_queue"               : "batch",
        "cores_per_node"              : "16",
        "lrms"                        : "TORQUE",
        #"agent_type"                  : "multicore",
        #"agent_config"                : "mpirun",
        "agent_scheduler"             : "CONTINUOUS",
        "agent_spawner"               : "POPEN",
        "agent_launch_method"         : "SSH",
        "task_launch_method"          : "SSH",
        "mpi_launch_method"           : "MPIRUN",
        "pre_bootstrap_1"             : [
            "module load python",
            # Workaround for ZMQ runtime failure
            "export LD_PRELOAD=/lib64/librt.so.1"
        ],
        "default_remote_workdir"      : "$MEMBERWORK/`groups | cut -d' ' -f2`",
        "valid_roots"                 : ["/lustre/atlas/scratch"],
        "rp_version"                  : "local",
        "virtenv_mode"                : "create",
        "stage_cacerts"               : true,
        "python_dist"                 : "default",
        "virtenv_dist"                : "system"
    }
}
<|MERGE_RESOLUTION|>--- conflicted
+++ resolved
@@ -3,27 +3,12 @@
     "titan_aprun": {
         "description"                 : "The Cray XK7 supercomputer located at the Oak Ridge Leadership Computing Facility (OLCF), (https://www.olcf.ornl.gov/titan/)",
         "notes"                       : "Requires the use of an RSA SecurID on every connection.",
-<<<<<<< HEAD
-        "schemas"                     : ["local"],
-=======
-        "schemas"                     : ["local", "ssh", "go"],
-        "ssh"                         : {
-            "job_manager_endpoint"    : "torque+ssh://titan.ccs.ornl.gov/",
-            "filesystem_endpoint"     : "sftp://titan.ccs.ornl.gov/"
-        },
->>>>>>> b2413bc7
+        "schemas"                     : ["local"],
         "local"                       : {
             "job_manager_hop"         : "fork://localhost/",
             "job_manager_endpoint"    : "torque://localhost/",
             "filesystem_endpoint"     : "file://localhost/"
         },
-<<<<<<< HEAD
-=======
-        "go"                          : {
-            "job_manager_endpoint"    : "torque+ssh://titan.ccs.ornl.gov",
-            "filesystem_endpoint"     : "go://olcf#dtn/"
-        },
->>>>>>> b2413bc7
         "default_queue"               : "batch",
         "lrms"                        : "TORQUE",
         "agent_type"                  : "multicore",
@@ -102,19 +87,11 @@
     "titan_orte": {
         "description"                 : "The Cray XK7 supercomputer located at the Oak Ridge Leadership Computing Facility (OLCF), (https://www.olcf.ornl.gov/titan/)",
         "notes"                       : "Requires the use of an RSA SecurID on every connection.",
-        "schemas"                     : ["ssh", "local", "go"],
-        "ssh"                         : {
-            "job_manager_endpoint"    : "torque+ssh://titan.ccs.ornl.gov",
-            "filesystem_endpoint"     : "sftp://titan.ccs.ornl.gov/"
-        },
+        "schemas"                     : ["local"],
         "local"                       : {
             "job_manager_hop"         : "fork://localhost/",
             "job_manager_endpoint"    : "torque://localhost",
             "filesystem_endpoint"     : "file://localhost/"
-        },
-        "go"                          : {
-            "job_manager_endpoint"    : "torque+ssh://titan.ccs.ornl.gov",
-            "filesystem_endpoint"     : "go://olcf#dtn/"
         },
         "default_queue"               : "batch",
         "lrms"                        : "TORQUE",
@@ -147,19 +124,11 @@
     "titan_ortelib": {
         "description"                 : "The Cray XK7 supercomputer located at the Oak Ridge Leadership Computing Facility (OLCF), (https://www.olcf.ornl.gov/titan/)",
         "notes"                       : "Requires the use of an RSA SecurID on every connection.",
-        "schemas"                     : ["ssh", "local", "go"],
-        "ssh"                         : {
-            "job_manager_endpoint"    : "torque+ssh://titan.ccs.ornl.gov",
-            "filesystem_endpoint"     : "sftp://titan.ccs.ornl.gov/"
-        },
+        "schemas"                     : ["local"],
         "local"                       : {
             "job_manager_hop"         : "fork://localhost/",
             "job_manager_endpoint"    : "torque://localhost",
             "filesystem_endpoint"     : "file://localhost/"
-        },
-        "go"                          : {
-            "job_manager_endpoint"    : "torque+ssh://titan.ccs.ornl.gov",
-            "filesystem_endpoint"     : "go://olcf#dtn/"
         },
         "default_queue"               : "batch",
         "lrms"                        : "TORQUE",

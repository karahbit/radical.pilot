--- conflicted
+++ resolved
@@ -117,15 +117,8 @@
                                          "module unload py-setuptools",
                                          "module load   gcc/8.1.1",
                                          "module load   zeromq/4.2.5",
-<<<<<<< HEAD
-                                         "module load   python/3.7.0",
-                                       # "module load   py-pip/10.0.1-py3",
-                                       # "module load   py-virtualenv/16.0.0",
-                                       # "module load   py-setuptools/40.4.3-py3"
+                                         "module load   python/3.7.0",
                                          "module list"
-=======
-                                         "module load   python/3.7.0"
->>>>>>> 8604cebe
                                         ],
         "pre_bootstrap_1"             : [
                                          "module unload xl",
@@ -137,12 +130,7 @@
                                          "module load   gcc/8.1.1",
                                          "module load   zeromq/4.2.5",
                                          "module load   python/3.7.0",
-<<<<<<< HEAD
-                                       # "module load   py-pip/10.0.1-py3",
-                                       # "module load   py-virtualenv/16.0.0",
-                                       # "module load   py-setuptools/40.4.3-py3"
-=======
->>>>>>> 8604cebe
+                                         # increase process limit on node
                                          "ulimit -u 65536"
                                         ],
         "valid_roots"                 : ["$MEMBERWORK/"],

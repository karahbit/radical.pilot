
{
    "titan_aprun": {
        "description"                 : "The Cray XK7 supercomputer located at the Oak Ridge Leadership Computing Facility (OLCF), (https://www.olcf.ornl.gov/titan/)",
        "notes"                       : "Requires the use of an RSA SecurID on every connection.",
<<<<<<< HEAD
        "schemas"                     : ["local", "ssh", "go"],
        "ssh"                         : {
            "job_manager_hop"         : "ssh://titan.ccs.ornl.gov/",
            "job_manager_endpoint"    : "torque+ssh://titan.ccs.ornl.gov/",
            "filesystem_endpoint"     : "sftp://titan.ccs.ornl.gov/"
        },
=======
        "schemas"                     : ["local"],
>>>>>>> 09de6a75
        "local"                       : {
            "job_manager_hop"         : "fork://localhost/",
            "job_manager_endpoint"    : "torque://localhost/",
            "filesystem_endpoint"     : "file://localhost/"
        },
<<<<<<< HEAD
        "go"                          : {
            "job_manager_hop"         : "ssh://titan.ccs.ornl.gov/",
            "job_manager_endpoint"    : "torque+ssh://titan.ccs.ornl.gov",
            "filesystem_endpoint"     : "go://olcf#dtn/"
=======
        "default_queue"               : "batch",
        "lrms"                        : "TORQUE",
        "agent_type"                  : "multicore",
        "agent_config"                : "cray_aprun",
        "agent_scheduler"             : "CONTINUOUS",
        "agent_spawner"               : "POPEN",
        "agent_launch_method"         : "APRUN",
        "task_launch_method"          : "APRUN",
        "mpi_launch_method"           : "APRUN",
        "pre_bootstrap_1"             : [
            "module unload PrgEnv-pgi",
            "module load PrgEnv-gnu",
            "module load xalt",
            "module load python",
            "module load python_pip",
            "module load python_virtualenv",
            # Workaround for ZMQ runtime failure
            "export LD_PRELOAD=/lib64/librt.so.1"
        ],
        "pre_bootstrap_2"             : [
          # "export PATH=$PATH",
          # "export LD_LIBRARY_PATH=$LD_LIBRARY_PATH",
            "module load xalt"
        ],
        "default_remote_workdir"      : "$MEMBERWORK/`groups | cut -d' ' -f2`",
        "valid_roots"                 : ["/lustre/atlas/scratch"],
        "rp_version"                  : "local",
        "virtenv_mode"                : "use",
        "virtenv"                     : "/lustre/atlas2/csc230/world-shared/ve.rp.titan.20017.08.07",
        "stage_cacerts"               : true,
        "python_dist"                 : "default",
        "virtenv_dist"                : "system",
        "gpus_per_node"               : 1
     #  "saga_jd_supplement"          : {"candidate_hosts" : ["titan"]}
    },

    "rhea_aprun": {
        "description"                 : "The Cray XK7 supercomputer located at the Oak Ridge Leadership Computing Facility (OLCF), (https://www.olcf.ornl.gov/titan/)",
        "notes"                       : "Requires the use of an RSA SecurID on every connection.",
        "schemas"                     : ["local"],
        "local"                       : {
            "job_manager_endpoint"    : "torque://localhost",
            "filesystem_endpoint"     : "file://localhost/"
>>>>>>> 09de6a75
        },
        "default_queue"               : "batch",
        "lrms"                        : "TORQUE",
        "agent_type"                  : "multicore",
        "agent_config"                : "cray_aprun",
        "agent_scheduler"             : "CONTINUOUS",
        "agent_spawner"               : "POPEN",
        "agent_launch_method"         : "APRUN",
        "task_launch_method"          : "APRUN",
        "mpi_launch_method"           : "APRUN",
        "pre_bootstrap_1"             : [
            "module purge",
            "module load PE-gnu",
            "module load python",
            "module load python_pip",
            "module load python_virtualenv",
            # Workaround for ZMQ runtime failure
            "export LD_PRELOAD=/lib64/librt.so.1"
        ],
        "default_remote_workdir"      : "$MEMBERWORK/`groups | cut -d' ' -f2`",
        "valid_roots"                 : ["/lustre/atlas/scratch"],
        "rp_version"                  : "local",
        "virtenv_mode"                : "use",
<<<<<<< HEAD
        "virtenv"                     : "/lustre/atlas2/csc230/world-shared/ve.rp.titan.20017.10.06",
        "stage_cacerts"               : true,
        "python_dist"                 : "default",
        "virtenv_dist"                : "system",
        "gpus_per_node"               : 1
=======
        "virtenv"                     : "/lustre/atlas2/csc230/world-shared/ve.rp.rhea.20017.08.07",
        "stage_cacerts"               : true,
        "python_dist"                 : "default",
        "virtenv_dist"                : "system",
        "gpus_per_node"               : 1,
        "saga_jd_supplement"          : {"candidate_hosts" : ["rhea"]},
        "forward_tunnel_endpoint"     : "rhea-login4g.ccs.ornl.gov"
>>>>>>> 09de6a75
    },

    "titan_orte": {
        "description"                 : "The Cray XK7 supercomputer located at the Oak Ridge Leadership Computing Facility (OLCF), (https://www.olcf.ornl.gov/titan/)",
        "notes"                       : "Requires the use of an RSA SecurID on every connection.",
        "schemas"                     : ["ssh", "local", "go"],
        "ssh"                         : {
            "job_manager_hop"         : "ssh://titan.ccs.ornl.gov/",
            "job_manager_endpoint"    : "torque+ssh://titan.ccs.ornl.gov",
            "filesystem_endpoint"     : "sftp://titan.ccs.ornl.gov/"
        },
        "local"                       : {
            "job_manager_hop"         : "fork://localhost/",
            "job_manager_endpoint"    : "torque://localhost",
            "filesystem_endpoint"     : "file://localhost/"
        },
        "go"                          : {
            "job_manager_hop"         : "ssh://titan.ccs.ornl.gov/",
            "job_manager_endpoint"    : "torque+ssh://titan.ccs.ornl.gov",
            "filesystem_endpoint"     : "go://olcf#dtn/"
        },
        "default_queue"               : "batch",
        "lrms"                        : "TORQUE",
        "agent_type"                  : "multicore",
        "agent_config"                : "cray",
        "agent_scheduler"             : "CONTINUOUS",
        "agent_spawner"               : "POPEN",
        "agent_launch_method"         : "ORTE",
        "task_launch_method"          : "ORTE",
        "mpi_launch_method"           : "ORTE",
        "cores_per_node"              : "16",
        "pre_bootstrap_1"             : [
            "module swap PrgEnv-pgi PrgEnv-gnu",
            "module load python",
            "module use --append /lustre/atlas/world-shared/csc230/openmpi/modules/",
            "module load openmpi/2017_05_04_539f71d",
            # Workaround for ZMQ runtime failure
            "export LD_PRELOAD=/lib64/librt.so.1"
        ],
        "default_remote_workdir"      : "$MEMBERWORK/`groups | cut -d' ' -f2`",
        "valid_roots"                 : ["/lustre/atlas/scratch"],
        "rp_version"                  : "local",
        "virtenv_mode"                : "use",
        "virtenv"                     : "/lustre/atlas2/csc230/world-shared/ve.rp.titan.20017.10.06",
        "stage_cacerts"               : true,
        "python_dist"                 : "default",
        "virtenv_dist"                : "system"
    },

    "titan_ortelib": {
        "description"                 : "The Cray XK7 supercomputer located at the Oak Ridge Leadership Computing Facility (OLCF), (https://www.olcf.ornl.gov/titan/)",
        "notes"                       : "Requires the use of an RSA SecurID on every connection.",
        "schemas"                     : ["ssh", "local", "go"],
        "ssh"                         : {
            "job_manager_hop"         : "ssh://titan.ccs.ornl.gov/",
            "job_manager_endpoint"    : "torque+ssh://titan.ccs.ornl.gov",
            "filesystem_endpoint"     : "sftp://titan.ccs.ornl.gov/"
        },
        "local"                       : {
            "job_manager_hop"         : "fork://localhost/",
            "job_manager_endpoint"    : "torque://localhost",
            "filesystem_endpoint"     : "file://localhost/"
        },
        "go"                          : {
            "job_manager_hop"         : "ssh://titan.ccs.ornl.gov/",
            "job_manager_endpoint"    : "torque+ssh://titan.ccs.ornl.gov",
            "filesystem_endpoint"     : "go://olcf#dtn/"
        },
        "default_queue"               : "batch",
        "lrms"                        : "TORQUE",
        "agent_type"                  : "multicore",
        "agent_config"                : "cray",
        "agent_scheduler"             : "CONTINUOUS",
        "agent_spawner"               : "ORTE",
        "agent_launch_method"         : "ORTE",
        "task_launch_method"          : "ORTE_LIB",
        "mpi_launch_method"           : "ORTE_LIB",
        "pre_bootstrap_1"             : [
            "module swap PrgEnv-pgi PrgEnv-gnu",
            "module load python",
            "module use --append /lustre/atlas/world-shared/csc230/openmpi/modules/",
            "module load openmpi/2017_05_04_539f71d",
            # Workaround for ZMQ runtime failure
            "export LD_PRELOAD=/lib64/librt.so.1"
        ],
        "default_remote_workdir"      : "$MEMBERWORK/`groups | cut -d' ' -f2`",
        "valid_roots"                 : ["/lustre/atlas/scratch"],
        "rp_version"                  : "local",
        "virtenv_mode"                : "use",
        "virtenv"                     : "/lustre/atlas2/csc230/world-shared/ve.rp.titan.20017.10.06",
        "stage_cacerts"               : true,
        "python_dist"                 : "default",
        "virtenv_dist"                : "system"
    },


    "rhea": {
        "description"                 : "The Cray XK7 supercomputer located at the Oak Ridge Leadership Computing Facility (OLCF), (https://www.olcf.ornl.gov/rhea/)",
        "notes"                       : "Requires the use of an RSA SecurID on every connection.",
        "schemas"                     : ["local", "ssh", "go"],
        "ssh"                         : {
            "job_manager_endpoint"    : "torque+ssh://rhea.ccs.ornl.gov",
            "filesystem_endpoint"     : "sftp://rhea.ccs.ornl.gov/"
        },
        "local"                       : {
            "job_manager_endpoint"    : "torque://localhost",
            "filesystem_endpoint"     : "file://localhost/"
        },
        "go"                          : {
            "job_manager_endpoint"    : "torque+ssh://rhea.ccs.ornl.gov",
            "filesystem_endpoint"     : "go://olcf#dtn/"
        },
        "default_queue"               : "batch",
        "cores_per_node"              : "16",
        "lrms"                        : "TORQUE",
        #"agent_type"                  : "multicore",
        #"agent_config"                : "mpirun",
        "agent_scheduler"             : "CONTINUOUS",
        "agent_spawner"               : "POPEN",
        "agent_launch_method"         : "SSH",
        "task_launch_method"          : "SSH",
        "mpi_launch_method"           : "MPIRUN",
        "pre_bootstrap_1"             : [
            "module load python",
            # Workaround for ZMQ runtime failure
            "export LD_PRELOAD=/lib64/librt.so.1"
        ],
        "default_remote_workdir"      : "$MEMBERWORK/`groups | cut -d' ' -f2`",
        "valid_roots"                 : ["/lustre/atlas/scratch"],
        "rp_version"                  : "local",
        "virtenv_mode"                : "create",
        "stage_cacerts"               : true,
        "python_dist"                 : "default",
        "virtenv_dist"                : "system"
    }
}
<|MERGE_RESOLUTION|>--- conflicted
+++ resolved
@@ -3,27 +3,12 @@
     "titan_aprun": {
         "description"                 : "The Cray XK7 supercomputer located at the Oak Ridge Leadership Computing Facility (OLCF), (https://www.olcf.ornl.gov/titan/)",
         "notes"                       : "Requires the use of an RSA SecurID on every connection.",
-<<<<<<< HEAD
-        "schemas"                     : ["local", "ssh", "go"],
-        "ssh"                         : {
-            "job_manager_hop"         : "ssh://titan.ccs.ornl.gov/",
-            "job_manager_endpoint"    : "torque+ssh://titan.ccs.ornl.gov/",
-            "filesystem_endpoint"     : "sftp://titan.ccs.ornl.gov/"
-        },
-=======
         "schemas"                     : ["local"],
->>>>>>> 09de6a75
         "local"                       : {
             "job_manager_hop"         : "fork://localhost/",
             "job_manager_endpoint"    : "torque://localhost/",
             "filesystem_endpoint"     : "file://localhost/"
         },
-<<<<<<< HEAD
-        "go"                          : {
-            "job_manager_hop"         : "ssh://titan.ccs.ornl.gov/",
-            "job_manager_endpoint"    : "torque+ssh://titan.ccs.ornl.gov",
-            "filesystem_endpoint"     : "go://olcf#dtn/"
-=======
         "default_queue"               : "batch",
         "lrms"                        : "TORQUE",
         "agent_type"                  : "multicore",
@@ -52,7 +37,7 @@
         "valid_roots"                 : ["/lustre/atlas/scratch"],
         "rp_version"                  : "local",
         "virtenv_mode"                : "use",
-        "virtenv"                     : "/lustre/atlas2/csc230/world-shared/ve.rp.titan.20017.08.07",
+        "virtenv"                     : "/lustre/atlas2/csc230/world-shared/ve.rp.titan.20017.10.06",
         "stage_cacerts"               : true,
         "python_dist"                 : "default",
         "virtenv_dist"                : "system",
@@ -67,7 +52,6 @@
         "local"                       : {
             "job_manager_endpoint"    : "torque://localhost",
             "filesystem_endpoint"     : "file://localhost/"
->>>>>>> 09de6a75
         },
         "default_queue"               : "batch",
         "lrms"                        : "TORQUE",
@@ -91,13 +75,6 @@
         "valid_roots"                 : ["/lustre/atlas/scratch"],
         "rp_version"                  : "local",
         "virtenv_mode"                : "use",
-<<<<<<< HEAD
-        "virtenv"                     : "/lustre/atlas2/csc230/world-shared/ve.rp.titan.20017.10.06",
-        "stage_cacerts"               : true,
-        "python_dist"                 : "default",
-        "virtenv_dist"                : "system",
-        "gpus_per_node"               : 1
-=======
         "virtenv"                     : "/lustre/atlas2/csc230/world-shared/ve.rp.rhea.20017.08.07",
         "stage_cacerts"               : true,
         "python_dist"                 : "default",
@@ -105,7 +82,6 @@
         "gpus_per_node"               : 1,
         "saga_jd_supplement"          : {"candidate_hosts" : ["rhea"]},
         "forward_tunnel_endpoint"     : "rhea-login4g.ccs.ornl.gov"
->>>>>>> 09de6a75
     },
 
     "titan_orte": {


{
    "localhost": {
        "description"                 : "Your local machine.",
        "notes"                       : "To use the ssh schema, make sure that ssh access to localhost is enabled.",
        "schemas"                     : ["local", "ssh"],
        "ssh"                         :
        {
            "job_manager_endpoint"    : "ssh://localhost/",
            "filesystem_endpoint"     : "sftp://localhost/"
        },
        "local"                       :
        {
            "job_manager_endpoint"    : "fork://localhost/",
            "filesystem_endpoint"     : "file://localhost/"
        },
        "pre_bootstrap_1"             : [
            "export RP_APP_TUNNEL_ADDR=144.76.72.175:27017",
            "echo  $RP_APP_TUNNEL_ADDR"
        ],
        "default_remote_workdir"      : "$HOME",
        "lrms"                        : "FORK",
<<<<<<< HEAD
        "agent_scheduler"             : "HOMBRE",
        "agent_spawner"               : "POPEN",
=======
        "agent_scheduler"             : "CONTINUOUS",
        "agent_spawner"               : "SHELLFS",
>>>>>>> 629017ed
        "agent_launch_method"         : "FORK",
        "task_launch_method"          : "FORK",
        "mpi_launch_method"           : "MPIRUN",
        "rp_version"                  : "local",
        "virtenv_mode"                : "create",
        "python_dist"                 : "default",
        "cores_per_node"              : 8,
        "gpus_per_node"               : 1
    },

    "localhost_aprun": {
        "description"                 : "Your local machine.",
        "notes"                       : "To use the ssh schema, make sure that ssh access to localhost is enabled.",
        "schemas"                     : ["local", "ssh"],
        "ssh"                         :
        {
            "job_manager_endpoint"    : "ssh://localhost/",
            "filesystem_endpoint"     : "sftp://localhost/"
        },
        "local"                       :
        {
            "job_manager_endpoint"    : "fork://localhost/",
            "filesystem_endpoint"     : "file://localhost/"
        },
        "default_remote_workdir"      : "$HOME",
        "lrms"                        : "FORK",
        "agent_scheduler"             : "CONTINUOUS",
        "agent_spawner"               : "POPEN",
        "agent_launch_method"         : "FORK",
        "task_launch_method"          : "FORK",
        "mpi_launch_method"           : "APRUN",
        "rp_version"                  : "local",
        "virtenv_mode"                : "create",
        "python_dist"                 : "default",
        "cores_per_node"              : 8,
        "gpus_per_node"               : 1
    },

    "localhost_yarn": {
        "description"                 : "Your local machine.",
        "notes"                       : "To use the ssh schema, make sure that ssh access to localhost is enabled.",
        "schemas"                     : ["local", "ssh"],
        "ssh"                         :
        {
            "job_manager_endpoint"    : "ssh://localhost/",
            "filesystem_endpoint"     : "sftp://localhost/"
        },
        "local"                       :
        {
            "job_manager_endpoint"    : "fork://localhost/",
            "filesystem_endpoint"     : "file://localhost/"
        },
        "default_remote_workdir"      : "$HOME",
        "lrms"                        : "YARN",
        "agent_scheduler"             : "YARN",
        "agent_spawner"               : "ABDS",
        "agent_launch_method"         : "FORK",
        "task_launch_method"          : "YARN",
        "mpi_launch_method"           : "MPIEXEC",
        "rp_version"                  : "local",
        "virtenv_mode"                : "create",
        "python_dist"                 : "default"
    },

    "localhost_anaconda": {
        "description"                 : "Your local machine.",
        "notes"                       : "To use the ssh schema, make sure that ssh access to localhost is enabled.",
        "schemas"                     : ["local", "ssh"],
        "ssh"                         :
        {
            "job_manager_endpoint"    : "ssh://localhost/",
            "filesystem_endpoint"     : "sftp://localhost/"
        },
        "local"                       :
        {
            "job_manager_endpoint"    : "fork://localhost/",
            "filesystem_endpoint"     : "file://localhost/"
        },
        "default_remote_workdir"      : "$HOME",
        "lrms"                        : "FORK",
        "agent_scheduler"             : "CONTINUOUS",
        "agent_spawner"               : "POPEN",
        "agent_launch_method"         : "FORK",
        "task_launch_method"          : "FORK",
        "mpi_launch_method"           : "MPIEXEC",
        "rp_version"                  : "local",
        "virtenv_mode"                : "create",
        "python_dist"                 : "anaconda",
        "cores_per_node"              : 8,
        "gpus_per_node"               : 1
    },

    "localhost_spark": {
        "description"                 : "Your local machine gets spark.",
        "notes"                       : "To use the ssh schema, make sure that ssh access to localhost is enabled.",
        "schemas"                     : ["local", "ssh"],
        "ssh"                         :
        {
            "job_manager_endpoint"    : "ssh://localhost/",
            "filesystem_endpoint"     : "sftp://localhost/"
        },
        "local"                       :
        {
            "job_manager_endpoint"    : "fork://localhost/",
            "filesystem_endpoint"     : "file://localhost/"
        },
        "default_remote_workdir"      : "$HOME",
        "lrms"                        : "FORK",
        "agent_type"                  : "multicore",
        "agent_scheduler"             : "CONTINUOUS",
        "agent_spawner"               : "POPEN",
        "agent_launch_method"         : "FORK",
        "task_launch_method"          : "SPARK",
        "mpi_launch_method"           : "MPIEXEC",
        "rp_version"                  : "local",
        "virtenv_mode"                : "create",
        "python_dist"                 : "default"
    },

    "localhost_spark_anaconda": {
        "description"                 : "Your local machine gets spark.",
        "notes"                       : "To use the ssh schema, make sure that ssh access to localhost is enabled.",
        "schemas"                     : ["local", "ssh"],
        "ssh"                         :
        {
            "job_manager_endpoint"    : "ssh://localhost/",
            "filesystem_endpoint"     : "sftp://localhost/"
        },
        "local"                       :
        {
            "job_manager_endpoint"    : "fork://localhost/",
            "filesystem_endpoint"     : "file://localhost/"
        },
        "default_remote_workdir"      : "$HOME",
        "lrms"                        : "FORK",
        "agent_type"                  : "multicore",
        "agent_scheduler"             : "CONTINUOUS",
        "agent_spawner"               : "POPEN",
        "agent_launch_method"         : "FORK",
        "task_launch_method"          : "SPARK",
        "mpi_launch_method"           : "MPIEXEC",
        "rp_version"                  : "local",
        "virtenv_mode"                : "create",
        "python_dist"                 : "anaconda"
    },

    "localhost_orte": {
        "description"                 : "Your local machine.",
        "notes"                       : "To use the ssh schema, make sure that ssh access to localhost is enabled.",
        "schemas"                     : ["local", "ssh"],
        "ssh"                         :
        {
            "job_manager_endpoint"    : "ssh://localhost/",
            "filesystem_endpoint"     : "sftp://localhost/"
        },
        "local"                       :
        {
            "job_manager_endpoint"    : "fork://localhost/",
            "filesystem_endpoint"     : "file://localhost/"
        },
        "default_remote_workdir"      : "$HOME",
        "cores_per_node"              : 8,
        "gpus_per_node"               : 1,
        "lrms"                        : "FORK",
        "agent_type"                  : "multicore",
        "agent_scheduler"             : "CONTINUOUS",
        "agent_spawner"               : "SHELLFS",
        "agent_launch_method"         : "ORTE",
        "task_launch_method"          : "ORTE",
        "mpi_launch_method"           : "ORTE",
        "rp_version"                  : "local",
        "virtenv_mode"                : "create",
        "python_dist"                 : "default",
        "pre_bootstrap_0"             : ["export OMPI=/home/merzky/radical/ompi/installed/2017_09_18_539f71d",
                                         "export PATH=$OMPI/bin/:$PATH",
                                         "export LD_LIBRARY_PATH=$OMPI/lib/:$LD_LIBRARY_PATH",
                                         "export PKG_CONFIG_PATH=$OMPI/share/pkgconfig/:$PKG_CONFIG_PATH"]
    },

    "localhost_ortelib": {
        "description"                 : "Your local machine.",
        "notes"                       : "To use the ssh schema, make sure that ssh access to localhost is enabled.",
        "schemas"                     : ["local", "ssh"],
        "ssh"                         :
        {
           "job_manager_endpoint"    : "ssh://localhost/",
           "filesystem_endpoint"     : "sftp://localhost/"
        },
        "local"                       :
        {
           "job_manager_endpoint"    : "fork://localhost/",
           "filesystem_endpoint"     : "file://localhost/"
        },
        "default_remote_workdir"      : "$HOME",
        "cores_per_node"              : 8,
        "gpus_per_node"               : 1,
        "lrms"                        : "FORK",
        "agent_type"                  : "multicore",
        "agent_scheduler"             : "CONTINUOUS",
        "agent_spawner"               : "ORTE",
        "agent_launch_method"         : "ORTE",
        "task_launch_method"          : "ORTE_LIB",
        "mpi_launch_method"           : "ORTE_LIB",
        "rp_version"                  : "local",
        "virtenv_mode"                : "create",
        "python_dist"                 : "default",
        "pre_bootstrap_0"             : ["export OMPI=/home/merzky/radical/ompi/installed/2017_09_18_539f71d",
                                         "export PATH=$OMPI/bin/:$PATH",
                                         "export LD_LIBRARY_PATH=$OMPI/lib/:$LD_LIBRARY_PATH",
                                         "export PKG_CONFIG_PATH=$OMPI/share/pkgconfig/:$PKG_CONFIG_PATH"]
  }
}
<|MERGE_RESOLUTION|>--- conflicted
+++ resolved
@@ -20,13 +20,8 @@
         ],
         "default_remote_workdir"      : "$HOME",
         "lrms"                        : "FORK",
-<<<<<<< HEAD
         "agent_scheduler"             : "HOMBRE",
-        "agent_spawner"               : "POPEN",
-=======
-        "agent_scheduler"             : "CONTINUOUS",
         "agent_spawner"               : "SHELLFS",
->>>>>>> 629017ed
         "agent_launch_method"         : "FORK",
         "task_launch_method"          : "FORK",
         "mpi_launch_method"           : "MPIRUN",

--- conflicted
+++ resolved
@@ -242,8 +242,9 @@
         "pre_bootstrap_0"             : ["export OMPI=/home/merzky/radical/ompi/installed/2017_09_18_539f71d",
                                          "export PATH=$OMPI/bin/:$PATH",
                                          "export LD_LIBRARY_PATH=$OMPI/lib/:$LD_LIBRARY_PATH",
-<<<<<<< HEAD
-                                         "export PKG_CONFIG_PATH=$OMPI/share/pkgconfig/:$PKG_CONFIG_PATH"]
+                                         "export PKG_CONFIG_PATH=$OMPI/share/pkgconfig/:$PKG_CONFIG_PATH"],
+        "cores_per_node"              : 8,
+        "gpus_per_node"               : 1
   },
 
     "localhost_funcs": {
@@ -261,8 +262,6 @@
            "filesystem_endpoint"     : "file://localhost/"
         },
         "default_remote_workdir"      : "$HOME",
-        "cores_per_node"              : 8,
-        "gpus_per_node"               : 1,
         "lrms"                        : "FORK",
         "agent_scheduler"             : "NOOP",
         "agent_spawner"               : "FUNCS",
@@ -272,11 +271,8 @@
         "rp_version"                  : "local",
         "virtenv_mode"                : "create",
         "python_dist"                 : "default",
-        "pre_bootstrap_0"             : []
-=======
-                                         "export PKG_CONFIG_PATH=$OMPI/share/pkgconfig/:$PKG_CONFIG_PATH"],
-        "cores_per_node"              : 8,
-        "gpus_per_node"               : 1
->>>>>>> 526e4b7a
+        "pre_bootstrap_0"             : [],
+        "cores_per_node"              : 8,
+        "gpus_per_node"               : 1
   }
 }

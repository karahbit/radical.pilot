--- conflicted
+++ resolved
@@ -1,8 +1,5 @@
 
 {
-<<<<<<< HEAD
-    "staging_area"         : "",
-=======
 
     "target" : "local",
     "mode"   : "shared",
@@ -18,9 +15,7 @@
         "timeout"  : 60.0
     },
 
-    "staging_area"         : "staging_area",
->>>>>>> 6253a453
-    "staging_schema"       : "staging",
+    "staging_area"         : "",
     "max_io_loglength"     : 1024,
 
     "bridges" : {


# this is the default session config which is used if no other config is
# specified.  It contains the minimal set of settings required for
# a functional rp session, both on the client and on the agent side.
{
<<<<<<< HEAD
=======
    "default_dburl": "mongodb://rct:rct_test@two.radical-project.org/rct_test",
    "dburl"        : "${RADICAL_PILOT_DBURL}",
    "session_base" : "${RADICAL_PILOT_SESSION_BASE:$PWD}",
    "record"       : "${RADICAL_PILOT_SESSION_RECORD}",

    "bulk_time"    : 1.0,
    "bulk_size"    : 1024,

    "heartbeat"    : {
        "interval" :  5.0,
        "timeout"  : 60.0
    },

>>>>>>> 1c35e226
    "bridges" : {
        "log_pubsub"     : {"kind"      : "pubsub",
                            "log_level" : "error",
                            "stall_hwm" : 1,
                            "bulk_size" : 0},
        "state_pubsub"   : {"kind"      : "pubsub",
                            "log_level" : "error",
                            "stall_hwm" : 1,
                            "bulk_size" : 0},
        "control_pubsub" : {"kind"      : "pubsub",
                            "log_level" : "error",
                            "stall_hwm" : 1,
                            "bulk_size" : 0}
    },

    "components" : {
        # how many instances of the respective components should be started
        "update" : {
            "count" : 1
        }
    }
}
<|MERGE_RESOLUTION|>--- conflicted
+++ resolved
@@ -3,10 +3,6 @@
 # specified.  It contains the minimal set of settings required for
 # a functional rp session, both on the client and on the agent side.
 {
-<<<<<<< HEAD
-=======
-    "default_dburl": "mongodb://rct:rct_test@two.radical-project.org/rct_test",
-    "dburl"        : "${RADICAL_PILOT_DBURL}",
     "session_base" : "${RADICAL_PILOT_SESSION_BASE:$PWD}",
     "record"       : "${RADICAL_PILOT_SESSION_RECORD}",
 
@@ -18,7 +14,6 @@
         "timeout"  : 60.0
     },
 
->>>>>>> 1c35e226
     "bridges" : {
         "log_pubsub"     : {"kind"      : "pubsub",
                             "log_level" : "error",

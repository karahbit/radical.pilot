{
    "bw_aprun": {
        "description"                 : "The NCSA Blue Waters Cray XE6/XK7 system (https://bluewaters.ncsa.illinois.edu/)",
        "notes"                       : "Running 'touch .hushlogin' on the login node will reduce the likelihood of prompt detection issues.",
        "schemas"                     : ["gsissh"],
        "gsissh"                      : {
            "job_manager_endpoint"    : "torque+gsissh://bw.ncsa.illinois.edu",
            "filesystem_endpoint"     : "gsisftp://bw.ncsa.illinois.edu/"
        },
        "default_queue"               : "normal",
        "lrms"                        : "TORQUE",
        "agent_scheduler"             : "CONTINUOUS",
        "agent_spawner"               : "POPEN",
        "agent_launch_method"         : "APRUN",
        "task_launch_method"          : "APRUN",
        "mpi_launch_method"           : "APRUN",
        "pre_bootstrap_1"             : ["module load bw-python"],
        "default_remote_workdir"      : "/scratch/sciteam/$USER",
        "valid_roots"                 : ["/scratch/sciteam"],
        "rp_version"                  : "local",
        "virtenv"                     : "%(global_sandbox)s/ve_bw",
        "virtenv_mode"                : "create",
        "stage_cacerts"               : true,
        "python_dist"                 : "default"
    },

    "bw": {
        "description"                 : "The NCSA Blue Waters Cray XE6/XK7 system (https://bluewaters.ncsa.illinois.edu/)",
        "notes"                       : "Running 'touch .hushlogin' on the login node will reduce the likelihood of prompt detection issues.",
        "schemas"                     : ["gsissh"],
        "gsissh"                      : {
            "job_manager_endpoint"    : "torque+gsissh://bw.ncsa.illinois.edu",
            "filesystem_endpoint"     : "gsisftp://bw.ncsa.illinois.edu/"
        },
        "default_queue"               : "normal",
        "lrms"                        : "TORQUE",
        "agent_scheduler"             : "CONTINUOUS",
        "agent_spawner"               : "POPEN",
        "agent_config"                : "cray",
        "agent_launch_method"         : "ORTE",
        "task_launch_method"          : "ORTE",
        "mpi_launch_method"           : "ORTE",
        "tunnel_bind_device"          : "ipogif0",
        "forward_tunnel_endpoint"     : "BIND_ADDRESS",
        "pre_bootstrap_1"             : [
            "module switch PrgEnv-cray PrgEnv-gnu",
            "module load bwpy",
            "module use --append /projects/sciteam/gkd/modules",
            "module load openmpi"
        ],
        "pre_bootstrap_2"             : ["export HOME=$HOME"],
        "default_remote_workdir"      : "/scratch/sciteam/$USER",
        "valid_roots"                 : ["/scratch/sciteam"],
        "rp_version"                  : "local",
        "virtenv"                     : "%(global_sandbox)s/ve_bw",
        "virtenv_mode"                : "create",
        "stage_cacerts"               : true,
        "python_dist"                 : "default"
    },

    "bw_local": {
        "description"                 : "The NCSA Blue Waters Cray XE6/XK7 system (https://bluewaters.ncsa.illinois.edu/)",
        "notes"                       : "Running 'touch .hushlogin' on the login node will reduce the likelihood of prompt detection issues.",
        "schemas"                     : ["local"],
        "local"                       : {
            "job_manager_endpoint"    : "torque://localhost",
            "filesystem_endpoint"     : "file://localhost/"
        },
        "default_queue"               : "normal",
        "lrms"                        : "TORQUE",
        "agent_type"                  : "multicore",
        "agent_scheduler"             : "CONTINUOUS",
        "agent_spawner"               : "POPEN",
        "agent_config"                : "cray",
        "agent_launch_method"         : "ORTE",
        "task_launch_method"          : "ORTE",
        "mpi_launch_method"           : "ORTE",
        "tunnel_bind_device"          : "ipogif0",
        "forward_tunnel_endpoint"     : "BIND_ADDRESS",
        "pre_bootstrap_1"             : [
            "module switch PrgEnv-cray PrgEnv-gnu",
            "module load bwpy",
            "module use --append /projects/sciteam/gkd/modules",
            "module load openmpi"
        ],
        "pre_bootstrap_2"             : ["export HOME=$HOME"],
        "default_remote_workdir"      : "/scratch/training/$USER",
        "valid_roots"                 : ["/scratch/training"],
        "rp_version"                  : "installed",
        "virtenv"                     : "/scratch/training/instr004/radical.pilot.sandbox/ve_bw",
        "virtenv_mode"                : "use",
        "stage_cacerts"               : "True",
        "python_dist"                 : "default"
    },

<<<<<<< HEAD
    "bw_local": {
        "description"                 : "The NCSA Blue Waters Cray XE6/XK7 system (https://bluewaters.ncsa.illinois.edu/)",
        "notes"                       : "Running 'touch .hushlogin' on the login node will reduce the likelihood of prompt detection issues.",
        "schemas"                     : ["local"],
        "local"                       : {
            "job_manager_endpoint"    : "torque://localhost",
            "filesystem_endpoint"     : "file://localhost/"
        },
        "default_queue"               : "normal",
        "lrms"                        : "TORQUE",
        "agent_type"                  : "multicore",
        "agent_scheduler"             : "CONTINUOUS",
        "agent_spawner"               : "POPEN",
        "agent_config"                : "cray",
        "agent_launch_method"         : "ORTE",
        "task_launch_method"          : "ORTE",
        "mpi_launch_method"           : "ORTE",
        "tunnel_bind_device"          : "ipogif0",
        "forward_tunnel_endpoint"     : "BIND_ADDRESS",
        "pre_bootstrap_1"             : [
            "module switch PrgEnv-cray PrgEnv-gnu",
            "module load bwpy",
            "module use --append /projects/sciteam/gkd/modules",
            "module load openmpi"
        ],
        "pre_bootstrap_2"             : [
            "export HOME=$HOME",
            "export PATH=$PATH",
            "export LD_LIBRARY_PATH=$LD_LIBRARY_PATH"
        ],
        "default_remote_workdir"      : "/scratch/training/$USER",
        "valid_roots"                 : ["/scratch/training"],
        "rp_version"                  : "installed",
        "virtenv"                     : "/scratch/training/instr004/radical.pilot.sandbox/ve_bw",
        "virtenv_mode"                : "use",
        "stage_cacerts"               : "True",
        "python_dist"                 : "default"
    },

=======
>>>>>>> c6604b26
    "bw_ccm": {
        "description"                 : "The NCSA Blue Waters Cray XE6/XK7 system in CCM (https://bluewaters.ncsa.illinois.edu/)",
        "notes"                       : "Running 'touch .hushlogin' on the login node will reduce the likelihood of prompt detection issues.",
        "schemas"                     : ["gsissh"],
        "gsissh"                      : {
            "job_manager_endpoint"    : "torque+gsissh://bw.ncsa.illinois.edu/?gres=ccm",
            "filesystem_endpoint"     : "gsisftp://bw.ncsa.illinois.edu/"
        },
        "default_queue"               : "normal",
        "lrms"                        : "CCM",
        "agent_scheduler"             : "CONTINUOUS",
        "agent_spawner"               : "POPEN",
        "agent_launch_method"         : "SSH",
        "task_launch_method"          : "SSH",
        "mpi_launch_method"           : "MPIRUN",
        "pre_bootstrap_1"             :
        [
            "module switch PrgEnv-cray PrgEnv-gnu",
            "module load bwpy",
            "module load ccm"
        ],
        "pre_bootstrap_2"             : [
            "export HOME=$HOME"
        ],
        "default_remote_workdir"      : "/scratch/sciteam/$USER",
        "valid_roots"                 : ["/scratch/sciteam"],
        "rp_version"                  : "local",
        "virtenv"                     : "%(global_sandbox)s/ve_bw",
        "virtenv_mode"                : "create",
        "stage_cacerts"               : "True",
        "python_dist"                 : "default"
    }
}
<|MERGE_RESOLUTION|>--- conflicted
+++ resolved
@@ -57,6 +57,40 @@
         "stage_cacerts"               : true,
         "python_dist"                 : "default"
     },
+    "bw_local": {
+        "description"                 : "The NCSA Blue Waters Cray XE6/XK7 system (https://bluewaters.ncsa.illinois.edu/)",
+        "notes"                       : "Running 'touch .hushlogin' on the login node will reduce the likelihood of prompt detection issues.",
+        "schemas"                     : ["local"],
+        "local"                       : {
+            "job_manager_endpoint"    : "torque://localhost",
+            "filesystem_endpoint"     : "file://localhost/"
+        },
+        "default_queue"               : "normal",
+        "lrms"                        : "TORQUE",
+        "agent_type"                  : "multicore",
+        "agent_scheduler"             : "CONTINUOUS",
+        "agent_spawner"               : "POPEN",
+        "agent_config"                : "cray",
+        "agent_launch_method"         : "ORTE",
+        "task_launch_method"          : "ORTE",
+        "mpi_launch_method"           : "ORTE",
+        "tunnel_bind_device"          : "ipogif0",
+        "forward_tunnel_endpoint"     : "BIND_ADDRESS",
+        "pre_bootstrap_1"             : [
+            "module switch PrgEnv-cray PrgEnv-gnu",
+            "module load bwpy",
+            "module use --append /projects/sciteam/gkd/modules",
+            "module load openmpi"
+        ],
+        "pre_bootstrap_2"             : ["export HOME=$HOME"],
+        "default_remote_workdir"      : "$HOME/scratch/",
+        "valid_roots"                 : ["/scratch/"],
+        "rp_version"                  : "local",
+        "virtenv"                     : "%(global_sandbox)s/ve_bw",
+        "virtenv_mode"                : "create",
+        "stage_cacerts"               : "True",
+        "python_dist"                 : "default"
+    },
 
     "bw_local": {
         "description"                 : "The NCSA Blue Waters Cray XE6/XK7 system (https://bluewaters.ncsa.illinois.edu/)",
@@ -93,48 +127,6 @@
         "python_dist"                 : "default"
     },
 
-<<<<<<< HEAD
-    "bw_local": {
-        "description"                 : "The NCSA Blue Waters Cray XE6/XK7 system (https://bluewaters.ncsa.illinois.edu/)",
-        "notes"                       : "Running 'touch .hushlogin' on the login node will reduce the likelihood of prompt detection issues.",
-        "schemas"                     : ["local"],
-        "local"                       : {
-            "job_manager_endpoint"    : "torque://localhost",
-            "filesystem_endpoint"     : "file://localhost/"
-        },
-        "default_queue"               : "normal",
-        "lrms"                        : "TORQUE",
-        "agent_type"                  : "multicore",
-        "agent_scheduler"             : "CONTINUOUS",
-        "agent_spawner"               : "POPEN",
-        "agent_config"                : "cray",
-        "agent_launch_method"         : "ORTE",
-        "task_launch_method"          : "ORTE",
-        "mpi_launch_method"           : "ORTE",
-        "tunnel_bind_device"          : "ipogif0",
-        "forward_tunnel_endpoint"     : "BIND_ADDRESS",
-        "pre_bootstrap_1"             : [
-            "module switch PrgEnv-cray PrgEnv-gnu",
-            "module load bwpy",
-            "module use --append /projects/sciteam/gkd/modules",
-            "module load openmpi"
-        ],
-        "pre_bootstrap_2"             : [
-            "export HOME=$HOME",
-            "export PATH=$PATH",
-            "export LD_LIBRARY_PATH=$LD_LIBRARY_PATH"
-        ],
-        "default_remote_workdir"      : "/scratch/training/$USER",
-        "valid_roots"                 : ["/scratch/training"],
-        "rp_version"                  : "installed",
-        "virtenv"                     : "/scratch/training/instr004/radical.pilot.sandbox/ve_bw",
-        "virtenv_mode"                : "use",
-        "stage_cacerts"               : "True",
-        "python_dist"                 : "default"
-    },
-
-=======
->>>>>>> c6604b26
     "bw_ccm": {
         "description"                 : "The NCSA Blue Waters Cray XE6/XK7 system in CCM (https://bluewaters.ncsa.illinois.edu/)",
         "notes"                       : "Running 'touch .hushlogin' on the login node will reduce the likelihood of prompt detection issues.",


__copyright__ = "Copyright 2013-2016, http://radical.rutgers.edu"
__license__   = "MIT"


import os
import time
<<<<<<< HEAD
import pprint
import threading
=======
import threading as mt
>>>>>>> 9153ccf4

import radical.utils as ru

from . import utils     as rpu
from . import states    as rps
from . import constants as rpc

from . import compute_unit_description as rpcud


# bulk callbacks are implemented, but are currently not used nor exposed.
_USE_BULK_CB = False
if os.environ.get('RP_USE_BULK_CB', '').lower() in ['true', 'yes', '1']:
    _USE_BULK_CB = True


# ------------------------------------------------------------------------------
#
class UnitManager(rpu.Component):
    """
    A UnitManager manages :class:`radical.pilot.ComputeUnit` instances which
    represent the **executable** workload in RADICAL-Pilot. A UnitManager
    connects the ComputeUnits with one or more :class:`Pilot` instances (which
    represent the workload **executors** in RADICAL-Pilot) and a **scheduler**
    which determines which :class:`ComputeUnit` gets executed on which
    :class:`Pilot`.

    **Example**::

        s = rp.Session(database_url=DBURL)

        pm = rp.PilotManager(session=s)

        pd = rp.ComputePilotDescription()
        pd.resource = "futuregrid.alamo"
        pd.cores = 16

        p1 = pm.submit_pilots(pd) # create first pilot with 16 cores
        p2 = pm.submit_pilots(pd) # create second pilot with 16 cores

        # Create a workload of 128 '/bin/sleep' compute units
        compute_units = []
        for unit_count in range(0, 128):
            cu = rp.ComputeUnitDescription()
            cu.executable = "/bin/sleep"
            cu.arguments = ['60']
            compute_units.append(cu)

        # Combine the two pilots, the workload and a scheduler via
        # a UnitManager.
        um = rp.UnitManager(session=session, scheduler=rp.SCHEDULER_ROUND_ROBIN)
        um.add_pilot(p1)
        um.submit_units(compute_units)


    The unit manager can issue notification on unit state changes.  Whenever
    state notification arrives, any callback registered for that notification is
    fired.

    NOTE: State notifications can arrive out of order wrt the unit state model!
    """

    # --------------------------------------------------------------------------
    #
    def __init__(self, session, cfg='default', scheduler=None):
        """
        Creates a new UnitManager and attaches it to the session.

        **Arguments:**
            * session [:class:`radical.pilot.Session`]:
              The session instance to use.
            * cfg (`dict` or `string`):
              The configuration or name of configuration to use.
            * scheduler (`string`):
              The name of the scheduler plug-in to use.

        **Returns:**
            * A new `UnitManager` object [:class:`radical.pilot.UnitManager`].
        """

        self._pilots      = dict()
        self._pilots_lock = ru.RLock('umgr.pilots_lock')
        self._units       = dict()
        self._units_lock  = ru.RLock('umgr.units_lock')
        self._callbacks   = dict()
        self._cb_lock     = ru.RLock('umgr.cb_lock')
        self._terminate   = mt.Event()
        self._closed      = False
        self._rec_id      = 0       # used for session recording
        self._uid         = ru.generate_id('umgr.%(item_counter)04d',
                                           ru.ID_CUSTOM, ns=session.uid)

        for m in rpc.UMGR_METRICS:
            self._callbacks[m] = dict()

        # NOTE: `name` and `cfg` are overloaded, the user cannot point to
        #       a predefined config and amed it at the same time.  This might
        #       be ok for the session, but introduces a minor API inconsistency.
        #
        name = None
        if isinstance(cfg, str):
            name = cfg
            cfg  = None

        cfg           = ru.Config('radical.pilot.umgr', name=name, cfg=cfg)
        cfg.uid       = self._uid
        cfg.owner     = self._uid
        cfg.sid       = session.uid
        cfg.base      = session.base
        cfg.path      = session.path
        cfg.dburl     = session.dburl
        cfg.heartbeat = session.cfg.heartbeat

        if scheduler:
            # overwrite the scheduler from the config file
            cfg.scheduler = scheduler


        rpu.Component.__init__(self, cfg, session=session)
        self.start()

        self._log.info('started umgr %s', self._uid)
        self._rep.info('<<create unit manager')

        # create pmgr bridges and components, use session cmgr for that
        self._cmgr = rpu.ComponentManager(self._cfg)
        self._cmgr.start_bridges()
        self._cmgr.start_components()

        # The output queue is used to forward submitted units to the
        # scheduling component.
        self.register_output(rps.UMGR_SCHEDULING_PENDING,
                             rpc.UMGR_SCHEDULING_QUEUE)

        # the umgr will also collect units from the agent again, for output
        # staging and finalization
        self.register_output(rps.UMGR_STAGING_OUTPUT_PENDING,
                             rpc.UMGR_STAGING_OUTPUT_QUEUE)

        # register the state notification pull cb
        # FIXME: this should be a tailing cursor in the update worker
        self.register_timed_cb(self._state_pull_cb,
                               timer=self._cfg['db_poll_sleeptime'])

        # register callback which pulls units back from agent
        # FIXME: this should be a tailing cursor in the update worker
        self.register_timed_cb(self._unit_pull_cb,
                               timer=self._cfg['db_poll_sleeptime'])

        # also listen to the state pubsub for unit state changes
        self.register_subscriber(rpc.STATE_PUBSUB, self._state_sub_cb)

        # let session know we exist
        self._session._register_umgr(self)

        self._prof.prof('setup_done', uid=self._uid)
        self._rep.ok('>>ok\n')


    # --------------------------------------------------------------------------
    #
    def initialize(self):

        # the manager must not carry bridge and component handles across forks
        ru.atfork(self._atfork_prepare, self._atfork_parent, self._atfork_child)


    # --------------------------------------------------------------------------
    #
    # EnTK forks, make sure we don't carry traces of children across the fork
    #
    def _atfork_prepare(self): pass
    def _atfork_parent(self) : pass
    def _atfork_child(self)  :
        self._bridges    = dict()
        self._components = dict()


    # --------------------------------------------------------------------------
    #
    def finalize(self):

        self._cmgr.close()
        self._fail_missing_pilots()


    # --------------------------------------------------------------------------
    #
    def close(self):
        """
        Shut down the UnitManager and all its components.
        """

        # we do not cancel units at this point, in case any component or pilot
        # wants to continue to progress unit states, which should indeed be
        # independent from the umgr life cycle.

        if self._closed:
            return

        self._terminate.set()
        self._rep.info('<<close unit manager')

        # disable callbacks during shutdown
        with self._cb_lock:
            self._callbacks = dict()

        self._cmgr.close()

        self._log.info("Closed UnitManager %s." % self._uid)

        self._closed = True
        self._rep.ok('>>ok\n')


    # --------------------------------------------------------------------------
    #
    def as_dict(self):
        """
        Returns a dictionary representation of the UnitManager object.
        """

        ret = {
            'uid': self.uid,
            'cfg': self.cfg
        }

        return ret


    # --------------------------------------------------------------------------
    #
    def __str__(self):
        """
        Returns a string representation of the UnitManager object.
        """

        return str(self.as_dict())


    # --------------------------------------------------------------------------
    #
    def _pilot_state_cb(self, pilots, state=None):

        if self._terminate.is_set():
            return False

        # we register this callback for pilots added to this umgr.  It will
        # specifically look out for pilots which complete, and will make sure
        # that all units are pulled back into umgr control if that happens
        # prematurely.
        #
        # If we find units which have not completed the agent part of the unit
        # state model, we declare them FAILED.  If they can be restarted, we
        # resubmit an identical unit, which then will get a new unit ID.  This
        # avoids state model confusion (the state model is right now expected to
        # be linear), but is not intuitive for the application (FIXME).
        #
        # FIXME: there is a race with the umgr scheduler which may, just now,
        #        and before being notified about the pilot's demise, send new
        #        units to the pilot.

        # we only look into pilot states when the umgr is still active
        # FIXME: note that there is a race in that the umgr can be closed while
        #        we are in the cb.
        # FIXME: `self._closed` is not an `mt.Event`!
        if self._closed:
            self._log.debug('umgr closed, ignore pilot cb %s',
                            ['%s:%s' % (p.uid, p.state) for p in pilots])
            return True

        if not isinstance(pilots, list):
            pilots = [pilots]

        for pilot in pilots:

            state = pilot.state

            if state in rps.FINAL:

                self._log.debug('pilot %s is final - pull units', pilot.uid)

                unit_cursor = self.session._dbs._c.find({
                    'type'    : 'unit',
                    'pilot'   : pilot.uid,
                    'umgr'    : self.uid,
                    'control' : {'$in' : ['agent_pending', 'agent']}})

                if not unit_cursor.count():
                    units = list()
                else:
                    units = list(unit_cursor)

                self._log.debug("units pulled: %3d (pilot dead)", len(units))

                if not units:
                    continue

                # update the units to avoid pulling them again next time.
                # NOTE:  this needs not locking with the unit pulling in the
                #        _unit_pull_cb, as that will only pull umgr_pending
                #        units.
                uids = [unit['uid'] for unit in units]

                self._session._dbs._c.update({'type'  : 'unit',
                                              'uid'   : {'$in'     : uids}},
                                             {'$set'  : {'control' : 'umgr'}},
                                             multi=True)
                to_restart = list()
                for unit in units:

                    unit['state'] = rps.FAILED
                    if not unit['description'].get('restartable'):
                        self._log.debug('unit %s not restartable', unit['uid'])
                        continue

                    self._log.debug('unit %s is  restartable', unit['uid'])
                    unit['restarted'] = True
                    ud = rpcud.ComputeUnitDescription(unit['description'])
                    to_restart.append(ud)
                    # FIXME: increment some restart counter in the description?
                    # FIXME: reference the resulting new uid in the old unit.

                if to_restart and not self._closed:
                    self._log.debug('restart %s units', len(to_restart))
                    restarted = self.submit_units(to_restart)
                    for u in restarted:
                        self._log.debug('restart unit %s', u.uid)

                # final units are not pushed
                self.advance(units, publish=True, push=False)


        # keep cb registered
        return True


    # --------------------------------------------------------------------------
    #
    def _state_pull_cb(self):

        if self._terminate.is_set():
            return False

        # pull all unit states from the DB, and compare to the states we know
        # about.  If any state changed, update the unit instance and issue
        # notification callbacks as needed.  Do not advance the state (again).
        # FIXME: we also pull for dead units.  That is not efficient...
        # FIXME: this needs to be converted into a tailed cursor in the update
        #        worker
        units = self._session._dbs.get_units(umgr_uid=self.uid)

        for unit in units:
            if not self._update_unit(unit, publish=True, advance=False):
                return False

        return True


    # --------------------------------------------------------------------------
    #
    def _unit_pull_cb(self):

        if self._terminate.is_set():
            return False

        # pull units from the agent which are about to get back
        # under umgr control, and push them into the respective queues
        # FIXME: this should also be based on a tailed cursor
        # FIXME: Unfortunately, 'find_and_modify' is not bulkable, so we have
        #        to use 'find'.  To avoid finding the same units over and over
        #        again, we update the 'control' field *before* running the next
        #        find -- so we do it right here.
        unit_cursor = self.session._dbs._c.find({'type'    : 'unit',
                                                 'umgr'    : self.uid,
                                                 'control' : 'umgr_pending'})

        if not unit_cursor.count():
            # no units whatsoever...
            self._log.info("units pulled:    0")
            return True  # this is not an error

        # update the units to avoid pulling them again next time.
        units = list(unit_cursor)
        uids  = [unit['uid'] for unit in units]

        self._session._dbs._c.update({'type'  : 'unit',
                                      'uid'   : {'$in'     : uids}},
                                     {'$set'  : {'control' : 'umgr'}},
                                     multi=True)

        self._log.info("units pulled: %4d", len(units))
        self._prof.prof('get', msg="bulk size: %d" % len(units), uid=self.uid)
        for unit in units:

            # we need to make sure to have the correct state:
            uid = unit['uid']
            self._prof.prof('get', uid=uid)

            old = unit['state']
            new = rps._unit_state_collapse(unit['states'])

            if old != new:
                self._log.debug("unit  pulled %s: %s / %s", uid, old, new)

            unit['state']   = new
            unit['control'] = 'umgr'

        # now we really own the CUs, and can start working on them (ie. push
        # them into the pipeline).  We don't record state transition profile
        # events though - the transition has already happened.
        self.advance(units, publish=True, push=True, prof=False)

        return True


    # --------------------------------------------------------------------------
    #
    def _state_sub_cb(self, topic, msg):

        if self._terminate.is_set():
            return False

        cmd = msg.get('cmd')
        arg = msg.get('arg')

        if cmd != 'update':
            self._log.debug('ignore state cb msg with cmd %s', cmd)
            return True

        if isinstance(arg, list): things =  arg
        else                    : things = [arg]

        cb_requests = list()

        for thing in things:

            if thing.get('type') == 'unit':

                # we got the state update from the state callback - don't
                # publish it again
                to_notify = self._update_unit(thing, publish=False,
                                              advance=False)
                if to_notify:
                    cb_requests += to_notify
            else:
                self._log.debug('umgr state cb ignores %s/%s', thing.get('uid'),
                        thing.get('state'))

        if cb_requests:
            if _USE_BULK_CB:
                self._bulk_cbs(set([unit for unit,state in cb_requests]))
            else:
                for unit,state in cb_requests:
                    self._unit_cb(unit, state)

        return True


    # --------------------------------------------------------------------------
    #
    def _update_unit(self, unit_dict, publish=False, advance=False):

        uid = unit_dict['uid']

        # return information about needed callback and advance activities, so
        # that we don't break bulks here.
        # note however that individual unit callbacks are still being called on
        # each unit (if any are registered), which can lead to arbitrary,
        # application defined delays.
        to_notify = list()

        with self._units_lock:

            # we don't care about units we don't know
            if uid not in self._units:
                self._log.debug('umgr: unknown: %s', uid)
                return None

            unit = self._units[uid]

            # only update on state changes
            current = unit.state
            target  = unit_dict['state']
            if current == target:
                self._log.debug('umgr: static: %s', uid)
                return None

            target, passed = rps._unit_state_progress(uid, current, target)

            if target in [rps.CANCELED, rps.FAILED]:
                # don't replay intermediate states
                passed = passed[-1:]

            for s in passed:
                unit_dict['state'] = s
                self._units[uid]._update(unit_dict)
                to_notify.append([unit, s])

                # we don't usually advance state at this point, but just keep up
                # with state changes reported from elsewhere
                if advance:
                    self.advance(unit_dict, s, publish=publish, push=False,
                                 prof=False)

            self._log.debug('umgr: notify: %s', len(to_notify))
            return to_notify


    # --------------------------------------------------------------------------
    #
    def _unit_cb(self, unit, state):

        with self._cb_lock:

            uid      = unit.uid
            cb_dicts = list()

            # get wildcard callbacks
            if '*' in self._callbacks:
                cb_dict = self._callbacks['*'].get(rpc.UNIT_STATE)
                if cb_dict:
                    cb_dicts.append(cb_dict)

            if uid in self._callbacks:
                cb_dict = self._callbacks[uid].get(rpc.UNIT_STATE)
                if cb_dict:
                    cb_dicts.append(cb_dict)

            for cb_dict in cb_dicts:

                for cb_name in cb_dict:

                    cb           = cb_dict[cb_name]['cb']
                    cb_data      = cb_dict[cb_name]['cb_data']

                    if cb_data: cb(unit, state, cb_data)
                    else      : cb(unit, state)


    # --------------------------------------------------------------------------
    #
    def _bulk_cbs(self, units,  metrics=None):

        if not metrics:
            metrics = rpc.UNIT_STATE

        if not isinstance(metrics, list):
            metrics = [metrics]

        self._log.debug('umgr: cbs: %s', pprint.pformat(self._callbacks))
        with self._cb_lock:

            for metric in metrics:

                for cb_name, cb_val in self._callbacks[metric].items():

                    cbs = dict()  # cb dict pointing to cb_data and unit bulks

                    for unit in units:

                        uid = unit.uid
                        cb_dicts = list()

                        # get wildcard callbacks
                        if '*' in self._callbacks:
                            cb_dict = self._callbacks['*'].get(rpc.UNIT_STATE)
                            if cb_dict:
                                cb_dicts.append(cb_dict)

                        if uid in self._callbacks:
                            cb_dict = self._callbacks[uid].get(rpc.UNIT_STATE)
                            if cb_dict:
                                cb_dicts.append(cb_dict)

                        for cb_dict in cb_dicts:

                            for cb_name in cb_dict:

                                if cb_name not in cbs:
                                    cb           = cb_dict[cb_name]['cb']
                                    cb_data      = cb_dict[cb_name]['cb_data']
                                    cbs[cb_name] = {'cb'     : cb,
                                                    'cb_data': cb_data,
                                                    'units'  : set()}

                                cbs[cb_name]['units'].add(unit)

                    self._log.debug('umgr: CBS: %s', pprint.pformat(cbs))

                for cb_name in cbs:

                    cb      = cbs[cb_name]['cb']
                    cb_data = cbs[cb_name]['cb_data']
                    objs    = cbs[cb_name]['units']

                    self._log.debug('call %s cb %s for %d units', metric,
                                    cb_name, len(objs))

                    if cb_data: cb(list(objs), cb_data)
                    else      : cb(list(objs))


    # --------------------------------------------------------------------------
    #
    # FIXME: this needs to go to the scheduler
    def _default_wait_queue_size_cb(self, umgr, wait_queue_size):

        # FIXME: this needs to come from the scheduler?
        if self._terminate.is_set():
            return False

        self._log.info("[Callback]: wait_queue_size: %s.", wait_queue_size)


    # --------------------------------------------------------------------------
    #
    @property
    def uid(self):
        """
        Returns the unique id.
        """
        return self._uid


    # --------------------------------------------------------------------------
    #
    @property
    def scheduler(self):
        """
        Returns the scheduler name.
        """

        return self._cfg.get('scheduler')



    # --------------------------------------------------------------------------
    #
    def add_pilots(self, pilots):
        """
        Associates one or more pilots with the unit manager.

        **Arguments:**

            * **pilots** [:class:`radical.pilot.ComputePilot` or list of
              :class:`radical.pilot.ComputePilot`]: The pilot objects that will be
              added to the unit manager.
        """

        if not isinstance(pilots, list):
            pilots = [pilots]

        if len(pilots) == 0:
            raise ValueError('cannot add no pilots')

        self._rep.info('<<add %d pilot(s)' % len(pilots))

        with self._pilots_lock:

            # sanity check, and keep pilots around for inspection
            for pilot in pilots:
                pid = pilot.uid
                if pid in self._pilots:
                    raise ValueError('pilot %s already added' % pid)
                self._pilots[pid] = pilot

                # subscribe for state updates
                pilot.register_callback(self._pilot_state_cb)

        pilot_docs = [pilot.as_dict() for pilot in pilots]

        # publish to the command channel for the scheduler to pick up
        self.publish(rpc.CONTROL_PUBSUB, {'cmd' : 'add_pilots',
                                          'arg' : {'pilots': pilot_docs,
                                                   'umgr'  : self.uid}})
        self._rep.ok('>>ok\n')


    # --------------------------------------------------------------------------
    #
    def list_pilots(self):
        """
        Lists the UIDs of the pilots currently associated with the unit manager.

        **Returns:**
              * A list of :class:`radical.pilot.ComputePilot` UIDs [`string`].
        """

        with self._pilots_lock:
            return list(self._pilots.keys())


    # --------------------------------------------------------------------------
    #
    def get_pilots(self):
        """
        Get the pilots instances currently associated with the unit manager.

        **Returns:**
              * A list of :class:`radical.pilot.ComputePilot` instances.
        """

        with self._pilots_lock:
            return list(self._pilots.values())


    # --------------------------------------------------------------------------
    #
    def remove_pilots(self, pilot_ids, drain=False):
        """
        Disassociates one or more pilots from the unit manager.

        After a pilot has been removed from a unit manager, it won't process
        any of the unit manager's units anymore. Calling `remove_pilots`
        doesn't stop the pilot itself.

        **Arguments:**

            * **drain** [`boolean`]: Drain determines what happens to the units
              which are managed by the removed pilot(s). If `True`, all units
              currently assigned to the pilot are allowed to finish execution.
              If `False` (the default), then non-final units will be canceled.
        """

        # TODO: Implement 'drain'.
        # NOTE: the actual removal of pilots from the scheduler is asynchron!

        if drain:
            raise RuntimeError("'drain' is not yet implemented")

        if not isinstance(pilot_ids, list):
            pilot_ids = [pilot_ids]

        if len(pilot_ids) == 0:
            raise ValueError('cannot remove no pilots')

        self._rep.info('<<rem %d pilot(s)' % len(pilot_ids))

        with self._pilots_lock:

            # sanity check, and keep pilots around for inspection
            for pid in pilot_ids:
                if pid not in self._pilots:
                    raise ValueError('pilot %s not removed' % pid)
                del(self._pilots[pid])

        # publish to the command channel for the scheduler to pick up
        self.publish(rpc.CONTROL_PUBSUB, {'cmd' : 'remove_pilots',
                                          'arg' : {'pids'  : pilot_ids,
                                                   'umgr'  : self.uid}})
        self._rep.ok('>>ok\n')


    # --------------------------------------------------------------------------
    #
    def list_units(self):
        """
        Returns the UIDs of the :class:`radical.pilot.ComputeUnit` managed by
        this unit manager.

        **Returns:**
              * A list of :class:`radical.pilot.ComputeUnit` UIDs [`string`].
        """

        with self._pilots_lock:
            return list(self._units.keys())


    # --------------------------------------------------------------------------
    #
    def submit_units(self, descriptions):
        """
        Submits on or more :class:`radical.pilot.ComputeUnit` instances to the
        unit manager.

        **Arguments:**
            * **descriptions** [:class:`radical.pilot.ComputeUnitDescription`
              or list of :class:`radical.pilot.ComputeUnitDescription`]: The
              description of the compute unit instance(s) to create.

        **Returns:**
              * A list of :class:`radical.pilot.ComputeUnit` objects.
        """

        from .compute_unit import ComputeUnit

        ret_list = True
        if not isinstance(descriptions, list):
            ret_list     = False
            descriptions = [descriptions]

        if len(descriptions) == 0:
            raise ValueError('cannot submit no unit descriptions')

        self._rep.info('<<submit %d unit(s)\n\t' % len(descriptions))

        # we return a list of compute units
        units = list()
        for ud in descriptions:

            if not ud.executable:
                raise ValueError('compute unit executable must be defined')

            unit = ComputeUnit(umgr=self, descr=ud)
            units.append(unit)

            # keep units around
            with self._units_lock:
                self._units[unit.uid] = unit

            if self._session._rec:
                ru.write_json(ud.as_dict(), "%s/%s.batch.%03d.json"
                        % (self._session._rec, unit.uid, self._rec_id))

            self._rep.progress()

        if self._session._rec:
            self._rec_id += 1

        # insert units into the database, as a bulk.
        unit_docs = [u.as_dict() for u in units]
        self._session._dbs.insert_units(unit_docs)

        # Only after the insert can we hand the units over to the next
        # components (ie. advance state).
        self.advance(unit_docs, rps.UMGR_SCHEDULING_PENDING,
                     publish=True, push=True)
        self._rep.ok('>>ok\n')

        if ret_list: return units
        else       : return units[0]


    # --------------------------------------------------------------------------
    #
    def get_units(self, uids=None):
        """Returns one or more compute units identified by their IDs.

        **Arguments:**
            * **uids** [`string` or `list of strings`]: The IDs of the
              compute unit objects to return.

        **Returns:**
              * A list of :class:`radical.pilot.ComputeUnit` objects.
        """

        if not uids:
            with self._units_lock:
                ret = list(self._units.values())
            return ret

        ret_list = True
        if (not isinstance(uids, list)) and (uids is not None):
            ret_list = False
            uids = [uids]

        ret = list()
        with self._units_lock:
            for uid in uids:
                if uid not in self._units:
                    raise ValueError('unit %s not known' % uid)
                ret.append(self._units[uid])

        if ret_list: return ret
        else       : return ret[0]


    # --------------------------------------------------------------------------
    #
    def wait_units(self, uids=None, state=None, timeout=None):
        """
        Returns when one or more :class:`radical.pilot.ComputeUnits` reach a
        specific state.

        If `uids` is `None`, `wait_units` returns when **all**
        ComputeUnits reach the state defined in `state`.  This may include
        units which have previously terminated or waited upon.

        **Example**::

            # TODO -- add example

        **Arguments:**

            * **uids** [`string` or `list of strings`]
              If uids is set, only the ComputeUnits with the specified
              uids are considered. If uids is `None` (default), all
              ComputeUnits are considered.

            * **state** [`string`]
              The state that ComputeUnits have to reach in order for the call
              to return.

              By default `wait_units` waits for the ComputeUnits to
              reach a terminal state, which can be one of the following:

              * :data:`radical.pilot.rps.DONE`
              * :data:`radical.pilot.rps.FAILED`
              * :data:`radical.pilot.rps.CANCELED`

            * **timeout** [`float`]
              Timeout in seconds before the call returns regardless of Pilot
              state changes. The default value **None** waits forever.
        """

        if not uids:
            with self._units_lock:
                uids = list()
                for uid,unit in self._units.items():
                    if unit.state not in rps.FINAL:
                        uids.append(uid)

        if   not state                  : states = rps.FINAL
        elif not isinstance(state, list): states = [state]
        else                            : states =  state

        # we simplify state check by waiting for the *earliest* of the given
        # states - if the unit happens to be in any later state, we are sure the
        # earliest has passed as well.
        check_state_val = rps._unit_state_values[rps.FINAL[-1]]
        for state in states:
            check_state_val = min(check_state_val,
                                  rps._unit_state_values[state])

        ret_list = True
        if not isinstance(uids, list):
            ret_list = False
            uids = [uids]

        self._rep.info('<<wait for %d unit(s)\n\t' % len(uids))

        start    = time.time()
        to_check = None

        with self._units_lock:
            to_check = [self._units[uid] for uid in uids]

        # We don't want to iterate over all units again and again, as that would
        # duplicate checks on units which were found in matching states.  So we
        # create a list from which we drop the units as we find them in
        # a matching state
        self._rep.idle(mode='start')
        while to_check and not self._terminate.is_set():

            # check timeout
            if timeout and (timeout <= (time.time() - start)):
                self._log.debug ("wait timed out")
                break

            time.sleep (0.1)

            # FIXME: print percentage...
            self._rep.idle()
          # print 'wait units: %s' % [[u.uid, u.state] for u in to_check]

            check_again = list()
            for unit in to_check:

                # we actually don't check if a unit is in a specific (set of)
                # state(s), but rather check if it ever *has been* in any of
                # those states
                if unit.state not in rps.FINAL and \
                    rps._unit_state_values[unit.state] < check_state_val:
                    # this unit does not match the wait criteria
                    check_again.append(unit)

                else:
                    # stop watching this unit
                    if unit.state in [rps.FAILED]:
                        self._rep.idle(color='error', c='-')
                    elif unit.state in [rps.CANCELED]:
                        self._rep.idle(color='warn', c='*')
                    else:
                        self._rep.idle(color='ok', c='+')

            to_check = check_again

        self._rep.idle(mode='stop')

        if to_check: self._rep.warn('>>timeout\n')
        else       : self._rep.ok  ('>>ok\n')

        # grab the current states to return
        state = None
        with self._units_lock:
            states = [self._units[uid].state for uid in uids]

        # done waiting
        if ret_list: return states
        else       : return states[0]


    # --------------------------------------------------------------------------
    #
    def cancel_units(self, uids=None):
        """
        Cancel one or more :class:`radical.pilot.ComputeUnits`.

        Note that cancellation of units is *immediate*, i.e. their state is
        immediately set to `CANCELED`, even if some RP component may still
        operate on the units.  Specifically, other state transitions, including
        other final states (`DONE`, `FAILED`) can occur *after* cancellation.
        This is a side effect of an optimization: we consider this
        acceptable tradeoff in the sense "Oh, that unit was DONE at point of
        cancellation -- ok, we can use the results, sure!".

        If that behavior is not wanted, set the environment variable:

            export RADICAL_PILOT_STRICT_CANCEL=True

        **Arguments:**
            * **uids** [`string` or `list of strings`]: The IDs of the
              compute units objects to cancel.
        """

        if not uids:
            with self._units_lock:
                uids  = list(self._units.keys())
        else:
            if not isinstance(uids, list):
                uids = [uids]

        # NOTE: We advance all units to cancelled, and send a cancellation
        #       control command.  If that command is picked up *after* some
        #       state progression, we'll see state transitions after cancel.
        #       For non-final states that is not a problem, as it is equivalent
        #       with a state update message race, which our state collapse
        #       mechanism accounts for.  For an eventual non-canceled final
        #       state, we do get an invalid state transition.  That is also
        #       corrected eventually in the state collapse, but the point
        #       remains, that the state model is temporarily violated.  We
        #       consider this a side effect of the fast-cancel optimization.
        #
        #       The env variable 'RADICAL_PILOT_STRICT_CANCEL == True' will
        #       disable this optimization.
        #
        # FIXME: the effect of the env var is not well tested
        if 'RADICAL_PILOT_STRICT_CANCEL' not in os.environ:
            with self._units_lock:
                units = [self._units[uid] for uid  in uids ]
            unit_docs = [unit.as_dict()   for unit in units]
            self.advance(unit_docs, state=rps.CANCELED, publish=True, push=True)

        # we *always* issue the cancellation command to the local components
        self.publish(rpc.CONTROL_PUBSUB, {'cmd' : 'cancel_units',
                                          'arg' : {'uids' : uids,
                                                   'umgr' : self.uid}})

        # we also inform all pilots about the cancelation request
        self._session._dbs.pilot_command(cmd='cancel_units', arg={'uids':uids})

        # In the default case of calling 'advance' above, we just set the state,
        # so we *know* units are canceled.  But we nevertheless wait until that
        # state progression trickled through, so that the application will see
        # the same state on unit inspection.
        self.wait_units(uids=uids)


    # --------------------------------------------------------------------------
    #
    def register_callback(self, cb, cb_data=None, metric=None, uid=None):
        """
        Registers a new callback function with the UnitManager.  Manager-level
        callbacks get called if the specified metric changes.  The default
        metric `UNIT_STATE` fires the callback if any of the ComputeUnits
        managed by the PilotManager change their state.

        All callback functions need to have the same signature::

            def cb(obj, value)

        where ``object`` is a handle to the object that triggered the callback,
        ``value`` is the metric, and ``data`` is the data provided on
        callback registration..  In the example of `UNIT_STATE` above, the
        object would be the unit in question, and the value would be the new
        state of the unit.

        If 'cb_data' is given, then the 'cb' signature changes to

            def cb(obj, state, cb_data)

        and 'cb_data' are passed unchanged.

        If 'uid' is given, the callback will invoked only for the specified
        unit.


        Available metrics are:

          * `UNIT_STATE`: fires when the state of any of the units which are
            managed by this unit manager instance is changing.  It communicates
            the unit object instance and the units new state.

          * `WAIT_QUEUE_SIZE`: fires when the number of unscheduled units (i.e.
            of units which have not been assigned to a pilot for execution)
            changes.
        """

        # FIXME: the signature should be (self, metrics, cb, cb_data)

        if not metric:
            metric = rpc.UNIT_STATE

        if  metric not in rpc.UMGR_METRICS:
            raise ValueError ("Metric '%s' not available on the umgr" % metric)

        if not uid:
            uid = '*'

        elif uid not in self._units:
            raise ValueError('no such unit %s' % uid)


        with self._cb_lock:
            cb_name = cb.__name__

            if uid not in self._callbacks:
                self._callbacks[uid] = dict()

            if metric not in self._callbacks[uid]:
                self._callbacks[uid][metric] = dict()

            self._callbacks[uid][metric][cb_name] = {'cb'      : cb,
                                                     'cb_data' : cb_data}


    # --------------------------------------------------------------------------
    #
    def unregister_callback(self, cb=None, metrics=None, uid=None):

        if not metrics:
            metrics = rpc.UMGR_METRICS

        if not isinstance(metrics, list):
            metrics = [metrics]

        if not uid:
            uid = '*'

        elif uid not in self._units:
            raise ValueError('no such unit %s' % uid)

        for metric in metrics:
            if metric not in rpc.UMGR_METRICS :
                raise ValueError ("invalid umgr metric '%s'" % metric)

        with self._cb_lock:

            for metric in metrics:

                if metric not in rpc.UMGR_METRICS :
                    raise ValueError("cb metric '%s' unknown" % metric)

                if metric not in self._callbacks[uid]:
                    raise ValueError("cb metric '%s' invalid" % metric)

                if cb:
                    to_delete = [cb.__name__]
                else:
                    to_delete = list(self._callbacks[uid][metric].keys())

                for cb_name in to_delete:

                    if cb_name not in self._callbacks[uid][metric]:
                        raise ValueError("Callback %s not registered" % cb_name)

                    del(self._callbacks[uid][metric][cb_name])


# ------------------------------------------------------------------------------
<|MERGE_RESOLUTION|>--- conflicted
+++ resolved
@@ -5,12 +5,7 @@
 
 import os
 import time
-<<<<<<< HEAD
-import pprint
-import threading
-=======
 import threading as mt
->>>>>>> 9153ccf4
 
 import radical.utils as ru
 
@@ -561,7 +556,6 @@
         if not isinstance(metrics, list):
             metrics = [metrics]
 
-        self._log.debug('umgr: cbs: %s', pprint.pformat(self._callbacks))
         with self._cb_lock:
 
             for metric in metrics:
@@ -598,8 +592,6 @@
                                                     'units'  : set()}
 
                                 cbs[cb_name]['units'].add(unit)
-
-                    self._log.debug('umgr: CBS: %s', pprint.pformat(cbs))
 
                 for cb_name in cbs:
 

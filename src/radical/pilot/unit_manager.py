--- conflicted
+++ resolved
@@ -713,11 +713,8 @@
         if len(descriptions) == 0:
             raise ValueError('cannot submit no unit descriptions')
 
-<<<<<<< HEAD
-=======
         self._rep.info('<<submit %d unit(s)\n\t' % len(descriptions))
 
->>>>>>> 6e36785f
         # we return a list of compute units
         units = list()
         for ud in descriptions:
@@ -725,14 +722,10 @@
             if not ud.executable:
                 raise ValueError('compute unit executable must be defined')
 
-<<<<<<< HEAD
             if ud.sandbox and ud.sandbox[0] == '/':
                 raise ValueError('compute unit sandbox must be relative.')
 
-            unit = ComputeUnit.create(umgr=self, descr=ud)
-=======
             unit = ComputeUnit(umgr=self, descr=ud)
->>>>>>> 6e36785f
             units.append(unit)
 
             # keep units around

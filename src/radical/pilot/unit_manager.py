
__copyright__ = "Copyright 2013-2016, http://radical.rutgers.edu"
__license__   = "MIT"


import os
import copy
import time
import pprint
import threading

import radical.utils as ru

from . import utils     as rpu
from . import states    as rps
from . import constants as rpc
from . import types     as rpt

from . import compute_unit_description as rpcud

from .umgr import scheduler as rpus


# ------------------------------------------------------------------------------
#
class UnitManager(rpu.Component):
    """
    A UnitManager manages :class:`radical.pilot.ComputeUnit` instances which
    represent the **executable** workload in RADICAL-Pilot. A UnitManager connects
    the ComputeUnits with one or more :class:`Pilot` instances (which represent
    the workload **executors** in RADICAL-Pilot) and a **scheduler** which
    determines which :class:`ComputeUnit` gets executed on which
    :class:`Pilot`.

    **Example**::

        s = radical.pilot.Session(database_url=DBURL)

        pm = radical.pilot.PilotManager(session=s)

        pd = radical.pilot.ComputePilotDescription()
        pd.resource = "futuregrid.alamo"
        pd.cores = 16

        p1 = pm.submit_pilots(pd) # create first pilot with 16 cores
        p2 = pm.submit_pilots(pd) # create second pilot with 16 cores

        # Create a workload of 128 '/bin/sleep' compute units
        compute_units = []
        for unit_count in range(0, 128):
            cu = radical.pilot.ComputeUnitDescription()
            cu.executable = "/bin/sleep"
            cu.arguments = ['60']
            compute_units.append(cu)

        # Combine the two pilots, the workload and a scheduler via
        # a UnitManager.
        um = radical.pilot.UnitManager(session=session,
                                       scheduler=radical.pilot.SCHEDULER_ROUND_ROBIN)
        um.add_pilot(p1)
        um.submit_units(compute_units)


    The unit manager can issue notification on unit state changes.  Whenever
    state notification arrives, any callback registered for that notification is
    fired.  
    
    NOTE: State notifications can arrive out of order wrt the unit state model!
    """

    # --------------------------------------------------------------------------
    #
    def __init__(self, session, scheduler=None):
        """
        Creates a new UnitManager and attaches it to the session.

        **Arguments:**
            * session [:class:`radical.pilot.Session`]:
              The session instance to use.
            * scheduler (`string`): 
              The name of the scheduler plug-in to use.

        **Returns:**
            * A new `UnitManager` object [:class:`radical.pilot.UnitManager`].
        """

        self._bridges     = dict()
        self._components  = dict()
        self._pilots      = dict()
        self._pilots_lock = threading.RLock()
        self._units       = dict()
        self._units_lock  = threading.RLock()
        self._callbacks   = dict()
        self._cb_lock     = threading.RLock()
        self._terminate   = threading.Event()
        self._closed      = False
        self._rec_id      = 0       # used for session recording

        for m in rpt.UMGR_METRICS:
            self._callbacks[m] = dict()

        cfg = ru.read_json("%s/configs/umgr_%s.json" \
                % (os.path.dirname(__file__),
                   os.environ.get('RADICAL_PILOT_UMGR_CFG', 'default')))

        if scheduler:
            # overwrite the scheduler from the config file
            cfg['scheduler'] = scheduler

        if not cfg.get('scheduler'):
            # set default scheduler if needed
            cfg['scheduler'] = rpus.SCHEDULER_DEFAULT

        assert(cfg['db_poll_sleeptime']), 'db_poll_sleeptime not configured'

        # initialize the base class (with no intent to fork)
        self._uid    = ru.generate_id('umgr')
        cfg['owner'] = self.uid
        rpu.Component.__init__(self, cfg, session)
        self.start(spawn=False)
        self._log.info('started umgr %s', self._uid)

        # only now we have a logger... :/
        self._log.report.info('<<create unit manager')

        # The output queue is used to forward submitted units to the
        # scheduling component.
        self.register_output(rps.UMGR_SCHEDULING_PENDING, 
                             rpc.UMGR_SCHEDULING_QUEUE)

        # the umgr will also collect units from the agent again, for output
        # staging and finalization
        self.register_output(rps.UMGR_STAGING_OUTPUT_PENDING, 
                             rpc.UMGR_STAGING_OUTPUT_QUEUE)

        # register the state notification pull cb
        # FIXME: we may want to have the frequency configurable
        # FIXME: this should be a tailing cursor in the update worker
        self.register_timed_cb(self._state_pull_cb, 
                               timer=self._cfg['db_poll_sleeptime'])

        # register callback which pulls units back from agent
        # FIXME: this should be a tailing cursor in the update worker
        # FIXME: make frequency configurable
        self.register_timed_cb(self._unit_pull_cb, 
                               timer=self._cfg['db_poll_sleeptime'])

        # also listen to the state pubsub for unit state changes
        self.register_subscriber(rpc.STATE_PUBSUB, self._state_sub_cb)

        # let session know we exist
        self._session._register_umgr(self)
<<<<<<< HEAD

        self._prof.prof('setup_done', uid=self._uid)
=======
>>>>>>> 32ae7619
        self._log.report.ok('>>ok\n')


    # --------------------------------------------------------------------------
    # 
    def initialize_common(self):

        # the manager must not carry bridge and component handles across forks
        ru.atfork(self._atfork_prepare, self._atfork_parent, self._atfork_child)


    # --------------------------------------------------------------------------
    #
    def _atfork_prepare(self): pass
    def _atfork_parent(self) : pass
    def _atfork_child(self)  : 
        self._bridges    = dict()
        self._components = dict()


    # --------------------------------------------------------------------------
    # 
    def finalize_parent(self):

        # terminate umgr components
        for c in self._components:
            c.stop()
            c.join()

        # terminate umgr bridges
        for b in self._bridges:
            b.stop()
            b.join()


    # --------------------------------------------------------------------------
    #
    def close(self):
        """
        Shut down the UnitManager, and all umgr components.
        """

        # we do not cancel units at this point, in case any component or pilot
        # wants to continue to progress unit states, which should indeed be
        # independent from the umgr life cycle.

        if self._closed:
            return

        self._terminate.set()
        self.stop()

        self._log.report.info('<<close unit manager')

        # we don't want any callback invokations during shutdown
        # FIXME: really?
        with self._cb_lock:
            self._callbacks = dict()
            for m in rpt.UMGR_METRICS:
                self._callbacks[m] = dict()

        self._log.info("Closed UnitManager %s." % self._uid)

        self._closed = True
        self._log.report.ok('>>ok\n')


    # --------------------------------------------------------------------------
    #
    def is_valid(self, term=True):

        # don't check during termination
        if self._closed:
            return True

        return super(UnitManager, self).is_valid(term)


    # --------------------------------------------------------------------------
    #
    def as_dict(self):
        """
        Returns a dictionary representation of the UnitManager object.
        """

        ret = {
            'uid': self.uid,
            'cfg': self.cfg
        }

        return ret


    # --------------------------------------------------------------------------
    #
    def __str__(self):

        """
        Returns a string representation of the UnitManager object.
        """

        return str(self.as_dict())


    #---------------------------------------------------------------------------
    #
    def _pilot_state_cb(self, pilot, state):

        if self._terminate.is_set():
            return False

        # we register this callback for pilots added to this umgr.  It will
        # specifically look out for pilots which complete, and will make sure
        # that all units are pulled back into umgr control if that happens
        # prematurely.
        #
        # If we find units which have not completed the agent part of the unit
        # state model, we declare them FAILED.  If they can be restarted, we
        # resubmit an identical unit, which then will get a new unit ID.  This
        # avoids state model confusion (the state model is right now expected to
        # be linear), but is not intuitive for the application (FIXME).
        #
        # FIXME: there is a race with the umgr scheduler which may, just now,
        #        and before being notified about the pilot's demise, send new
        #        units to the pilot.

        # we only look into pilot states when the umgr is still active
        # FIXME: note that there is a race in that the umgr can be closed while
        #        we are in the cb.
        # FIXME: should is_valid be used?  Either way, `self._closed` is not an
        #        `mt.Event`!
        if self._closed:
            self._log.debug('umgr closed, ignore pilot state (%s: %s)', 
                            pilot.uid, pilot.state)
            return True


        if state in rps.FINAL:

            self._log.debug('pilot %s is final - pull units', pilot.uid)

            unit_cursor = self.session._dbs._c.find(spec={
                'type'    : 'unit',
                'pilot'   : pilot.uid,
                'umgr'    : self.uid,
                'control' : {'$in' : ['agent_pending', 'agent']}})

            if not unit_cursor.count():
                units = list()
            else:
                units = list(unit_cursor)

            self._log.debug("units pulled: %3d (pilot dead)" % len(units))

            if not units:
                return True

            # update the units to avoid pulling them again next time.
            # NOTE:  this needs not locking with the unit pulling in the
            #        _unit_pull_cb, as that will only pull umgr_pending 
            #        units.
            uids = [unit['uid'] for unit in units]

            self._session._dbs._c.update(multi    = True,
                            spec     = {'type'  : 'unit',
                                        'uid'   : {'$in'     : uids}},
                            document = {'$set'  : {'control' : 'umgr'}})

            to_restart = list()

            for unit in units:
                unit['state'] = rps.FAILED
                if unit['description'].get('restartable'):
                    self._log.debug('unit %s is  restartable', unit['uid'])
                    unit['restarted'] = True
                    ud = rpcud.ComputeUnitDescription(unit['description'])
                    to_restart.append(ud)
                    # FIXME: should we increment some restart counter in the
                    #        description?
                    # FIXME: we could submit the units individually, and then
                    #        reference the resulting new uid in the old unit.
                else:
                    self._log.debug('unit %s not restartable', unit['uid'])

            if to_restart and not self._closed:
                self._log.debug('restart %s units', len(to_restart))
                restarted = self.submit_units(to_restart)
                for u in restarted:
                    self._log.debug('restart unit %s', u.uid)

            # final units are not pushed
            self.advance(units, publish=True, push=False) 

            return True


    #---------------------------------------------------------------------------
    #
    def _state_pull_cb(self):

        if self._terminate.is_set():
            return False

        # pull all unit states from the DB, and compare to the states we know
        # about.  If any state changed, update the unit instance and issue
        # notification callbacks as needed.
        # FIXME: we also pull for dead units.  That is not efficient...
        # FIXME: this needs to be converted into a tailed cursor in the update
        #        worker
        units  = self._session._dbs.get_units(umgr_uid=self.uid)

        for unit in units:
            if not self._update_unit(unit, publish=True):
                return False

        return True


    #---------------------------------------------------------------------------
    #
    def _unit_pull_cb(self):

        if self._terminate.is_set():
            return False

        # pull units those units from the agent which are about to get back
        # under umgr control, and push them into the respective queues
        # FIXME: this should also be based on a tailed cursor
        # FIXME: Unfortunately, 'find_and_modify' is not bulkable, so we have
        #        to use 'find'.  To avoid finding the same units over and over 
        #        again, we update the 'control' field *before* running the next
        #        find -- so we do it right here.
        tgt_states  = rps.FINAL + [rps.UMGR_STAGING_OUTPUT_PENDING]
        unit_cursor = self.session._dbs._c.find(spec={
            'type'    : 'unit',
            'umgr'    : self.uid,
            'control' : 'umgr_pending'})

        if not unit_cursor.count():
            # no units whatsoever...
            self._log.info("units pulled:    0")
            return True  # this is not an error

        # update the units to avoid pulling them again next time.
        units = list(unit_cursor)
        uids  = [unit['uid'] for unit in units]

        self._session._dbs._c.update(multi    = True,
                        spec     = {'type'  : 'unit',
                                    'uid'   : {'$in'     : uids}},
                        document = {'$set'  : {'control' : 'umgr'}})

        self._log.info("units pulled: %4d %s", len(units), [u['uid'] for u in units])
        self._prof.prof('get', msg="bulk size: %d" % len(units), uid=self.uid)
        for unit in units:

            # we need to make sure to have the correct state:
            uid = unit['uid']
            self._prof.prof('get', uid=uid)

            old = unit['state']
            new = rps._unit_state_collapse(unit['states'])

            if old != new:
                self._log.debug("unit  pulled %s: %s / %s", uid, old, new)

            unit['state']   = new
            unit['control'] = 'umgr'

        # now we really own the CUs, and can start working on them (ie. push
        # them into the pipeline).
        self.advance(units, publish=True, push=True)

        return True


    # --------------------------------------------------------------------------
    #
    def _state_sub_cb(self, topic, msg):

        if self._terminate.is_set():
            return False

        cmd = msg.get('cmd')
        arg = msg.get('arg')

        if cmd != 'update':
            self._log.debug('ignore state cb msg with cmd %s', cmd)
            return True

        if isinstance(arg, list): things =  arg
        else                    : things = [arg]

        for thing in things:

            if 'type' in thing and thing['type'] == 'unit':

                # we got the state update from the state callback - don't
                # publish it again
                if not self._update_unit(thing, publish=False):
                    return False

        return True


    # --------------------------------------------------------------------------
    #
    def _update_unit(self, unit_dict, publish=False):

        # FIXME: this is breaking the bulk!

        uid = unit_dict['uid']

        with self._units_lock:

            # we don't care about units we don't know
            if uid not in self._units:
                return True

            # only update on state changes
            current = self._units[uid].state
            target  = unit_dict['state']
            if current == target:
                return True

            target, passed = rps._unit_state_progress(uid, current, target)

            if target in [rps.CANCELED, rps.FAILED]:
                # don't replay intermediate states
                passed = passed[-1:]

            for s in passed:
                unit_dict['state'] = s
                self._units[uid]._update(unit_dict)
                self.advance(unit_dict, s, publish=publish, push=False)

            return True


    # --------------------------------------------------------------------------
    #
    def _call_unit_callbacks(self, unit_obj, state):

        with self._cb_lock:
            for cb_name, cb_val in self._callbacks[rpt.UNIT_STATE].iteritems():

                cb      = cb_val['cb']
                cb_data = cb_val['cb_data']
                
                if cb_data: cb(unit_obj, state, cb_data)
                else      : cb(unit_obj, state)


    # --------------------------------------------------------------------------
    #
    # FIXME: this needs to go to the scheduler
    def _default_wait_queue_size_cb(self, umgr, wait_queue_size):
        # FIXME: this needs to come from the scheduler?

        if self._terminate.is_set():
            return False

        self._log.info("[Callback]: wait_queue_size: %s.", wait_queue_size)


    # --------------------------------------------------------------------------
    #
    @property
    def uid(self):
        """
        Returns the unique id.
        """
        return self._uid


    # --------------------------------------------------------------------------
    #
    @property
    def scheduler(self):
        """
        Returns the scheduler name.
        """

        return self._cfg.get('scheduler')



    # --------------------------------------------------------------------------
    #
    def add_pilots(self, pilots):
        """
        Associates one or more pilots with the unit manager.

        **Arguments:**

            * **pilots** [:class:`radical.pilot.ComputePilot` or list of
              :class:`radical.pilot.ComputePilot`]: The pilot objects that will be
              added to the unit manager.
        """

        self.is_valid()

        if not isinstance(pilots, list):
            pilots = [pilots]

        if len(pilots) == 0:
            raise ValueError('cannot add no pilots')

        self._log.report.info('<<add %d pilot(s)' % len(pilots))

        with self._pilots_lock:

            # sanity check, and keep pilots around for inspection
            for pilot in pilots:
                pid = pilot.uid
                if pid in self._pilots:
                    raise ValueError('pilot %s already added' % pid)
                self._pilots[pid] = pilot

                # sinscribe for state updates
                pilot.register_callback(self._pilot_state_cb)

        pilot_docs = [pilot.as_dict() for pilot in pilots]

        # publish to the command channel for the scheduler to pick up
        self.publish(rpc.CONTROL_PUBSUB, {'cmd' : 'add_pilots',
                                          'arg' : {'pilots': pilot_docs,
                                                   'umgr'  : self.uid}})
        self._log.report.ok('>>ok\n')


    # --------------------------------------------------------------------------
    #
    def list_pilots(self):
        """
        Lists the UIDs of the pilots currently associated with the unit manager.

        **Returns:**
              * A list of :class:`radical.pilot.ComputePilot` UIDs [`string`].
        """

        self.is_valid()

        with self._pilots_lock:
            return self._pilots.keys()


    # --------------------------------------------------------------------------
    #
    def get_pilots(self):
        """
        Get the pilots instances currently associated with the unit manager.

        **Returns:**
              * A list of :class:`radical.pilot.ComputePilot` instances.
        """

        self.is_valid()

        with self._pilots_lock:
            return self._pilots.values()


    # --------------------------------------------------------------------------
    #
    def remove_pilots(self, pilot_ids, drain=False):
        """
        Disassociates one or more pilots from the unit manager.

        After a pilot has been removed from a unit manager, it won't process
        any of the unit manager's units anymore. Calling `remove_pilots`
        doesn't stop the pilot itself.

        **Arguments:**

            * **drain** [`boolean`]: Drain determines what happens to the units
              which are managed by the removed pilot(s). If `True`, all units
              currently assigned to the pilot are allowed to finish execution.
              If `False` (the default), then non-final units will be canceled.
        """

        # TODO: Implement 'drain'.
        # NOTE: the actual removal of pilots from the scheduler is asynchron!

        if drain:
            raise RuntimeError("'drain' is not yet implemented")

        self.is_valid()

        if not isinstance(pilot_ids, list):
            pilot_ids = [pilot_ids]

        if len(pilot_ids) == 0:
            raise ValueError('cannot remove no pilots')

        self._log.report.info('<<add %d pilot(s)' % len(pilot_ids))

        with self._pilots_lock:

            # sanity check, and keep pilots around for inspection
            for pid in pilot_ids:
                if pid not in self._pilots:
                    raise ValueError('pilot %s not added' % pid)
                del(self._pilots[pid])

        # publish to the command channel for the scheduler to pick up
        self.publish(rpc.CONTROL_PUBSUB, {'cmd' : 'remove_pilots',
                                          'arg' : {'pids'  : pilot_ids, 
                                                   'umgr'  : self.uid}})
        self._log.report.ok('>>ok\n')


    # --------------------------------------------------------------------------
    #
    def list_units(self):
        """
        Returns the UIDs of the :class:`radical.pilot.ComputeUnit` managed by
        this unit manager.

        **Returns:**
              * A list of :class:`radical.pilot.ComputeUnit` UIDs [`string`].
        """

        self.is_valid()

        with self._pilots_lock:
            return self._units.keys()


    # --------------------------------------------------------------------------
    #
    def submit_units(self, descriptions):
        """
        Submits on or more :class:`radical.pilot.ComputeUnit` instances to the
        unit manager.

        **Arguments:**
            * **descriptions** [:class:`radical.pilot.ComputeUnitDescription`
              or list of :class:`radical.pilot.ComputeUnitDescription`]: The
              description of the compute unit instance(s) to create.

        **Returns:**
              * A list of :class:`radical.pilot.ComputeUnit` objects.
        """

        from .compute_unit import ComputeUnit

        self.is_valid()

        ret_list = True
        if not isinstance(descriptions, list):
            ret_list     = False
            descriptions = [descriptions]

        if len(descriptions) == 0:
            raise ValueError('cannot submit no unit descriptions')

        self._log.report.info('<<submit %d unit(s)\n\t' % len(descriptions))

        # we return a list of compute units
        units = list()
        for ud in descriptions:

            if not ud.executable:
                raise ValueError('compute unit executable must be defined')

            unit = ComputeUnit.create(umgr=self, descr=ud)
            units.append(unit)

            # keep units around
            with self._units_lock:
                self._units[unit.uid] = unit

            if self._session._rec:
                ru.write_json(ud.as_dict(), "%s/%s.batch.%03d.json" \
                        % (self._session._rec, unit.uid, self._rec_id))

            self._log.report.progress()

        if self._session._rec:
            self._rec_id += 1

        # insert units into the database, as a bulk.
        unit_docs = [unit.as_dict() for unit in units]
        self._session._dbs.insert_units(unit_docs)

        # Only after the insert can we hand the units over to the next
        # components (ie. advance state).
        self.advance(unit_docs, rps.UMGR_SCHEDULING_PENDING, publish=True, push=True)
        self._log.report.ok('>>ok\n')

        if ret_list: return units
        else       : return units[0]


    # --------------------------------------------------------------------------
    #
    def get_units(self, uids=None):
        """Returns one or more compute units identified by their IDs.

        **Arguments:**
            * **uids** [`string` or `list of strings`]: The IDs of the
              compute unit objects to return.

        **Returns:**
              * A list of :class:`radical.pilot.ComputeUnit` objects.
        """
        
        self.is_valid()

        if not uids:
            with self._units_lock:
                ret = self._units.values()
            return ret


        ret_list = True
        if (not isinstance(uids, list)) and (uids is not None):
            ret_list = False
            uids = [uids]

        ret = list()
        with self._units_lock:
            for uid in uids:
                if uid not in self._units:
                    raise ValueError('unit %s not known' % uid)
                ret.append(self._units[uid])

        if ret_list: return ret
        else       : return ret[0]


    # --------------------------------------------------------------------------
    #
    def wait_units(self, uids=None, state=None, timeout=None):
        """
        Returns when one or more :class:`radical.pilot.ComputeUnits` reach a
        specific state.

        If `uids` is `None`, `wait_units` returns when **all**
        ComputeUnits reach the state defined in `state`.  This may include
        units which have previously terminated or waited upon.

        **Example**::

            # TODO -- add example

        **Arguments:**

            * **uids** [`string` or `list of strings`]
              If uids is set, only the ComputeUnits with the specified
              uids are considered. If uids is `None` (default), all
              ComputeUnits are considered.

            * **state** [`string`]
              The state that ComputeUnits have to reach in order for the call
              to return.

              By default `wait_units` waits for the ComputeUnits to
              reach a terminal state, which can be one of the following:

              * :data:`radical.pilot.rps.DONE`
              * :data:`radical.pilot.rps.FAILED`
              * :data:`radical.pilot.rps.CANCELED`

            * **timeout** [`float`]
              Timeout in seconds before the call returns regardless of Pilot
              state changes. The default value **None** waits forever.
        """

        self.is_valid()

        if not uids:
            with self._units_lock:
                uids = list()
                for uid,unit in self._units.iteritems():
                    if unit.state not in rps.FINAL:
                        uids.append(uid)

        if not state:
            states = rps.FINAL
        elif isinstance(state, list):
            states = state
        else:
            states = [state]

        ret_list = True
        if not isinstance(uids, list):
            ret_list = False
            uids = [uids]

        self._log.report.info('<<wait for %d unit(s)\n\t' % len(uids))

        start    = time.time()
        to_check = None

        with self._units_lock:
            to_check = [self._units[uid] for uid in uids]

        # We don't want to iterate over all units again and again, as that would
        # duplicate checks on units which were found in matching states.  So we
        # create a list from which we drop the units as we find them in
        # a matching state
        self._log.report.idle(mode='start')
        while to_check and not self._terminate.is_set():

            # check timeout
            if timeout and (timeout <= (time.time() - start)):
                self._log.debug ("wait timed out")
                break

            time.sleep (0.1)

            # FIXME: print percentage...
            self._log.report.idle()
          # print 'wait units: %s' % [[u.uid, u.state] for u in to_check]

            check_again = list()
            for unit in to_check:
                if  unit.state not in states and \
                    unit.state not in rps.FINAL:
                    check_again.append(unit)
                else:
                    # stop watching this unit
                    if unit.state in [rps.FAILED]:
                        self._log.report.idle(color='error', c='-')
                    elif unit.state in [rps.CANCELED]:
                        self._log.report.idle(color='warn', c='*')
                    else:
                        self._log.report.idle(color='ok', c='+')

            to_check = check_again

            self.is_valid()

        self._log.report.idle(mode='stop')

        if to_check: self._log.report.warn('>>timeout\n')
        else       : self._log.report.ok(  '>>ok\n')

        # grab the current states to return
        state = None
        with self._units_lock:
            states = [self._units[uid].state for uid in uids]

        # done waiting
        if ret_list: return states
        else       : return states[0]


    # --------------------------------------------------------------------------
    #
    def cancel_units(self, uids=None):
        """
        Cancel one or more :class:`radical.pilot.ComputeUnits`.

        Note that cancellation of units is *immediate*, i.e. their state is
        immediately set to `CANCELED`, even if some RP component may still
        operate on the units.  Specifically, other state transitions, including
        other final states (`DONE`, `FAILED`) can occur *after* cancellation.
        This is a side effect of an optimization: we consider this 
        acceptable tradeoff in the sense "Oh, that unit was DONE at point of
        cancellation -- ok, we can use the results, sure!".

        If that behavior is not wanted, set the environment variable:

            export RADICAL_PILOT_STRICT_CANCEL=True

        **Arguments:**
            * **uids** [`string` or `list of strings`]: The IDs of the
              compute units objects to cancel.
        """

        self.is_valid()

        if not uids:
            with self._units_lock:
                uids  = self._units.keys()
        else:
            if not isinstance(uids, list):
                uids = [uids]

        # NOTE: We advance all units to cancelled, and send a cancellation
        #       control command.  If that command is picked up *after* some
        #       state progression, we'll see state transitions after cancel.
        #       For non-final states that is not a problem, as it is equivalent
        #       with a state update message race, which our state collapse
        #       mechanism accounts for.  For an eventual non-canceled final
        #       state, we do get an invalid state transition.  That is also
        #       corrected eventually in the state collapse, but the point
        #       remains, that the state model is temporarily violated.  We
        #       consider this a side effect of the fast-cancel optimization.
        #
        #       The env variable 'RADICAL_PILOT_STRICT_CANCEL == True' will
        #       disable this optimization.
        #
        # FIXME: the effect of the env var is not well tested
        if 'RADICAL_PILOT_STRICT_CANCEL' not in os.environ:
            with self._units_lock:
                units = [self._units[uid] for uid  in uids ]
            unit_docs = [unit.as_dict()   for unit in units]
            self.advance(unit_docs, state=rps.CANCELED, publish=True, push=True)

        # we *always* issue the cancellation command!
        self.publish(rpc.CONTROL_PUBSUB, {'cmd' : 'cancel_units', 
                                          'arg' : {'uids' : uids}})

        # In the default case of calling 'advance' above, we just set the state,
        # so we *know* units are canceled.  But we nevertheless wait until that
        # state progression trickled through, so that the application will see
        # the same state on unit inspection.
        self.wait_units(uids=uids)


    # --------------------------------------------------------------------------
    #
    def register_callback(self, cb, metric=rpt.UNIT_STATE, cb_data=None):
        """
        Registers a new callback function with the UnitManager.  Manager-level
        callbacks get called if the specified metric changes.  The default
        metric `UNIT_STATE` fires the callback if any of the ComputeUnits
        managed by the PilotManager change their state.

        All callback functions need to have the same signature::

            def cb(obj, value, cb_data)

        where ``object`` is a handle to the object that triggered the callback,
        ``value`` is the metric, and ``data`` is the data provided on
        callback registration..  In the example of `UNIT_STATE` above, the
        object would be the unit in question, and the value would be the new
        state of the unit.

        Available metrics are:

          * `UNIT_STATE`: fires when the state of any of the units which are
            managed by this unit manager instance is changing.  It communicates
            the unit object instance and the units new state.

          * `WAIT_QUEUE_SIZE`: fires when the number of unscheduled units (i.e.
            of units which have not been assigned to a pilot for execution)
            changes.
        """

        # FIXME: the signature should be (self, metrics, cb, cb_data)

        if  metric not in rpt.UMGR_METRICS :
            raise ValueError ("Metric '%s' is not available on the unit manager" % metric)

        with self._cb_lock:
            cb_name = cb.__name__
            self._callbacks[metric][cb_name] = {'cb'      : cb, 
                                                'cb_data' : cb_data}


    # --------------------------------------------------------------------------
    #
    def unregister_callback(self, cb=None, metric=None):


        if metric and metric not in rpt.UMGR_METRICS :
            raise ValueError ("Metric '%s' is not available on the unit manager" % metric)

        if not metric:
            metrics = rpt.UMGR_METRICS
        elif isinstance(metric, list):
            metrics = metric
        else:
            metrics = [metric]

        with self._cb_lock:

            for metric in metrics:

                if cb:
                    to_delete = [cb.__name__]
                else:
                    to_delete = self._callbacks[metric].keys()

                for cb_name in to_delete:

                    if cb_name not in self._callbacks[metric]:
                        raise ValueError("Callback '%s' is not registered" % cb_name)

                    del(self._callbacks[metric][cb_name])


# ------------------------------------------------------------------------------
<|MERGE_RESOLUTION|>--- conflicted
+++ resolved
@@ -150,11 +150,9 @@
 
         # let session know we exist
         self._session._register_umgr(self)
-<<<<<<< HEAD
 
         self._prof.prof('setup_done', uid=self._uid)
-=======
->>>>>>> 32ae7619
+
         self._log.report.ok('>>ok\n')
 
 

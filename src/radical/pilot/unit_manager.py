
__copyright__ = "Copyright 2013-2016, http://radical.rutgers.edu"
__license__   = "MIT"


import os
import time
import threading

import radical.utils as ru

from . import utils     as rpu
from . import states    as rps
from . import constants as rpc

from . import compute_unit_description as rpcud


# ------------------------------------------------------------------------------
#
class UnitManager(rpu.Component):
    """
    A UnitManager manages :class:`radical.pilot.ComputeUnit` instances which
    represent the **executable** workload in RADICAL-Pilot. A UnitManager
    connects the ComputeUnits with one or more :class:`Pilot` instances (which
    represent the workload **executors** in RADICAL-Pilot) and a **scheduler**
    which determines which :class:`ComputeUnit` gets executed on which
    :class:`Pilot`.

    **Example**::

        s = rp.Session(database_url=DBURL)

        pm = rp.PilotManager(session=s)

        pd = rp.ComputePilotDescription()
        pd.resource = "futuregrid.alamo"
        pd.cores = 16

        p1 = pm.submit_pilots(pd) # create first pilot with 16 cores
        p2 = pm.submit_pilots(pd) # create second pilot with 16 cores

        # Create a workload of 128 '/bin/sleep' compute units
        compute_units = []
        for unit_count in range(0, 128):
            cu = rp.ComputeUnitDescription()
            cu.executable = "/bin/sleep"
            cu.arguments = ['60']
            compute_units.append(cu)

        # Combine the two pilots, the workload and a scheduler via
        # a UnitManager.
        um = rp.UnitManager(session=session,
                            scheduler=rp.SCHEDULER_ROUND_ROBIN)
        um.add_pilot(p1)
        um.submit_units(compute_units)


    The unit manager can issue notification on unit state changes.  Whenever
    state notification arrives, any callback registered for that notification is
    fired.

    NOTE: State notifications can arrive out of order wrt the unit state model!
    """

    # --------------------------------------------------------------------------
    #
    def __init__(self, session, scheduler=None, uid=None):
        """
        Creates a new UnitManager and attaches it to the session.

        **Arguments:**
            * session [:class:`radical.pilot.Session`]:
              The session instance to use.
            * scheduler (`string`):
              The name of the scheduler plug-in to use.
            * uid (`string`):
              ID for unit manager, to be used for reconnect

        **Returns:**
            * A new `UnitManager` object [:class:`radical.pilot.UnitManager`].
        """

        self._pilots      = dict()
        self._pilots_lock = ru.RLock('umgr.pilots_lock')
        self._units       = dict()
        self._units_lock  = ru.RLock('umgr.units_lock')
        self._callbacks   = dict()
        self._cb_lock     = ru.RLock()
        self._terminate   = threading.Event()
        self._closed      = False
        self._rec_id      = 0       # used for session recording

        for m in rpc.UMGR_METRICS:
            self._callbacks[m] = dict()

        # FIXME: expose in API
        name = 'default'
        cfg  = None
        cfg = ru.Config('radical.pilot.umgr', name=name, cfg=cfg)

        if scheduler:
            # overwrite the scheduler from the config file
            cfg.scheduler = scheduler

        # initialize the base class (with no intent to fork)
<<<<<<< HEAD
        if uid:
            self._reconnect = True
            self._uid       = uid
        else:
            self._reconnect = False
            self._uid       = ru.generate_id('umgr')
            self._uid       = ru.generate_id('umgr.%(item_counter)04d',
                                            ru.ID_CUSTOM, namespace=session.uid)

        cfg['owner'] = self.uid

        # initialize component framework (but don't spawn a process)
        rpu.Component.__init__(self, cfg, session)
        self.start(spawn=False)
        self._log.info('started umgr %s', self._uid)
=======
        self._uid  = ru.generate_id('umgr.%(item_counter)04d', ru.ID_CUSTOM,
                                    ns=session.uid)
        cfg.uid       = self.uid
        cfg.owner     = self.uid
        cfg.sid       = session.uid
        cfg.base      = session.cfg.base
        cfg.path      = session.cfg.path
        cfg.heartbeat = session.cfg.heartbeat

        rpu.Component.__init__(self, cfg, session=session)
        self.start()
>>>>>>> 1c35e226

        self._log.info('started umgr %s', self._uid)
        self._rep.info('<<create unit manager')

<<<<<<< HEAD
        if self._reconnect:
            self._session._reconnect_umgr(self)
            self._reconnect_units()
        else:
            self._session._register_umgr(self)
=======
        self._cmgr = rpu.ComponentManager(self._cfg)
        self._cmgr.start_bridges()
        self._cmgr.start_components()
>>>>>>> 1c35e226

        # The output queue is used to forward submitted units to the
        # scheduling component.
        self.register_output(rps.UMGR_SCHEDULING_PENDING,
                             rpc.UMGR_SCHEDULING_QUEUE)

        # the umgr will also collect units from the agent again, for output
        # staging and finalization
        self.register_output(rps.UMGR_STAGING_OUTPUT_PENDING,
                             rpc.UMGR_STAGING_OUTPUT_QUEUE)

        # register the state notification pull cb
        # FIXME: this should be a tailing cursor in the update worker
        self.register_timed_cb(self._state_pull_cb,
                               timer=self._cfg['db_poll_sleeptime'])

        # register callback which pulls units back from agent
        # FIXME: this should be a tailing cursor in the update worker
        self.register_timed_cb(self._unit_pull_cb,
                               timer=self._cfg['db_poll_sleeptime'])

        # also listen to the state pubsub for unit state changes
        self.register_subscriber(rpc.STATE_PUBSUB, self._state_sub_cb)

        self._prof.prof('setup_done', uid=self._uid)
        self._rep.ok('>>ok\n')


    # --------------------------------------------------------------------------
    #
    def close(self):
        """
        Shut down the UnitManager, and all umgr components.
        """

        # we do not cancel units at this point, in case any component or pilot
        # wants to continue to progress unit states, which should indeed be
        # independent from the umgr life cycle.

        if self._closed:
            return

        self._terminate.set()

        self._rep.info('<<close unit manager')

        # disable callbacks during shutdown
        with self._cb_lock:
            self._callbacks = dict()
            for m in rpc.UMGR_METRICS:
                self._callbacks[m] = dict()

        self._cmgr.close()

        self._log.info("Closed UnitManager %s." % self._uid)

        self._closed = True
        self._rep.ok('>>ok\n')


    # --------------------------------------------------------------------------
    #
    def as_dict(self):
        """
        Returns a dictionary representation of the UnitManager object.
        """

        ret = {
            'uid': self.uid,
            'cfg': self.cfg
        }

        return ret


    # --------------------------------------------------------------------------
    #
    def __str__(self):
        """
        Returns a string representation of the UnitManager object.
        """

        return str(self.as_dict())


    # --------------------------------------------------------------------------
    #
    def _pilot_state_cb(self, pilot, state):

        if self._terminate.is_set():
            return False

        # we register this callback for pilots added to this umgr.  It will
        # specifically look out for pilots which complete, and will make sure
        # that all units are pulled back into umgr control if that happens
        # prematurely.
        #
        # If we find units which have not completed the agent part of the unit
        # state model, we declare them FAILED.  If they can be restarted, we
        # resubmit an identical unit, which then will get a new unit ID.  This
        # avoids state model confusion (the state model is right now expected to
        # be linear), but is not intuitive for the application (FIXME).
        #
        # FIXME: there is a race with the umgr scheduler which may, just now,
        #        and before being notified about the pilot's demise, send new
        #        units to the pilot.

        # we only look into pilot states when the umgr is still active
        # FIXME: note that there is a race in that the umgr can be closed while
        #        we are in the cb.
        # FIXME: `self._closed` is not an `mt.Event`!
        if self._closed:
            self._log.debug('umgr closed, ignore pilot state (%s: %s)',
                            pilot.uid, pilot.state)
            return True


        if state in rps.FINAL:

            self._log.debug('pilot %s is final - pull units', pilot.uid)

            unit_cursor = self.session._dbs._c.find({
                'type'    : 'unit',
                'pilot'   : pilot.uid,
                'umgr'    : self.uid,
                'control' : {'$in' : ['agent_pending', 'agent']}})

            if not unit_cursor.count():
                units = list()
            else:
                units = list(unit_cursor)

            self._log.debug("units pulled: %3d (pilot dead)", len(units))

            if not units:
                return True

            # update the units to avoid pulling them again next time.
            # NOTE:  this needs not locking with the unit pulling in the
            #        _unit_pull_cb, as that will only pull umgr_pending
            #        units.
            uids = [unit['uid'] for unit in units]

            self._session._dbs._c.update({'type'  : 'unit',
                                          'uid'   : {'$in'     : uids}},
                                         {'$set'  : {'control' : 'umgr'}},
                                         multi=True)
            to_restart = list()
            for unit in units:

                unit['state'] = rps.FAILED
                if not unit['description'].get('restartable'):
                    self._log.debug('unit %s not restartable', unit['uid'])
                    continue

                self._log.debug('unit %s is  restartable', unit['uid'])
                unit['restarted'] = True
                ud = rpcud.ComputeUnitDescription(unit['description'])
                to_restart.append(ud)
                # FIXME: increment some restart counter in the description?
                # FIXME: reference the resulting new uid in the old unit.

            if to_restart and not self._closed:
                self._log.debug('restart %s units', len(to_restart))
                restarted = self.submit_units(to_restart)
                for u in restarted:
                    self._log.debug('restart unit %s', u.uid)

            # final units are not pushed
            self.advance(units, publish=True, push=False)

            return True


    # --------------------------------------------------------------------------
    #
    def _state_pull_cb(self):

        if self._terminate.is_set():
            return False

        # pull all unit states from the DB, and compare to the states we know
        # about.  If any state changed, update the unit instance and issue
        # notification callbacks as needed.  Do not advance the state (again).
        # FIXME: we also pull for dead units.  That is not efficient...
        # FIXME: this needs to be converted into a tailed cursor in the update
        #        worker
        units = self._session._dbs.get_units(umgr_uid=self.uid)

        for unit in units:
            if not self._update_unit(unit, publish=True, advance=False):
                return False

        return True


    # --------------------------------------------------------------------------
    #
    def _unit_pull_cb(self):

        if self._terminate.is_set():
            return False

        # pull units from the agent which are about to get back
        # under umgr control, and push them into the respective queues
        # FIXME: this should also be based on a tailed cursor
        # FIXME: Unfortunately, 'find_and_modify' is not bulkable, so we have
        #        to use 'find'.  To avoid finding the same units over and over
        #        again, we update the 'control' field *before* running the next
        #        find -- so we do it right here.
        unit_cursor = self.session._dbs._c.find({'type'    : 'unit',
                                                 'umgr'    : self.uid,
                                                 'control' : 'umgr_pending'})

        if not unit_cursor.count():
            # no units whatsoever...
            self._log.info("units pulled:    0")
            return True  # this is not an error

        # update the units to avoid pulling them again next time.
        units = list(unit_cursor)
        uids  = [unit['uid'] for unit in units]

        self._session._dbs._c.update({'type'  : 'unit',
                                      'uid'   : {'$in'     : uids}},
                                     {'$set'  : {'control' : 'umgr'}},
                                     multi=True)

        self._log.info("units pulled: %4d", len(units))
        self._prof.prof('get', msg="bulk size: %d" % len(units), uid=self.uid)
        for unit in units:

            # we need to make sure to have the correct state:
            uid = unit['uid']
            self._prof.prof('get', uid=uid)

            old = unit['state']
            new = rps._unit_state_collapse(unit['states'])

            if old != new:
                self._log.debug("unit  pulled %s: %s / %s", uid, old, new)

            unit['state']   = new
            unit['control'] = 'umgr'

        # now we really own the CUs, and can start working on them (ie. push
        # them into the pipeline).  We don't record state transition profile
        # events though - the transition has already happened.
        self.advance(units, publish=True, push=True, prof=False)

        return True


    # --------------------------------------------------------------------------
    #
    def _state_sub_cb(self, topic, msg):

        if self._terminate.is_set():
            return False

        cmd = msg.get('cmd')
        arg = msg.get('arg')

        if cmd != 'update':
            self._log.debug('ignore state cb msg with cmd %s', cmd)
            return True

        if isinstance(arg, list): things =  arg
        else                    : things = [arg]

        for thing in things:

            if thing.get('type') == 'unit':

                self._log.debug('umgr state cb for unit: %s', thing['uid'])

                # we got the state update from the state callback - don't
                # publish it again
                self._update_unit(thing, publish=False, advance=False)

            else:

                self._log.debug('umgr state cb ignores %s/%s', thing.get('uid'),
                        thing.get('state'))

        return True


    # --------------------------------------------------------------------------
    #
    def _update_unit(self, unit_dict, publish=False, advance=False):

        # FIXME: this is breaking the bulk!

        uid = unit_dict['uid']

        with self._units_lock:

            # we don't care about units we don't know
            if uid not in self._units:
                return True

            # only update on state changes
            current = self._units[uid].state
            target  = unit_dict['state']
            if current == target:
                return True

            target, passed = rps._unit_state_progress(uid, current, target)

            if target in [rps.CANCELED, rps.FAILED]:
                # don't replay intermediate states
                passed = passed[-1:]

            for s in passed:
                unit_dict['state'] = s
                self._units[uid]._update(unit_dict)

                # we don't usually advance state at this point, but just keep up
                # with state changes reported from elsewhere
                if advance:
                    self.advance(unit_dict, s, publish=publish, push=False,
                                 prof=False)

            return True


    # --------------------------------------------------------------------------
    #
    def _call_unit_callbacks(self, unit_obj, state):

        with self._cb_lock:
            for cb_name, cb_val in self._callbacks[rpc.UNIT_STATE].items():

                self._log.debug('%s calls state cb %s for %s',
                                self.uid, cb_name, unit_obj.uid)

                cb      = cb_val['cb']
                cb_data = cb_val['cb_data']

                if cb_data: cb(unit_obj, state, cb_data)
                else      : cb(unit_obj, state)


    # --------------------------------------------------------------------------
    #
    # FIXME: this needs to go to the scheduler
    def _default_wait_queue_size_cb(self, umgr, wait_queue_size):
        # FIXME: this needs to come from the scheduler?

        if self._terminate.is_set():
            return False

        self._log.info("[Callback]: wait_queue_size: %s.", wait_queue_size)


    # --------------------------------------------------------------------------
    #
    @property
    def uid(self):
        """
        Returns the unique id.
        """
        return self._uid


    # --------------------------------------------------------------------------
    #
    @property
    def scheduler(self):
        """
        Returns the scheduler name.
        """

        return self._cfg.get('scheduler')



    # --------------------------------------------------------------------------
    #
    def add_pilots(self, pilots):
        """
        Associates one or more pilots with the unit manager.

        **Arguments:**

            * **pilots** [:class:`radical.pilot.ComputePilot` or list of
              :class:`radical.pilot.ComputePilot`]: The pilot objects that will be
              added to the unit manager.
        """

        if not isinstance(pilots, list):
            pilots = [pilots]

        if len(pilots) == 0:
            raise ValueError('cannot add no pilots')

        self._rep.info('<<add %d pilot(s)' % len(pilots))

        with self._pilots_lock:

            # sanity check, and keep pilots around for inspection
            for pilot in pilots:
                pid = pilot.uid
                if pid in self._pilots:
                    raise ValueError('pilot %s already added' % pid)
                self._pilots[pid] = pilot

                # sinscribe for state updates
                pilot.register_callback(self._pilot_state_cb)

        pilot_docs = [pilot.as_dict() for pilot in pilots]

        # publish to the command channel for the scheduler to pick up
        self.publish(rpc.CONTROL_PUBSUB, {'cmd' : 'add_pilots',
                                          'arg' : {'pilots': pilot_docs,
                                                   'umgr'  : self.uid}})
        self._rep.ok('>>ok\n')


    # --------------------------------------------------------------------------
    #
    def list_pilots(self):
        """
        Lists the UIDs of the pilots currently associated with the unit manager.

        **Returns:**
              * A list of :class:`radical.pilot.ComputePilot` UIDs [`string`].
        """

        with self._pilots_lock:
            return list(self._pilots.keys())


    # --------------------------------------------------------------------------
    #
    def get_pilots(self):
        """
        Get the pilots instances currently associated with the unit manager.

        **Returns:**
              * A list of :class:`radical.pilot.ComputePilot` instances.
        """

        with self._pilots_lock:
            return list(self._pilots.values())


    # --------------------------------------------------------------------------
    #
    def remove_pilots(self, pilot_ids, drain=False):
        """
        Disassociates one or more pilots from the unit manager.

        After a pilot has been removed from a unit manager, it won't process
        any of the unit manager's units anymore. Calling `remove_pilots`
        doesn't stop the pilot itself.

        **Arguments:**

            * **drain** [`boolean`]: Drain determines what happens to the units
              which are managed by the removed pilot(s). If `True`, all units
              currently assigned to the pilot are allowed to finish execution.
              If `False` (the default), then non-final units will be canceled.
        """

        # TODO: Implement 'drain'.
        # NOTE: the actual removal of pilots from the scheduler is asynchron!

        if drain:
            raise RuntimeError("'drain' is not yet implemented")

        if not isinstance(pilot_ids, list):
            pilot_ids = [pilot_ids]

        if len(pilot_ids) == 0:
            raise ValueError('cannot remove no pilots')

        self._rep.info('<<rem %d pilot(s)' % len(pilot_ids))

        with self._pilots_lock:

            # sanity check, and keep pilots around for inspection
            for pid in pilot_ids:
                if pid not in self._pilots:
                    raise ValueError('pilot %s not removed' % pid)
                del(self._pilots[pid])

        # publish to the command channel for the scheduler to pick up
        self.publish(rpc.CONTROL_PUBSUB, {'cmd' : 'remove_pilots',
                                          'arg' : {'pids'  : pilot_ids,
                                                   'umgr'  : self.uid}})
        self._rep.ok('>>ok\n')


    # --------------------------------------------------------------------------
    #
    def list_units(self):
        """
        Returns the UIDs of the :class:`radical.pilot.ComputeUnit` managed by
        this unit manager.

        **Returns:**
              * A list of :class:`radical.pilot.ComputeUnit` UIDs [`string`].
        """

        with self._pilots_lock:
            return list(self._units.keys())


    # --------------------------------------------------------------------------
    #
    def submit_units(self, descriptions):
        """
        Submits on or more :class:`radical.pilot.ComputeUnit` instances to the
        unit manager.

        **Arguments:**
            * **descriptions** [:class:`radical.pilot.ComputeUnitDescription`
              or list of :class:`radical.pilot.ComputeUnitDescription`]: The
              description of the compute unit instance(s) to create.

        **Returns:**
              * A list of :class:`radical.pilot.ComputeUnit` objects.
        """

        from .compute_unit import ComputeUnit

        ret_list = True
        if not isinstance(descriptions, list):
            ret_list     = False
            descriptions = [descriptions]

        if len(descriptions) == 0:
            raise ValueError('cannot submit no unit descriptions')

        self._rep.info('<<submit %d unit(s)\n\t' % len(descriptions))

        # we return a list of compute units
        units = list()
        for ud in descriptions:

            if not ud.executable:
                raise ValueError('compute unit executable must be defined')

            unit = ComputeUnit(umgr=self, descr=ud)
            units.append(unit)

            # keep units around
            with self._units_lock:
                self._units[unit.uid] = unit

            if self._session._rec:
                ru.write_json(ud.as_dict(), "%s/%s.batch.%03d.json"
                        % (self._session._rec, unit.uid, self._rec_id))

            self._rep.progress()

        if self._session._rec:
            self._rec_id += 1

        # insert units into the database, as a bulk.
        unit_docs = [u.as_dict() for u in units]
        self._session._dbs.insert_units(unit_docs)

        # Only after the insert can we hand the units over to the next
        # components (ie. advance state).
        self.advance(unit_docs, rps.UMGR_SCHEDULING_PENDING,
                     publish=True, push=True)
        self._rep.ok('>>ok\n')

        if ret_list: return units
        else       : return units[0]


    # --------------------------------------------------------------------------
    #
    def _reconnect_units(self):
        '''
        When reconnecting, we need to dig information about all units from the
        DB for which this umgr is responsible.
        '''

        from .compute_unit             import ComputeUnit
        from .compute_unit_description import ComputeUnitDescription

        self.is_valid()

        unit_docs = self._session._dbs.get_units(umgr_uid=self.uid)

        with self._units_lock:
            for ud in unit_docs:

                descr = ComputeUnitDescription(ud['description'])
                unit  = ComputeUnit(umgr=self, descr=descr)

                self._units[unit.uid] = unit


    # --------------------------------------------------------------------------
    #
    def get_units(self, uids=None):
        """Returns one or more compute units identified by their IDs.

        **Arguments:**
            * **uids** [`string` or `list of strings`]: The IDs of the
              compute unit objects to return.

        **Returns:**
              * A list of :class:`radical.pilot.ComputeUnit` objects.
        """

        if not uids:
            with self._units_lock:
                ret = list(self._units.values())
            return ret

        ret_list = True
        if (not isinstance(uids, list)) and (uids is not None):
            ret_list = False
            uids = [uids]

        ret = list()
        with self._units_lock:
            for uid in uids:
                if uid not in self._units:
                    raise ValueError('unit %s not known' % uid)
                ret.append(self._units[uid])

        if ret_list: return ret
        else       : return ret[0]


    # --------------------------------------------------------------------------
    #
    def wait_units(self, uids=None, state=None, timeout=None):
        """
        Returns when one or more :class:`radical.pilot.ComputeUnits` reach a
        specific state.

        If `uids` is `None`, `wait_units` returns when **all**
        ComputeUnits reach the state defined in `state`.  This may include
        units which have previously terminated or waited upon.

        **Example**::

            # TODO -- add example

        **Arguments:**

            * **uids** [`string` or `list of strings`]
              If uids is set, only the ComputeUnits with the specified
              uids are considered. If uids is `None` (default), all
              ComputeUnits are considered.

            * **state** [`string`]
              The state that ComputeUnits have to reach in order for the call
              to return.

              By default `wait_units` waits for the ComputeUnits to
              reach a terminal state, which can be one of the following:

              * :data:`radical.pilot.rps.DONE`
              * :data:`radical.pilot.rps.FAILED`
              * :data:`radical.pilot.rps.CANCELED`

            * **timeout** [`float`]
              Timeout in seconds before the call returns regardless of Pilot
              state changes. The default value **None** waits forever.
        """

        if not uids:
            with self._units_lock:
                uids = list()
                for uid,unit in self._units.items():
                    if unit.state not in rps.FINAL:
                        uids.append(uid)

        if   not state                  : states = rps.FINAL
        elif not isinstance(state, list): states = [state]
        else                            : states =  state

        # we simplify state check by waiting for the *earliest* of the given
        # states - if the unit happens to be in any later state, we are sure the
        # earliest has passed as well.
        check_state_val = rps._unit_state_values[rps.FINAL[-1]]
        for state in states:
            check_state_val = min(check_state_val,
                                  rps._unit_state_values[state])

        ret_list = True
        if not isinstance(uids, list):
            ret_list = False
            uids = [uids]

        self._rep.info('<<wait for %d unit(s)\n\t' % len(uids))

        start    = time.time()
        to_check = None

        with self._units_lock:
            to_check = [self._units[uid] for uid in uids]

        # We don't want to iterate over all units again and again, as that would
        # duplicate checks on units which were found in matching states.  So we
        # create a list from which we drop the units as we find them in
        # a matching state
        self._rep.idle(mode='start')
        while to_check and not self._terminate.is_set():

            # check timeout
            if timeout and (timeout <= (time.time() - start)):
                self._log.debug ("wait timed out")
                break

            time.sleep (0.1)

            # FIXME: print percentage...
            self._rep.idle()
          # print 'wait units: %s' % [[u.uid, u.state] for u in to_check]

            check_again = list()
            for unit in to_check:

                # we actually don't check if a unit is in a specific (set of)
                # state(s), but rather check if it ever *has been* in any of
                # those states
                if unit.state not in rps.FINAL and \
                    rps._unit_state_values[unit.state] < check_state_val:
                    # this unit does not match the wait criteria
                    check_again.append(unit)

                else:
                    # stop watching this unit
                    if unit.state in [rps.FAILED]:
                        self._rep.idle(color='error', c='-')
                    elif unit.state in [rps.CANCELED]:
                        self._rep.idle(color='warn', c='*')
                    else:
                        self._rep.idle(color='ok', c='+')

            to_check = check_again

        self._rep.idle(mode='stop')

        if to_check: self._rep.warn('>>timeout\n')
        else       : self._rep.ok  ('>>ok\n')

        # grab the current states to return
        state = None
        with self._units_lock:
            states = [self._units[uid].state for uid in uids]

        # done waiting
        if ret_list: return states
        else       : return states[0]


    # --------------------------------------------------------------------------
    #
    def cancel_units(self, uids=None):
        """
        Cancel one or more :class:`radical.pilot.ComputeUnits`.

        Note that cancellation of units is *immediate*, i.e. their state is
        immediately set to `CANCELED`, even if some RP component may still
        operate on the units.  Specifically, other state transitions, including
        other final states (`DONE`, `FAILED`) can occur *after* cancellation.
        This is a side effect of an optimization: we consider this
        acceptable tradeoff in the sense "Oh, that unit was DONE at point of
        cancellation -- ok, we can use the results, sure!".

        If that behavior is not wanted, set the environment variable:

            export RADICAL_PILOT_STRICT_CANCEL=True

        **Arguments:**
            * **uids** [`string` or `list of strings`]: The IDs of the
              compute units objects to cancel.
        """

        if not uids:
            with self._units_lock:
                uids  = list(self._units.keys())
        else:
            if not isinstance(uids, list):
                uids = [uids]

        # NOTE: We advance all units to cancelled, and send a cancellation
        #       control command.  If that command is picked up *after* some
        #       state progression, we'll see state transitions after cancel.
        #       For non-final states that is not a problem, as it is equivalent
        #       with a state update message race, which our state collapse
        #       mechanism accounts for.  For an eventual non-canceled final
        #       state, we do get an invalid state transition.  That is also
        #       corrected eventually in the state collapse, but the point
        #       remains, that the state model is temporarily violated.  We
        #       consider this a side effect of the fast-cancel optimization.
        #
        #       The env variable 'RADICAL_PILOT_STRICT_CANCEL == True' will
        #       disable this optimization.
        #
        # FIXME: the effect of the env var is not well tested
        if 'RADICAL_PILOT_STRICT_CANCEL' not in os.environ:
            with self._units_lock:
                units = [self._units[uid] for uid  in uids ]
            unit_docs = [unit.as_dict()   for unit in units]
            self.advance(unit_docs, state=rps.CANCELED, publish=True, push=True)

        # we *always* issue the cancellation command to the local components
        self.publish(rpc.CONTROL_PUBSUB, {'cmd' : 'cancel_units',
                                          'arg' : {'uids' : uids,
                                                   'umgr' : self.uid}})

        # we also inform all pilots about the cancelation request
        self._session._dbs.pilot_command(cmd='cancel_units', arg={'uids':uids})

        # In the default case of calling 'advance' above, we just set the state,
        # so we *know* units are canceled.  But we nevertheless wait until that
        # state progression trickled through, so that the application will see
        # the same state on unit inspection.
        self.wait_units(uids=uids)


    # --------------------------------------------------------------------------
    #
    def register_callback(self, cb, metric=rpc.UNIT_STATE, cb_data=None):
        """
        Registers a new callback function with the UnitManager.  Manager-level
        callbacks get called if the specified metric changes.  The default
        metric `UNIT_STATE` fires the callback if any of the ComputeUnits
        managed by the PilotManager change their state.

        All callback functions need to have the same signature::

            def cb(obj, value, cb_data)

        where ``object`` is a handle to the object that triggered the callback,
        ``value`` is the metric, and ``data`` is the data provided on
        callback registration..  In the example of `UNIT_STATE` above, the
        object would be the unit in question, and the value would be the new
        state of the unit.

        Available metrics are:

          * `UNIT_STATE`: fires when the state of any of the units which are
            managed by this unit manager instance is changing.  It communicates
            the unit object instance and the units new state.

          * `WAIT_QUEUE_SIZE`: fires when the number of unscheduled units (i.e.
            of units which have not been assigned to a pilot for execution)
            changes.
        """

        # FIXME: the signature should be (self, metrics, cb, cb_data)

        if  metric not in rpc.UMGR_METRICS :
            raise ValueError ("Metric '%s' not available on the umgr" % metric)

        with self._cb_lock:
            cb_name = cb.__name__
            self._callbacks[metric][cb_name] = {'cb'      : cb,
                                                'cb_data' : cb_data}


    # --------------------------------------------------------------------------
    #
    def unregister_callback(self, cb=None, metric=None):


        if metric and metric not in rpc.UMGR_METRICS :
            raise ValueError ("Metric '%s' not available on the umgr" % metric)

        if not metric:
            metrics = rpc.UMGR_METRICS
        elif isinstance(metric, list):
            metrics = metric
        else:
            metrics = [metric]

        with self._cb_lock:

            for metric in metrics:

                if cb:
                    to_delete = [cb.__name__]
                else:
                    to_delete = list(self._callbacks[metric].keys())

                for cb_name in to_delete:

                    if cb_name not in self._callbacks[metric]:
                        raise ValueError("Callback %s not registered" % cb_name)

                    del(self._callbacks[metric][cb_name])


# ------------------------------------------------------------------------------
<|MERGE_RESOLUTION|>--- conflicted
+++ resolved
@@ -104,7 +104,6 @@
             cfg.scheduler = scheduler
 
         # initialize the base class (with no intent to fork)
-<<<<<<< HEAD
         if uid:
             self._reconnect = True
             self._uid       = uid
@@ -112,17 +111,8 @@
             self._reconnect = False
             self._uid       = ru.generate_id('umgr')
             self._uid       = ru.generate_id('umgr.%(item_counter)04d',
-                                            ru.ID_CUSTOM, namespace=session.uid)
-
-        cfg['owner'] = self.uid
-
-        # initialize component framework (but don't spawn a process)
-        rpu.Component.__init__(self, cfg, session)
-        self.start(spawn=False)
-        self._log.info('started umgr %s', self._uid)
-=======
-        self._uid  = ru.generate_id('umgr.%(item_counter)04d', ru.ID_CUSTOM,
-                                    ns=session.uid)
+                                             ru.ID_CUSTOM, ns=session.uid)
+
         cfg.uid       = self.uid
         cfg.owner     = self.uid
         cfg.sid       = session.uid
@@ -132,22 +122,19 @@
 
         rpu.Component.__init__(self, cfg, session=session)
         self.start()
->>>>>>> 1c35e226
 
         self._log.info('started umgr %s', self._uid)
         self._rep.info('<<create unit manager')
 
-<<<<<<< HEAD
+        self._cmgr = rpu.ComponentManager(self._cfg)
+        self._cmgr.start_bridges()
+        self._cmgr.start_components()
+
         if self._reconnect:
             self._session._reconnect_umgr(self)
             self._reconnect_units()
         else:
             self._session._register_umgr(self)
-=======
-        self._cmgr = rpu.ComponentManager(self._cfg)
-        self._cmgr.start_bridges()
-        self._cmgr.start_components()
->>>>>>> 1c35e226
 
         # The output queue is used to forward submitted units to the
         # scheduling component.

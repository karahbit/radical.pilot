--- conflicted
+++ resolved
@@ -340,11 +340,7 @@
                     self._log.debug('restart unit %s', u.uid)
 
             # final units are not pushed
-<<<<<<< HEAD
-            self.advance(units, publish=False, push=False)
-=======
             self.advance(units, publish=True, push=False)
->>>>>>> ca6ada57
 
             return True
 
@@ -427,16 +423,10 @@
                 unit['state']   = new
                 unit['control'] = 'umgr'
 
-<<<<<<< HEAD
             # now we really own the CUs, and can start working on them (ie. push
-            # them into the pipeline).
-            self.advance(units, publish=False, push=True)
-=======
-        # now we really own the CUs, and can start working on them (ie. push
-        # them into the pipeline).  We don't record state transition profile
-        # events though - the transition has already happened.
-        self.advance(units, publish=True, push=True, prof=False)
->>>>>>> ca6ada57
+            # them into the pipeline).  We don't record state transition profile
+            # events though - the transition has already happened.
+            self.advance(units, publish=True, push=True, prof=False)
 
         return True
 

--- conflicted
+++ resolved
@@ -375,11 +375,7 @@
         invoke them.
         '''
 
-<<<<<<< HEAD
         tasks = ru.as_list(tasks)
-=======
-        task = ru.as_list(tasks)
->>>>>>> 34f5eb5c
 
         for task in tasks:
 

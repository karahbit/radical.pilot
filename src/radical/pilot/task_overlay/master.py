--- conflicted
+++ resolved
@@ -175,17 +175,6 @@
         for _ in range(count):
 
             # write config file for that worker
-<<<<<<< HEAD
-            cfg   = copy.deepcopy(self._cfg)
-            uid   = ru.generate_id('worker')
-            sbox  = '%s/%s'      % (cfg['base'], uid)
-            fname = '%s/%s.json' % (sbox, uid)
-
-            cfg['info'] = info
-            cfg['kind'] = 'worker'
-            cfg['uid']  = uid
-            cfg['base'] = sbox
-=======
             cfg          = copy.deepcopy(self._cfg)
             cfg['info']  = self._info
             uid          = ru.generate_id('worker')
@@ -197,7 +186,6 @@
             cfg['base']  = sbox
             cfg['cores'] = cores
             cfg['gpus']  = gpus
->>>>>>> ee5ce8e6
 
             ru.rec_makedir(sbox)
             ru.write_json(cfg, fname)

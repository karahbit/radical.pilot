
__copyright__ = "Copyright 2013-2016, http://radical.rutgers.edu"
__license__   = "MIT"


import os
import copy
import math
import time
import pprint
import shutil
import tempfile
import threading

import radical.saga            as rs
import radical.saga.filesystem as rsfs
import radical.utils           as ru

from .... import pilot         as rp
from ...  import states        as rps
from ...  import constants     as rpc

from .base import PMGRLaunchingComponent

from ...staging_directives import complete_url
from ...staging_directives import TRANSFER, COPY, LINK, MOVE


# ------------------------------------------------------------------------------
# local constants
DEFAULT_AGENT_SPAWNER = 'POPEN'
DEFAULT_RP_VERSION    = 'local'
DEFAULT_VIRTENV_MODE  = 'update'
DEFAULT_VIRTENV_DIST  = 'default'
DEFAULT_AGENT_CONFIG  = 'default'

JOB_CANCEL_DELAY      = 120  # seconds between cancel signal and job kill
JOB_CHECK_INTERVAL    =  60  # seconds between runs of the job state check loop
JOB_CHECK_MAX_MISSES  =   3  # number of times to find a job missing before
                             # declaring it dead

LOCAL_SCHEME   = 'file'
BOOTSTRAPPER_0 = "bootstrap_0.sh"


# ------------------------------------------------------------------------------
#
class Default(PMGRLaunchingComponent):

    # --------------------------------------------------------------------------
    #
    def __init__(self, cfg, session):

        PMGRLaunchingComponent.__init__(self, cfg, session)


    # --------------------------------------------------------------------------
    #
    def initialize_child(self):

        # we don't really have an output queue, as we pass control over the
        # pilot jobs to the resource management system (RM).

        self._pilots        = dict()             # dict for all known pilots
        self._pilots_lock   = threading.RLock()  # lock on maipulating the above
        self._checking      = list()             # pilots to check state on
        self._check_lock    = threading.RLock()  # lock on maipulating the above
        self._saga_fs_cache = dict()             # cache of saga directories
        self._saga_js_cache = dict()             # cache of saga job services
        self._sandboxes     = dict()             # cache of resource sandbox URLs
        self._cache_lock    = threading.RLock()  # lock for cache

        self._mod_dir       = os.path.dirname(os.path.abspath(__file__))
        self._root_dir      = "%s/../../"   % self._mod_dir
        self._conf_dir      = "%s/configs/" % self._root_dir

        self.register_input(rps.PMGR_LAUNCHING_PENDING,
                            rpc.PMGR_LAUNCHING_QUEUE, self.work)

        # FIXME: make interval configurable
        self.register_timed_cb(self._pilot_watcher_cb, timer=10.0)

        # we listen for pilot cancel and input staging commands
        self.register_subscriber(rpc.CONTROL_PUBSUB, self._pmgr_control_cb)

        self._log.info(ru.get_version([self._mod_dir, self._root_dir]))
        self._rp_version, _, _, _, self._rp_sdist_name, self._rp_sdist_path = \
                ru.get_version([self._mod_dir, self._root_dir])


    # --------------------------------------------------------------------------
    #
    def finalize_child(self):

        # avoid shutdown races:

        self.unregister_timed_cb(self._pilot_watcher_cb)
        self.unregister_subscriber(rpc.CONTROL_PUBSUB, self._pmgr_control_cb)

        # FIXME: always kill all saga jobs for non-final pilots at termination,
        #        and set the pilot states to CANCELED.  This will confluct with
        #        disconnect/reconnect semantics.
        with self._pilots_lock:
            pids = list(self._pilots.keys())

        self._cancel_pilots(pids)
        self._kill_pilots(pids)

        with self._cache_lock:
            for url,js in self._saga_js_cache.items():
                self._log.debug('close  js to %s', url)
                js.close()
                self._log.debug('closed js to %s', url)
            self._saga_js_cache.clear()
        self._log.debug('finalized child')


    # --------------------------------------------------------------------------
    #
    def _pmgr_control_cb(self, topic, msg):

        cmd = msg['cmd']
        arg = msg['arg']

        self._log.debug('launcher got %s', msg)

        if cmd == 'pilot_staging_input_request':

            self._handle_pilot_input_staging(arg['pilot'], arg['sds'])


        if cmd == 'pilot_staging_output_request':

            self._handle_pilot_output_staging(arg['pilot'], arg['sds'])


        elif cmd == 'cancel_pilots':

            # on cancel_pilot requests, we forward the DB entries via MongoDB,
            # by pushing a pilot update.  We also mark the pilot for
            # cancelation, so that the pilot watcher can cancel the job after
            # JOB_CANCEL_DELAY seconds, in case the pilot did not react on the
            # command in time.

            pmgr = arg['pmgr']
            pids = arg['uids']

            if pmgr != self._pmgr:
                # this request is not for us to enact
                return True

            if not isinstance(pids, list):
                pids = [pids]

            self._log.info('received pilot_cancel command (%s)', pids)

            self._cancel_pilots(pids)


        return True


    # --------------------------------------------------------------------------
    #
    def _handle_pilot_input_staging(self, pilot, sds):

        pid = pilot['uid']

        # NOTE: no unit sandboxes defined!
        src_context = {'pwd'     : pilot['client_sandbox'],
                       'pilot'   : pilot['pilot_sandbox'],
                       'resource': pilot['resource_sandbox']}
        tgt_context = {'pwd'     : pilot['pilot_sandbox'],
                       'pilot'   : pilot['pilot_sandbox'],
                       'resource': pilot['resource_sandbox']}

        # Iterate over all directives
        for sd in sds:

            # TODO: respect flags in directive

            action = sd['action']
            flags  = sd['flags']
            did    = sd['uid']
            src    = sd['source']
            tgt    = sd['target']

            assert(action in [COPY, LINK, MOVE, TRANSFER])

            self._prof.prof('staging_in_start', uid=pid, msg=did)

            src = complete_url(src, src_context, self._log)
            tgt = complete_url(tgt, tgt_context, self._log)

            if action in [COPY, LINK, MOVE]:
                self._prof.prof('staging_in_fail', uid=pid, msg=did)
                raise ValueError("invalid action '%s' on pilot level" % action)

            self._log.info('transfer %s to %s', src, tgt)

            # FIXME: make sure that tgt URL points to the right resource
            # FIXME: honor sd flags if given (recursive...)
            flags = rsfs.CREATE_PARENTS

            if os.path.isdir(src.path):
                flags |= rsfs.RECURSIVE

            # Define and open the staging directory for the pilot
            # We use the target dir construct here, so that we can create
            # the directory if it does not yet exist.

            # url used for cache (sandbox url w/o path)
            tmp      = rs.Url(pilot['pilot_sandbox'])
            tmp.path = '/'
            key = str(tmp)

            self._log.debug("rs.file.Directory ('%s')", key)

            with self._cache_lock:
                if key in self._saga_fs_cache:
                    fs = self._saga_fs_cache[key]

                else:
                    fs = rsfs.Directory(key, session=self._session)
                    self._saga_fs_cache[key] = fs

            fs.copy(src, tgt, flags=flags)

            sd['state'] = rps.DONE

            self._prof.prof('staging_in_stop', uid=pid, msg=did)

        self.publish(rpc.CONTROL_PUBSUB, {'cmd': 'pilot_staging_input_result',
                                          'arg': {'pilot': pilot,
                                                  'sds'  : sds}})


    # --------------------------------------------------------------------------
    #
    def _handle_pilot_output_staging(self, pilot, sds):

        pid = pilot['uid']

        # NOTE: no unit sandboxes defined!
        src_context = {'pwd'     : pilot['pilot_sandbox'],
                       'pilot'   : pilot['pilot_sandbox'],
                       'resource': pilot['resource_sandbox']}
        tgt_context = {'pwd'     : pilot['client_sandbox'],
                       'pilot'   : pilot['pilot_sandbox'],
                       'resource': pilot['resource_sandbox']}

        # Iterate over all directives
        for sd in sds:

            try:

                # TODO: respect flags in directive

                action = sd['action']
                flags  = sd['flags']
                did    = sd['uid']
                src    = sd['source']
                tgt    = sd['target']

                self._log.debug('handle output: %s', did)

                assert(action in [COPY, LINK, MOVE, TRANSFER])

                self._prof.prof('staging_out_start', uid=pid, msg=did)

                src = complete_url(src, src_context, self._log)
                tgt = complete_url(tgt, tgt_context, self._log)

                if action in [COPY, LINK, MOVE]:
                    self._prof.prof('staging_out_fail', uid=pid, msg=did)
                    raise ValueError("invalid action '%s' on pilot level" % action)

                self._log.info('transfer %s to %s', src, tgt)

                # FIXME: make sure that tgt URL points to the right resource
                # FIXME: honor sd flags if given (recursive...)
                flags = rsfs.CREATE_PARENTS

                if os.path.isdir(src.path):
                    flags |= rsfs.RECURSIVE

                # Define and open the staging directory for the pilot

                # url used for cache (sandbox url w/o path)
                tmp      = rs.Url(pilot['pilot_sandbox'])
                tmp.path = '/'
                key = str(tmp)

                self._log.debug("rs.file.Directory ('%s')", key)

                with self._cache_lock:
                    if key in self._saga_fs_cache:
                        fs = self._saga_fs_cache[key]

                    else:
                        fs = rsfs.Directory(key, session=self._session)
                        self._saga_fs_cache[key] = fs

                fs.copy(src, tgt, flags=flags)

                sd['state'] = rps.DONE

            except:
                sd['state'] = rps.FAILED

            self._log.debug('done: %s: %s', sd['uid'], sd['state'])

            self.publish(rpc.CONTROL_PUBSUB, {'cmd': 'pilot_staging_output_result',
                                              'arg': {'pilot': pilot,
                                                      'sds'  : [sd]}})

            self._prof.prof('staging_out_stop', uid=pid, msg=did)


    # --------------------------------------------------------------------------
    #
    def _pilot_watcher_cb(self):

        # FIXME: we should actually use SAGA job state notifications!
        # FIXME: check how race conditions are handles: we may detect
        #        a finalized SAGA job and change the pilot state -- but that
        #        pilot may have transitioned into final state via the normal
        #        notification mechanism already.  That probably should be sorted
        #        out by the pilot manager, which will receive notifications for
        #        both transitions.  As long as the final state is the same,
        #        there should be no problem anyway.  If it differs, the
        #        'cleaner' final state should prevail, in this ordering:
        #          cancel
        #          timeout
        #          error
        #          disappeared
        #        This implies that we want to communicate 'final_cause'

        # we don't want to lock our members all the time.  For that reason we
        # use a copy of the pilots_tocheck list and iterate over that, and only
        # lock other members when they are manipulated.

        tc = rs.job.Container()
        with self._pilots_lock, self._check_lock:

            for pid in self._checking:
                tc.add(self._pilots[pid]['job'])

        states = tc.get_states()

        self._log.debug('bulk states: %s', states)

        # if none of the states is final, we have nothing to do.
        # We can't rely on the ordering of tasks and states in the task
        # container, so we hope that the task container's bulk state query lead
        # to a caching of state information, and we thus have cache hits when
        # querying the pilots individually

        final_pilots = list()
        with self._pilots_lock, self._check_lock:

            for pid in self._checking:

                state = self._pilots[pid]['job'].state
                self._log.debug('saga job state: %s %s', pid, state)

                if state in [rs.job.DONE, rs.job.FAILED, rs.job.CANCELED]:
                    pilot = self._pilots[pid]['pilot']
                    if state == rs.job.DONE    : pilot['state'] = rps.DONE
                    if state == rs.job.FAILED  : pilot['state'] = rps.FAILED
                    if state == rs.job.CANCELED: pilot['state'] = rps.CANCELED
                    final_pilots.append(pilot)

        if final_pilots:

            for pilot in final_pilots:

                with self._check_lock:
                    # stop monitoring this pilot
                    self._checking.remove(pilot['uid'])

                self._log.debug('final pilot %s %s', pilot['uid'], pilot['state'])

            self.advance(final_pilots, push=False, publish=True)

        # all checks are done, final pilots are weeded out.  Now check if any
        # pilot is scheduled for cancellation and is overdue, and kill it
        # forcefully.
        to_cancel  = list()
        with self._pilots_lock:

            for pid in self._pilots:

                pilot   = self._pilots[pid]['pilot']
                time_cr = pilot.get('cancel_requested')

                # check if the pilot is final meanwhile
                if pilot['state'] in rps.FINAL:
                    continue

                if time_cr and time_cr + JOB_CANCEL_DELAY < time.time():
                    self._log.debug('pilot needs killing: %s :  %s + %s < %s',
                            pid, time_cr, JOB_CANCEL_DELAY, time.time())
                    del(pilot['cancel_requested'])
                    self._log.debug(' cancel pilot %s', pid)
                    to_cancel.append(pid)

        if to_cancel:
            self._kill_pilots(to_cancel)

        return True


    # --------------------------------------------------------------------------
    #
    def _cancel_pilots(self, pids):
        '''
        Send a cancellation request to the pilots.  This call will not wait for
        the request to get enacted, nor for it to arrive, but just send it.
        '''

        if not pids or not self._pilots:
            # nothing to do
            return

        # send the cancelation request to the pilots
        # FIXME: the cancellation request should not go directly to the DB, but
        #        through the DB abstraction layer...
        self._session._dbs.pilot_command('cancel_pilot', [], pids)
        self._log.debug('pilot(s).need(s) cancellation %s', pids)

        # recod time of request, so that forceful termination can happen
        # after a certain delay
        now = time.time()
        with self._pilots_lock:
            for pid in pids:
                if pid in self._pilots:
                    self._log.debug('update cancel req: %s %s', pid, now)
                    self._pilots[pid]['pilot']['cancel_requested'] = now


    # --------------------------------------------------------------------------
    #
    def _kill_pilots(self, pids):
        '''
        Forcefully kill a set of pilots.  For pilots which have just recently be
        cancelled, we will wait a certain amount of time to give them a chance
        to termimate on their own (which allows to flush profiles and logfiles,
        etc).  After that delay, we'll make sure they get killed.
        '''

        self._log.debug('killing pilots: %s', pids)

        if not pids or not self._pilots:
            # nothing to do
            return

        # find the most recent cancellation request
        with self._pilots_lock:
            self._log.debug('killing pilots: %s',
                              [p['pilot'].get('cancel_requested', 0)
                               for p in list(self._pilots.values())])
            last_cancel = max([p['pilot'].get('cancel_requested', 0)
                               for p in list(self._pilots.values())])

        self._log.debug('killing pilots: last cancel: %s', last_cancel)

        # we wait for up to JOB_CANCEL_DELAY for a pilt
        while time.time() < (last_cancel + JOB_CANCEL_DELAY):

            self._log.debug('killing pilots: check %s < %s + %s',
                    time.time(), last_cancel, JOB_CANCEL_DELAY)

            alive_pids = list()
            for pid in pids:

                if pid not in self._pilots:
                    self._log.error('unknown: %s', pid)
                    raise ValueError('unknown pilot %s' % pid)

                pilot = self._pilots[pid]['pilot']
                if pilot['state'] not in rp.FINAL:
                    self._log.debug('killing pilots: alive %s', pid)
                    alive_pids.append(pid)
                else:
                    self._log.debug('killing pilots: dead  %s', pid)

            pids = alive_pids
            if not alive_pids:
                # nothing to do anymore
                return

            # avoid busy poll)
            time.sleep(1)

        to_advance = list()

        # we don't want the watcher checking for these pilot anymore
        with self._check_lock:
            for pid in pids:
                if pid in self._checking:
                    self._checking.remove(pid)


        self._log.debug('killing pilots: kill! %s', pids)
        try:
            with self._pilots_lock:
                tc = rs.job.Container()
                for pid in pids:

                    if pid not in self._pilots:
                        self._log.error('unknown: %s', pid)
                        raise ValueError('unknown pilot %s' % pid)

                    pilot = self._pilots[pid]['pilot']
                    job   = self._pilots[pid]['job']

                    if pilot['state'] in rp.FINAL:
                        continue

                    self._log.debug('plan cancellation of %s : %s', pilot, job)
                    to_advance.append(pilot)
                    self._log.debug('request cancel for %s', pilot['uid'])
                    tc.add(job)

                self._log.debug('cancellation start')
                tc.cancel()
                tc.wait()
                self._log.debug('cancellation done')

            # set canceled state
            self.advance(to_advance, state=rps.CANCELED, push=False, publish=True)

        except Exception:
            self._log.exception('pilot kill failed')

        return True


    # --------------------------------------------------------------------------
    #
    def work(self, pilots):

        if not isinstance(pilots, list):
            pilots = [pilots]

        self.advance(pilots, rps.PMGR_LAUNCHING, publish=True, push=False)

        # We can only use bulk submission for pilots which go to the same
        # target, thus we sort them into buckets and lunch the buckets
        # individually
        buckets = dict()
        for pilot in pilots:
            resource = pilot['description']['resource']
            schema   = pilot['description']['access_schema']
            if resource not in buckets:
                buckets[resource] = dict()
            if schema not in buckets[resource]:
                buckets[resource][schema] = list()
            buckets[resource][schema].append(pilot)

        for resource in buckets:

            for schema in buckets[resource]:

                try:
                    pilots = buckets[resource][schema]
                    pids   = [p['uid'] for p in pilots]
                    self._log.info("Launching pilots on %s: %s", resource, pids)

                    self._start_pilot_bulk(resource, schema, pilots)

                    self.advance(pilots, rps.PMGR_ACTIVE_PENDING, push=False, publish=True)

                except Exception:
                    self._log.exception('bulk launch failed')
                    self.advance(pilots, rps.FAILED, push=False, publish=True)


    # --------------------------------------------------------------------------
    #
    def _start_pilot_bulk(self, resource, schema, pilots):
        """
        For each pilot, we prepare by determining what files need to be staged,
        and what job description needs to be submitted.

        We expect `_prepare_pilot(resource, pilot)` to return a dict with:

            {
              'js': saga.job.Description,
              'ft': [
                { 'src': string  # absolute source file name
                  'tgt': string  # relative target file name
                  'rem': bool    # shall we remove src?
                },
                ... ]
            }

        When transfering data, we'll ensure that each src is only transferred
        once (in fact, we put all src files into a tarball and unpack that on
        the target side).

        The returned dicts are expected to only contain files which actually
        need staging, ie. which have not been staged during a previous pilot
        submission.  That implies one of two things: either this component is
        stateful, and remembers what has been staged -- which makes it difficult
        to use multiple component instances; or the component inspects the
        target resource for existing files -- which involves additional
        expensive remote hops.
        FIXME: since neither is implemented at this point we won't discuss the
               tradeoffs further -- right now files are unique per pilot bulk.

        Once all dicts are collected, we create one additional file which
        contains the staging information, and then pack all src files into
        a tarball for staging.  We transfer the tarball, and *immediately*
        trigger the untaring on the target resource, which is thus *not* part of
        the bootstrapping process.
        NOTE: this is to avoid untaring race conditions for multiple pilots, and
              also to simplify bootstrapping dependencies -- the bootstrappers
              are likely within the tarball after all...
        """

        rcfg = self._session.get_resource_config(resource, schema)
        sid  = self._session.uid

        # ----------------------------------------------------------------------
        # the rcfg can contain keys with string expansion placeholders where
        # values from the pilot description need filling in.  A prominent
        # example is `%(pd.project)s`, where the pilot description's `PROJECT`
        # value needs to be filled in (here in lowercase).
        #
        # FIXME: right now we assume all pilot descriptions to contain similar
        #        entries, so that the expansion is only done on the first PD.
        expand = dict()
        pd     = pilots[0]['description']
        for k,v in pd.items():
            if v is None:
                v = ''
            expand['pd.%s' % k] = v
            if isinstance(v, str):
                expand['pd.%s' % k.upper()] = v.upper()
                expand['pd.%s' % k.lower()] = v.lower()
            else:
                expand['pd.%s' % k.upper()] = v
                expand['pd.%s' % k.lower()] = v

        for k in rcfg:
            if isinstance(rcfg[k], str):
                orig     = rcfg[k]
                rcfg[k]  = rcfg[k] % expand
                expanded = rcfg[k]
                if orig != expanded:
                    self._log.debug('RCFG:\n%s\n%s', orig, expanded)

        # we create a fake session_sandbox with all pilot_sandboxes in /tmp, and
        # then tar it up.  Once we untar that tarball on the target machine, we
        # should have all sandboxes and all files required to bootstrap the
        # pilots
        # FIXME: on untar, there is a race between multiple launcher components
        #        within the same session toward the same target resource.
        tmp_dir  = os.path.abspath(tempfile.mkdtemp(prefix='rp_agent_tar_dir'))
        tar_name = '%s.%s.tgz' % (sid, self.uid)
        tar_tgt  = '%s/%s'     % (tmp_dir, tar_name)
        tar_url  = rs.Url('file://localhost/%s' % tar_tgt)

        # we need the session sandbox url, but that is (at least in principle)
        # dependent on the schema to use for pilot startup.  So we confirm here
        # that the bulk is consistent wrt. to the schema.  Also include
        # `staging_input` files and place them in the `staging_area`.
        #
        # FIXME: if it is not, it needs to be splitted into schema-specific
        # sub-bulks
        #
        schema = pd.get('access_schema')
        for pilot in pilots[1:]:
            assert(schema == pilot['description'].get('access_schema')), \
                    'inconsistent scheme on launch / staging'

        # get and expand sandboxes
        session_sandbox = self._session._get_session_sandbox(pilots[0]).path
        session_sandbox = session_sandbox % expand

        # we will create the session sandbox before we untar, so we can use that
        # as workdir, and pack all paths relative to that session sandbox.  That
        # implies that we have to recheck that all URLs in fact do point into
        # the session sandbox.
        #
        # We also create a file `staging_output.json` for each pilot which
        # contains the list of files to be tarred up and prepared for output
        # staging

        ft_list = list()  # files to stage
        jd_list = list()  # jobs  to submit
        for pilot in pilots:

            os.makedirs('%s/%s' % (tmp_dir, pilot['uid']))

            info = self._prepare_pilot(resource, rcfg, pilot, expand)
            ft_list += info['ft']
            jd_list.append(info['jd'])
            self._prof.prof('staging_in_start', uid=pilot['uid'])

            for fname in ru.to_list(pilot['description'].get('input_staging')):
                ft_list.append({'src': fname,
                                'tgt': '%s/staging_area/%s'
                                     % (pilot['uid'], os.path.basename(fname)),
                                'rem': False})

            output_staging = pilot['description'].get('output_staging')
            self._log.debug('=== outputs: %s', output_staging)
            if output_staging:
                fname = '%s/%s/staging_output.txt' % (tmp_dir, pilot['uid'])
                with open(fname, 'w') as fout:
                    for entry in output_staging:
                        fout.write('%s\n' % entry)

        for ft in ft_list:
            src     = os.path.abspath(ft['src'])
            tgt     = os.path.relpath(os.path.normpath(ft['tgt']), session_sandbox)
          # src_dir = os.path.dirname(src)
            tgt_dir = os.path.dirname(tgt)

            if tgt_dir.startswith('..'):
              # raise ValueError('staging target %s outside of pilot sandbox: %s' % (ft['tgt'], tgt))
                tgt = ft['tgt']
                tgt_dir = os.path.dirname(tgt)

            if not os.path.isdir('%s/%s' % (tmp_dir, tgt_dir)):
                os.makedirs('%s/%s' % (tmp_dir, tgt_dir))

            if src == '/dev/null':
                # we want an empty file -- touch it (tar will refuse to
                # handle a symlink to /dev/null)
                open('%s/%s' % (tmp_dir, tgt), 'a').close()
            else:
                # use a shell callout to account for wildcard expansion
                cmd = 'ln -s %s %s/%s' % (os.path.abspath(src), tmp_dir, tgt)
                out, err, ret = ru.sh_callout(cmd, shell=True)
                if ret:
                    self._log.debug('out: %s', out)
                    self._log.debug('err: %s', err)
                    raise RuntimeError('callout failed: %s' % cmd)

      # assert(False)

        # tar.  If any command fails, this will raise.
        cmd = "cd %s && tar zchf %s *" % (tmp_dir, tar_tgt)
<<<<<<< HEAD
        self._log.debug('cmd: %s', cmd)
=======
>>>>>>> d79b290f
        out, err, ret = ru.sh_callout(cmd, shell=True)

        if ret:
            self._log.debug('out: %s', out)
            self._log.debug('err: %s', err)
            raise RuntimeError('callout failed: %s' % cmd)

        # remove all files marked for removal-after-pack
        for ft in ft_list:
            if ft['rem']:
                os.unlink(ft['src'])

        fs_endpoint = rcfg['filesystem_endpoint']
        fs_url      = rs.Url(fs_endpoint)

        self._log.debug("rs.file.Directory ('%s')", fs_url)

        with self._cache_lock:
            if fs_url in self._saga_fs_cache:
                fs = self._saga_fs_cache[fs_url]
            else:
                fs = rsfs.Directory(fs_url, session=self._session)
                self._saga_fs_cache[fs_url] = fs

        tar_rem      = rs.Url(fs_url)
        tar_rem.path = "%s/%s" % (session_sandbox, tar_name)

        fs.copy(tar_url, tar_rem, flags=rsfs.CREATE_PARENTS)

        shutil.rmtree(tmp_dir)

        # we now need to untar on the target machine.
        js_url = ru.Url(pilots[0]['js_url'])

        # well, we actually don't need to talk to the lrms, but only need
        # a shell on the headnode.  That seems true for all LRMSs we use right
        # now.  So, lets convert the URL:
        if '+' in js_url.scheme:
            parts = js_url.scheme.split('+')
            if 'gsissh' in parts: js_url.scheme = 'gsissh'
            elif  'ssh' in parts: js_url.scheme = 'ssh'
        else:
            # In the non-combined '+' case we need to distinguish between
            # a url that was the result of a hop or a local lrms.
            if js_url.scheme not in ['ssh', 'gsissh']:
                js_url.scheme = 'fork'
                js_url.host   = 'localhost'

        with self._cache_lock:
            if  js_url in self._saga_js_cache:
                js_tmp  = self._saga_js_cache[js_url]
            else:
                js_tmp  = rs.job.Service(js_url, session=self._session)
                self._saga_js_cache[js_url] = js_tmp

      # cmd = "tar zmxvf %s/%s -C / ; rm -f %s" % \
        cmd = "tar zmxvf %s/%s -C %s" % \
                (session_sandbox, tar_name, session_sandbox)
        j = js_tmp.run_job(cmd)
        j.wait()

        self._log.debug('tar cmd : %s', cmd)
        self._log.debug('tar done: %s, %s, %s', j.state, j.stdout, j.stderr)

        for pilot in pilots:
            self._prof.prof('staging_in_stop',  uid=pilot['uid'])
            self._prof.prof('submission_start', uid=pilot['uid'])

        # look up or create JS for actual pilot submission.  This might result
        # in the same js url as above, or not.
        js_ep  = rcfg['job_manager_endpoint']
        with self._cache_lock:
            if js_ep in self._saga_js_cache:
                js = self._saga_js_cache[js_ep]
            else:
                js = rs.job.Service(js_ep, session=self._session)
                self._saga_js_cache[js_ep] = js

        # now that the scripts are in place and configured,
        # we can launch the agent
        jc = rs.job.Container()

        for jd in jd_list:
            self._log.debug('jd: %s', pprint.pformat(jd.as_dict()))
            jc.add(js.create_job(jd))

        jc.run()

        # we assume here that the tasks arrive in the same order as the job
        # descriptions.  For uniform sets of pilots the order does not matter
        # much though.  Either way, this needs confirming on SAGA level
        # FIXME
        for j,jd in zip(jc.get_tasks(), jd_list):

            # do a quick error check
            if j.state == rs.FAILED:
                self._log.error('%s: %s : %s : %s', j.id, j.state, j.stderr, j.stdout)
                raise RuntimeError("SAGA Job state is FAILED. (%s)" % jd.name)

            pilot = None
            pid   = jd.name
            for p in pilots:
                if p['uid'] == pid:
                    pilot = p
                    break

            assert(pilot)

            # Update the Pilot's state to 'PMGR_ACTIVE_PENDING' if SAGA job
            # submission was successful.  Since the pilot leaves the scope of
            # the PMGR for the time being, we update the complete DB document
            pilot['$all'] = True

            # FIXME: update the right pilot
            with self._pilots_lock:

                self._pilots[pid] = dict()
                self._pilots[pid]['pilot'] = pilot
                self._pilots[pid]['job']   = j

            # make sure we watch that pilot
            with self._check_lock:
                self._checking.append(pid)

        for pilot in pilots:
            self._prof.prof('submission_stop', uid=pilot['uid'])


    # --------------------------------------------------------------------------
    #
    def _prepare_pilot(self, resource, rcfg, pilot, expand):

        pid = pilot["uid"]
        ret = {'ft': list(),
               'jd': None  }

        # ----------------------------------------------------------------------
        # Database connection parameters
        sid           = self._session.uid
        database_url  = self._session.dburl

        # some default values are determined at runtime
        default_virtenv = '%%(resource_sandbox)s/ve.%s.%s' % \
                          (resource, self._rp_version)

        # ----------------------------------------------------------------------
        # pilot description and resource configuration
        number_cores    = pilot['description']['cores']
        number_gpus     = pilot['description']['gpus']
        runtime         = pilot['description']['runtime']
        app_comm        = pilot['description']['app_comm']
        queue           = pilot['description']['queue']
        project         = pilot['description']['project']
        cleanup         = pilot['description']['cleanup']
        memory          = pilot['description']['memory']
        candidate_hosts = pilot['description']['candidate_hosts']

        # ----------------------------------------------------------------------
        # get parameters from resource cfg, set defaults where needed
        agent_launch_method     = rcfg.get('agent_launch_method')
        agent_dburl             = rcfg.get('agent_mongodb_endpoint', database_url)
        agent_spawner           = rcfg.get('agent_spawner',       DEFAULT_AGENT_SPAWNER)
        rc_agent_config         = rcfg.get('agent_config',        DEFAULT_AGENT_CONFIG)
        agent_scheduler         = rcfg.get('agent_scheduler')
        tunnel_bind_device      = rcfg.get('tunnel_bind_device')
        default_queue           = rcfg.get('default_queue')
        forward_tunnel_endpoint = rcfg.get('forward_tunnel_endpoint')
        lrms                    = rcfg.get('lrms')
        mpi_launch_method       = rcfg.get('mpi_launch_method', '')
        pre_bootstrap_0         = rcfg.get('pre_bootstrap_0', [])
        pre_bootstrap_1         = rcfg.get('pre_bootstrap_1', [])
        python_interpreter      = rcfg.get('python_interpreter')
        task_launch_method      = rcfg.get('task_launch_method')
        rp_version              = rcfg.get('rp_version',          DEFAULT_RP_VERSION)
        virtenv_mode            = rcfg.get('virtenv_mode',        DEFAULT_VIRTENV_MODE)
        virtenv                 = rcfg.get('virtenv',             default_virtenv)
        cores_per_node          = rcfg.get('cores_per_node', 0)
        gpus_per_node           = rcfg.get('gpus_per_node',  0)
        lfs_path_per_node       = rcfg.get('lfs_path_per_node', None)
        lfs_size_per_node       = rcfg.get('lfs_size_per_node',  0)
        python_dist             = rcfg.get('python_dist')
        virtenv_dist            = rcfg.get('virtenv_dist',        DEFAULT_VIRTENV_DIST)
        cu_tmp                  = rcfg.get('cu_tmp')
        spmd_variation          = rcfg.get('spmd_variation')
        shared_filesystem       = rcfg.get('shared_filesystem', True)
        stage_cacerts           = rcfg.get('stage_cacerts', False)
        cu_pre_exec             = rcfg.get('cu_pre_exec')
        cu_post_exec            = rcfg.get('cu_post_exec')
        export_to_cu            = rcfg.get('export_to_cu')
        mandatory_args          = rcfg.get('mandatory_args', [])
        saga_jd_supplement      = rcfg.get('saga_jd_supplement', {})

        import pprint
        self._log.debug(cores_per_node)
        self._log.debug(pprint.pformat(rcfg))

        # make sure that mandatory args are known
        for ma in mandatory_args:
            if pilot['description'].get(ma) is None:
                raise  ValueError('attribute "%s" is required for "%s"'
                                 % (ma, resource))

        # get pilot and global sandbox
        resource_sandbox = self._session._get_resource_sandbox(pilot)
        session_sandbox  = self._session._get_session_sandbox (pilot)
        pilot_sandbox    = self._session._get_pilot_sandbox   (pilot)
        client_sandbox   = self._session._get_client_sandbox  ()

        pilot['resource_sandbox'] = str(resource_sandbox) % expand
        pilot['session_sandbox']  = str(session_sandbox)  % expand
        pilot['pilot_sandbox']    = str(pilot_sandbox)    % expand
        pilot['client_sandbox']   = str(client_sandbox)

        # from here on we need only paths
        resource_sandbox = resource_sandbox.path % expand
        session_sandbox  = session_sandbox .path % expand
        pilot_sandbox    = pilot_sandbox   .path % expand
        client_sandbox   = client_sandbox  # not expanded

        # Agent configuration that is not part of the public API.
        # The agent config can either be a config dict, or
        # a string pointing to a configuration name.  If neither
        # is given, check if 'RADICAL_PILOT_AGENT_CONFIG' is
        # set.  The last fallback is 'agent_default'
        agent_config = pilot['description'].get('_config')
        if not agent_config:
            agent_config = os.environ.get('RADICAL_PILOT_AGENT_CONFIG')
        if not agent_config:
            agent_config = rc_agent_config

        if isinstance(agent_config, dict):

            # use dict as is
            agent_cfg = agent_config

        elif isinstance(agent_config, str):
            try:
                # interpret as a config name
                agent_cfg_file = os.path.join(self._conf_dir, "agent_%s.json" % agent_config)

                self._log.info("Read agent config file: %s",  agent_cfg_file)
                agent_cfg = ru.read_json(agent_cfg_file)

                # allow for user level overload
                user_cfg_file = '%s/.radical/pilot/config/%s' \
                              % (os.environ['HOME'], os.path.basename(agent_cfg_file))

                if os.path.exists(user_cfg_file):
                    self._log.info("merging user config: %s" % user_cfg_file)
                    user_cfg = ru.read_json(user_cfg_file)
                    ru.dict_merge (agent_cfg, user_cfg, policy='overwrite')

            except Exception as e:
                self._log.exception("Error reading agent config file: %s" % e)
                raise

        else:
            # we can't handle this type
            raise TypeError('agent config must be string (config name) or dict')

        # expand variables in virtenv string
        virtenv = virtenv % {'pilot_sandbox'   : pilot_sandbox,
                             'session_sandbox' : session_sandbox,
                             'resource_sandbox': resource_sandbox}

        # Check for deprecated global_virtenv
        if 'global_virtenv' in rcfg:
            raise RuntimeError("'global_virtenv' is deprecated (%s)" % resource)

        # Create a host:port string for use by the bootstrap_0.
        db_url = rs.Url(agent_dburl)
        if db_url.port:
            db_hostport = "%s:%d" % (db_url.host, db_url.port)
        else:
            db_hostport = "%s:%d" % (db_url.host, 27017)  # mongodb default

        # ----------------------------------------------------------------------
        # the version of the agent is derived from
        # rp_version, which has the following format
        # and interpretation:
        #
        # case rp_version:
        #   @<token>:
        #   @tag/@branch/@commit: # no sdist staging
        #       git clone $github_base radical.pilot.src
        #       (cd radical.pilot.src && git checkout token)
        #       pip install -t $VIRTENV/rp_install/ radical.pilot.src
        #       rm -rf radical.pilot.src
        #       export PYTHONPATH=$VIRTENV/rp_install:$PYTHONPATH
        #
        #   release: # no sdist staging
        #       pip install -t $VIRTENV/rp_install radical.pilot
        #       export PYTHONPATH=$VIRTENV/rp_install:$PYTHONPATH
        #
        #   local: # needs sdist staging
        #       tar zxf $sdist.tgz
        #       pip install -t $VIRTENV/rp_install $sdist/
        #       export PYTHONPATH=$VIRTENV/rp_install:$PYTHONPATH
        #
        #   debug: # needs sdist staging
        #       tar zxf $sdist.tgz
        #       pip install -t $SANDBOX/rp_install $sdist/
        #       export PYTHONPATH=$SANDBOX/rp_install:$PYTHONPATH
        #
        #   installed: # no sdist staging
        #       true
        # esac
        #
        # virtenv_mode
        #   private : error  if ve exists, otherwise create, then use
        #   update  : update if ve exists, otherwise create, then use
        #   create  : use    if ve exists, otherwise create, then use
        #   use     : use    if ve exists, otherwise error,  then exit
        #   recreate: delete if ve exists, otherwise create, then use
        #
        # examples   :
        #   virtenv@v0.20
        #   virtenv@devel
        #   virtenv@release
        #   virtenv@installed
        #   stage@local
        #   stage@/tmp/my_agent.py
        #
        # Note that some combinations may be invalid,
        # specifically in the context of virtenv_mode.  If, for
        # example, virtenv_mode is 'use', then the 'virtenv:tag'
        # will not make sense, as the virtenv is not updated.
        # In those cases, the virtenv_mode is honored, and
        # a warning is printed.
        #
        # Also, the 'stage' mode can only be combined with the
        # 'local' source, or with a path to the agent (relative
        # to root_dir, or absolute).
        #
        # A rp_version which does not adhere to the
        # above syntax is ignored, and the fallback stage@local
        # is used.

        if not rp_version.startswith('@') and \
               rp_version not in ['installed', 'local', 'debug', 'release']:
            raise ValueError("invalid rp_version '%s'" % rp_version)

        if rp_version.startswith('@'):
            rp_version  = rp_version[1:]  # strip '@'


        # ----------------------------------------------------------------------
        # sanity checks
        if not python_dist        : raise RuntimeError("missing python distribution")
        if not virtenv_dist       : raise RuntimeError("missing virtualenv distribution")
        if not agent_spawner      : raise RuntimeError("missing agent spawner")
        if not agent_scheduler    : raise RuntimeError("missing agent scheduler")
        if not lrms               : raise RuntimeError("missing LRMS")
        if not agent_launch_method: raise RuntimeError("missing agentlaunch method")
        if not task_launch_method : raise RuntimeError("missing task launch method")

        # massage some values
        if not queue:
            queue = default_queue

        if  cleanup and isinstance(cleanup, bool):
            #  l : log files
            #  u : unit work dirs
            #  v : virtualenv
            #  e : everything (== pilot sandbox)
            if shared_filesystem:
                cleanup = 'luve'
            else:
                # we cannot clean the sandbox from within the agent, as the hop
                # staging would then fail, and we'd get nothing back.
                # FIXME: cleanup needs to be done by the pmgr.launcher, or
                #        someone else, really, after fetching all logs and
                #        profiles.
                cleanup = 'luv'

            # we never cleanup virtenvs which are not private
            if virtenv_mode != 'private':
                cleanup = cleanup.replace('v', '')

        # add dists to staging files, if needed
        if rp_version in ['local', 'debug']:
            sdist_names = [ru.sdist_name, rs.sdist_name, self._rp_sdist_name]
            sdist_paths = [ru.sdist_path, rs.sdist_path, self._rp_sdist_path]
        else:
            sdist_names = list()
            sdist_paths = list()

        # if cores_per_node is set (!= None), then we need to
        # allocation full nodes, and thus round up
        if cores_per_node:
            cores_per_node = int(cores_per_node)
            number_cores   = int(cores_per_node *
                             math.ceil(float(number_cores) / cores_per_node))

        # if gpus_per_node is set (!= None), then we need to
        # allocation full nodes, and thus round up
        if gpus_per_node:
            gpus_per_node = int(gpus_per_node)
            number_gpus   = int(gpus_per_node *
                            math.ceil(float(number_gpus) / gpus_per_node))

        # set mandatory args
        bootstrap_args  = ""
        bootstrap_args += " -d '%s'" % ':'.join(sdist_names)
        bootstrap_args += " -p '%s'" % pid
        bootstrap_args += " -s '%s'" % sid
        bootstrap_args += " -m '%s'" % virtenv_mode
        bootstrap_args += " -r '%s'" % rp_version
        bootstrap_args += " -b '%s'" % python_dist
        bootstrap_args += " -g '%s'" % virtenv_dist
        bootstrap_args += " -v '%s'" % virtenv
        bootstrap_args += " -y '%d'" % runtime

        # set optional args
        if lrms == "CCM":           bootstrap_args += " -c"
        if forward_tunnel_endpoint: bootstrap_args += " -f '%s'" % forward_tunnel_endpoint
        if forward_tunnel_endpoint: bootstrap_args += " -h '%s'" % db_hostport
        if python_interpreter:      bootstrap_args += " -i '%s'" % python_interpreter
        if tunnel_bind_device:      bootstrap_args += " -t '%s'" % tunnel_bind_device
        if cleanup:                 bootstrap_args += " -x '%s'" % cleanup

        for arg in pre_bootstrap_0:
            bootstrap_args += " -e '%s'" % arg
        for arg in pre_bootstrap_1:
            bootstrap_args += " -w '%s'" % arg

        agent_cfg['owner']               = 'agent_0'
        agent_cfg['cores']               = number_cores
        agent_cfg['gpus']                = number_gpus
        agent_cfg['lrms']                = lrms
        agent_cfg['spawner']             = agent_spawner
        agent_cfg['scheduler']           = agent_scheduler
        agent_cfg['runtime']             = runtime
        agent_cfg['app_comm']            = app_comm
        agent_cfg['dburl']               = str(database_url)
        agent_cfg['session_id']          = sid
        agent_cfg['pilot_id']            = pid
        agent_cfg['logdir']              = '.'
        agent_cfg['pilot_sandbox']       = pilot_sandbox
        agent_cfg['session_sandbox']     = session_sandbox
        agent_cfg['resource_sandbox']    = resource_sandbox
        agent_cfg['agent_launch_method'] = agent_launch_method
        agent_cfg['task_launch_method']  = task_launch_method
        agent_cfg['mpi_launch_method']   = mpi_launch_method
        agent_cfg['cores_per_node']      = cores_per_node
        agent_cfg['gpus_per_node']       = gpus_per_node
        agent_cfg['lfs_path_per_node']   = lfs_path_per_node
        agent_cfg['lfs_size_per_node']   = lfs_size_per_node
        agent_cfg['cu_tmp']              = cu_tmp
        agent_cfg['export_to_cu']        = export_to_cu
        agent_cfg['cu_pre_exec']         = cu_pre_exec
        agent_cfg['cu_post_exec']        = cu_post_exec
        agent_cfg['resource_cfg']        = copy.deepcopy(rcfg)
        agent_cfg['debug']               = self._log.getEffectiveLevel()

        # we'll also push the agent config into MongoDB
        pilot['cfg'] = agent_cfg

        # ----------------------------------------------------------------------
        # Write agent config dict to a json file in pilot sandbox.

        agent_cfg_name = 'agent_0.cfg'
        cfg_tmp_handle, cfg_tmp_file = tempfile.mkstemp(prefix='rp.agent_cfg.')
        os.close(cfg_tmp_handle)  # file exists now

        # Convert dict to json file
        self._log.debug("Write agent cfg to '%s'.", cfg_tmp_file)
        self._log.debug(pprint.pformat(agent_cfg))
        ru.write_json(agent_cfg, cfg_tmp_file)

        ret['ft'].append({'src': cfg_tmp_file,
                          'tgt': '%s/%s' % (pilot_sandbox, agent_cfg_name),
                          'rem': True})  # purge the tmp file after packing

        # ----------------------------------------------------------------------
        # we also touch the log and profile tarballs in the target pilot sandbox
        ret['ft'].append({'src': '/dev/null',
                          'tgt': '%s/%s' % (pilot_sandbox, '%s.log.tgz' % pid),
                          'rem': False})  # don't remove /dev/null
        # only stage profiles if we profile
        if self._prof.enabled:
            ret['ft'].append({
                          'src': '/dev/null',
                          'tgt': '%s/%s' % (pilot_sandbox, '%s.prof.tgz' % pid),
                          'rem': False})  # don't remove /dev/null

        # check if we have a sandbox cached for that resource.  If so, we have
        # nothing to do.  Otherwise we create the sandbox and stage the RP
        # stack etc.
        # NOTE: this will race when multiple pilot launcher instances are used!
        with self._cache_lock:

            if resource not in self._sandboxes:

                for sdist in sdist_paths:
                    base = os.path.basename(sdist)
                    ret['ft'].append({'src': sdist,
                                      'tgt': '%s/%s' % (session_sandbox, base),
                                      'rem': False})

                # Copy the bootstrap shell script.
                bootstrapper_path = os.path.abspath("%s/agent/%s"
                                  % (self._root_dir, BOOTSTRAPPER_0))
                self._log.debug("use bootstrapper %s", bootstrapper_path)

                ret['ft'].append({'src': bootstrapper_path,
                                  'tgt': '%s/%s' % (session_sandbox, BOOTSTRAPPER_0),
                                  'rem': False})

                # Some machines cannot run pip due to outdated CA certs.
                # For those, we also stage an updated certificate bundle
                # TODO: use booleans all the way?
                if stage_cacerts:

                    cc_name = 'cacert.pem.gz'
                    cc_path = os.path.abspath("%s/agent/%s" % (self._root_dir, cc_name))
                    self._log.debug("use CAs %s", cc_path)

                    ret['ft'].append({'src': cc_path,
                                      'tgt': '%s/%s' % (session_sandbox, cc_name),
                                      'rem': False})

                self._sandboxes[resource] = True


        # ----------------------------------------------------------------------
        # Create SAGA Job description and submit the pilot job

        jd = rs.job.Description()

        if shared_filesystem:
            bootstrap_tgt = '%s/%s' % (session_sandbox, BOOTSTRAPPER_0)
        else:
            bootstrap_tgt = '%s/%s' % ('.', BOOTSTRAPPER_0)

        jd.name                  = pid
        jd.executable            = "/bin/bash"
        jd.arguments             = ['-l %s' % bootstrap_tgt, bootstrap_args]
        jd.working_directory     = pilot_sandbox
        jd.project               = project
        jd.output                = "bootstrap_0.out"
        jd.error                 = "bootstrap_0.err"
        jd.total_cpu_count       = number_cores
        jd.total_gpu_count       = number_gpus
        jd.processes_per_host    = cores_per_node
        jd.spmd_variation        = spmd_variation
        jd.wall_time_limit       = runtime
        jd.total_physical_memory = memory
        jd.queue                 = queue
        jd.candidate_hosts       = candidate_hosts
        jd.environment           = dict()

        # we set any saga_jd_supplement keys which are not already set above
        for key, val in saga_jd_supplement.items():
            if not jd[key]:
                self._log.debug('supplement %s: %s', key, val)
                jd[key] = val

        if self._prof.enabled:
            jd.environment['RADICAL_PROFILE'] = 'TRUE'

        # for condor backends and the like which do not have shared FSs, we add
        # additional staging directives so that the backend system binds the
        # files from the session and pilot sandboxes to the pilot job.
        jd.file_transfer = list()
        if not shared_filesystem:

            jd.file_transfer.extend([
                'site:%s/%s > %s' % (session_sandbox, BOOTSTRAPPER_0, BOOTSTRAPPER_0),
                'site:%s/%s > %s' % (pilot_sandbox,   agent_cfg_name, agent_cfg_name),
                'site:%s/%s.log.tgz > %s.log.tgz' % (pilot_sandbox, pid, pid),
                'site:%s/%s.log.tgz < %s.log.tgz' % (pilot_sandbox, pid, pid)
            ])

            if self._prof.enabled:
                jd.file_transfer.extend([
                    'site:%s/%s.prof.tgz > %s.prof.tgz' % (pilot_sandbox, pid, pid),
                    'site:%s/%s.prof.tgz < %s.prof.tgz' % (pilot_sandbox, pid, pid)
                ])

            for sdist in sdist_names:
                jd.file_transfer.extend([
                    'site:%s/%s > %s' % (session_sandbox, sdist, sdist)
                ])

            if stage_cacerts:
                jd.file_transfer.extend([
                    'site:%s/%s > %s' % (session_sandbox, cc_name, cc_name)
                ])

        self._log.debug("Bootstrap command line: %s %s", jd.executable, jd.arguments)

        ret['jd'] = jd
        return ret


# ------------------------------------------------------------------------------
<|MERGE_RESOLUTION|>--- conflicted
+++ resolved
@@ -745,10 +745,6 @@
 
         # tar.  If any command fails, this will raise.
         cmd = "cd %s && tar zchf %s *" % (tmp_dir, tar_tgt)
-<<<<<<< HEAD
-        self._log.debug('cmd: %s', cmd)
-=======
->>>>>>> d79b290f
         out, err, ret = ru.sh_callout(cmd, shell=True)
 
         if ret:

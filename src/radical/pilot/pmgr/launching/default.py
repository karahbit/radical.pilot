
__copyright__ = "Copyright 2013-2016, http://radical.rutgers.edu"
__license__   = "MIT"


import os
import copy
import math
import time
import pprint
import shutil
import tempfile
import threading

import radical.saga            as rs
import radical.saga.filesystem as rsfs
import radical.utils           as ru

from .... import pilot         as rp
from ...  import states        as rps
from ...  import constants     as rpc

from .base import PMGRLaunchingComponent

from ...staging_directives import complete_url
from ...staging_directives import TRANSFER, COPY, LINK, MOVE


# ------------------------------------------------------------------------------
# local constants
DEFAULT_AGENT_SPAWNER = 'POPEN'
DEFAULT_RP_VERSION    = 'local'
DEFAULT_VIRTENV_MODE  = 'update'
DEFAULT_VIRTENV_DIST  = 'default'
DEFAULT_AGENT_CONFIG  = 'default'

JOB_CANCEL_DELAY      = 120  # seconds between cancel signal and job kill
JOB_CHECK_INTERVAL    =  60  # seconds between runs of the job state check loop
JOB_CHECK_MAX_MISSES  =   3  # number of times to find a job missing before
                             # declaring it dead

LOCAL_SCHEME   = 'file'
BOOTSTRAPPER_0 = "bootstrap_0.sh"


# ==============================================================================
#
class Default(PMGRLaunchingComponent):

    # --------------------------------------------------------------------------
    #
    def __init__(self, cfg, session):

        PMGRLaunchingComponent.__init__(self, cfg, session)


    # --------------------------------------------------------------------------
    #
    def initialize_child(self):

        # we don't really have an output queue, as we pass control over the
        # pilot jobs to the resource management system (RM).

        self._pilots        = dict()             # dict for all known pilots
        self._pilots_lock   = threading.RLock()  # lock on maipulating the above
        self._checking      = list()             # pilots to check state on
        self._check_lock    = threading.RLock()  # lock on maipulating the above
        self._saga_fs_cache = dict()             # cache of saga directories
        self._saga_js_cache = dict()             # cache of saga job services
        self._sandboxes     = dict()             # cache of resource sandbox URLs
        self._cache_lock    = threading.RLock()  # lock for cache

        self._mod_dir       = os.path.dirname(os.path.abspath(__file__))
        self._root_dir      = "%s/../../"   % self._mod_dir
        self._conf_dir      = "%s/configs/" % self._root_dir

        self.register_input(rps.PMGR_LAUNCHING_PENDING,
                            rpc.PMGR_LAUNCHING_QUEUE, self.work)

        # FIXME: make interval configurable
        self.register_timed_cb(self._pilot_watcher_cb, timer=10.0)

        # we listen for pilot cancel and input staging commands
        self.register_subscriber(rpc.CONTROL_PUBSUB, self._pmgr_control_cb)

        self._log.info(ru.get_version([self._mod_dir, self._root_dir]))
        self._rp_version, _, _, _, self._rp_sdist_name, self._rp_sdist_path = \
                ru.get_version([self._mod_dir, self._root_dir])


    # --------------------------------------------------------------------------
    #
    def finalize_child(self):

        # avoid shutdown races:

        self.unregister_timed_cb(self._pilot_watcher_cb)
        self.unregister_subscriber(rpc.CONTROL_PUBSUB, self._pmgr_control_cb)

        # FIXME: always kill all saga jobs for non-final pilots at termination,
        #        and set the pilot states to CANCELED.  This will confluct with
        #        disconnect/reconnect semantics.
        with self._pilots_lock:
            pids = list(self._pilots.keys())

        self._cancel_pilots(pids)
        self._kill_pilots(pids)

        with self._cache_lock:
            for url,js in self._saga_js_cache.items():
                self._log.debug('close  js to %s', url)
                js.close()
                self._log.debug('closed js to %s', url)
            self._saga_js_cache.clear()
        self._log.debug('finalized child')


    # --------------------------------------------------------------------------
    #
    def _pmgr_control_cb(self, topic, msg):

        cmd = msg['cmd']
        arg = msg['arg']

        self._log.debug('launcher got %s', msg)

        if cmd == 'pilot_staging_input_request':

            self._handle_pilot_input_staging(arg['pilot'], arg['sds'])


        elif cmd == 'cancel_pilots':

            # on cancel_pilot requests, we forward the DB entries via MongoDB,
            # by pushing a pilot update.  We also mark the pilot for
            # cancelation, so that the pilot watcher can cancel the job after
            # JOB_CANCEL_DELAY seconds, in case the pilot did not react on the
            # command in time.

            pmgr = arg['pmgr']
            pids = arg['uids']

            if pmgr != self._pmgr:
                # this request is not for us to enact
                return True

            if not isinstance(pids, list):
                pids = [pids]

            self._log.info('received pilot_cancel command (%s)', pids)

            self._cancel_pilots(pids)


        return True


    # --------------------------------------------------------------------------
    #
    def _handle_pilot_input_staging(self, pilot, sds):

        pid = pilot['uid']

        # NOTE: no unit sandboxes defined!
        src_context = {'pwd'     : pilot['client_sandbox'],
                       'pilot'   : pilot['pilot_sandbox'],
                       'resource': pilot['resource_sandbox']}
        tgt_context = {'pwd'     : pilot['pilot_sandbox'],
                       'pilot'   : pilot['pilot_sandbox'],
                       'resource': pilot['resource_sandbox']}

        # Iterate over all directives
        for sd in sds:

            # TODO: respect flags in directive

            action = sd['action']
            flags  = sd['flags']
            did    = sd['uid']
            src    = sd['source']
            tgt    = sd['target']

            assert(action in [COPY, LINK, MOVE, TRANSFER])

            self._prof.prof('staging_in_start', uid=pid, msg=did)

            src = complete_url(src, src_context, self._log)
            tgt = complete_url(tgt, tgt_context, self._log)

            if action in [COPY, LINK, MOVE]:
                self._prof.prof('staging_in_fail', uid=pid, msg=did)
                raise ValueError("invalid action '%s' on pilot level" % action)

            self._log.info('transfer %s to %s', src, tgt)

            # FIXME: make sure that tgt URL points to the right resource
            # FIXME: honor sd flags if given (recursive...)
            flags = rsfs.CREATE_PARENTS

            if os.path.isdir(src.path):
                flags |= rsfs.RECURSIVE

            # Define and open the staging directory for the pilot
            # We use the target dir construct here, so that we can create
            # the directory if it does not yet exist.

            # url used for cache (sandbox url w/o path)
            tmp      = rs.Url(pilot['pilot_sandbox'])
            tmp.path = '/'
            key = str(tmp)

            self._log.debug("rs.file.Directory ('%s')", key)

            with self._cache_lock:
                if key in self._saga_fs_cache:
                    fs = self._saga_fs_cache[key]

                else:
                    fs = rsfs.Directory(key, session=self._session)
                    self._saga_fs_cache[key] = fs

            fs.copy(src, tgt, flags=flags)

            sd['pmgr_state'] = rps.DONE

            self._prof.prof('staging_in_stop', uid=pid, msg=did)

        self.publish(rpc.CONTROL_PUBSUB, {'cmd': 'pilot_staging_input_result',
                                          'arg': {'pilot': pilot,
                                                  'sds'  : sds}})


    # --------------------------------------------------------------------------
    #
    def _pilot_watcher_cb(self):

        # FIXME: we should actually use SAGA job state notifications!
        # FIXME: check how race conditions are handles: we may detect
        #        a finalized SAGA job and change the pilot state -- but that
        #        pilot may have transitioned into final state via the normal
        #        notification mechanism already.  That probably should be sorted
        #        out by the pilot manager, which will receive notifications for
        #        both transitions.  As long as the final state is the same,
        #        there should be no problem anyway.  If it differs, the
        #        'cleaner' final state should prevail, in this ordering:
        #          cancel
        #          timeout
        #          error
        #          disappeared
        #        This implies that we want to communicate 'final_cause'

        # we don't want to lock our members all the time.  For that reason we
        # use a copy of the pilots_tocheck list and iterate over that, and only
        # lock other members when they are manipulated.

        tc = rs.job.Container()
        with self._pilots_lock, self._check_lock:

            for pid in self._checking:
                tc.add(self._pilots[pid]['job'])

        states = tc.get_states()

        self._log.debug('bulk states: %s', states)

        # if none of the states is final, we have nothing to do.
        # We can't rely on the ordering of tasks and states in the task
        # container, so we hope that the task container's bulk state query lead
        # to a caching of state information, and we thus have cache hits when
        # querying the pilots individually

        final_pilots = list()
        with self._pilots_lock, self._check_lock:

            for pid in self._checking:

                state = self._pilots[pid]['job'].state
                self._log.debug('saga job state: %s %s', pid, state)

                if state in [rs.job.DONE, rs.job.FAILED, rs.job.CANCELED]:
                    pilot = self._pilots[pid]['pilot']
                    if state == rs.job.DONE    : pilot['state'] = rps.DONE
                    if state == rs.job.FAILED  : pilot['state'] = rps.FAILED
                    if state == rs.job.CANCELED: pilot['state'] = rps.CANCELED
                    final_pilots.append(pilot)

        if final_pilots:

            for pilot in final_pilots:

                with self._check_lock:
                    # stop monitoring this pilot
                    self._checking.remove(pilot['uid'])

                self._log.debug('final pilot %s %s', pilot['uid'], pilot['state'])

            self.advance(final_pilots, push=False, publish=True)

        # all checks are done, final pilots are weeded out.  Now check if any
        # pilot is scheduled for cancellation and is overdue, and kill it
        # forcefully.
        to_cancel  = list()
        with self._pilots_lock:

            for pid in self._pilots:

                pilot   = self._pilots[pid]['pilot']
                time_cr = pilot.get('cancel_requested')

                # check if the pilot is final meanwhile
                if pilot['state'] in rps.FINAL:
                    continue

                if time_cr and time_cr + JOB_CANCEL_DELAY < time.time():
                    self._log.debug('pilot needs killing: %s :  %s + %s < %s',
                            pid, time_cr, JOB_CANCEL_DELAY, time.time())
                    del(pilot['cancel_requested'])
                    self._log.debug(' cancel pilot %s', pid)
                    to_cancel.append(pid)

        if to_cancel:
            self._kill_pilots(to_cancel)

        return True


    # --------------------------------------------------------------------------
    #
    def _cancel_pilots(self, pids):
        '''
        Send a cancellation request to the pilots.  This call will not wait for
        the request to get enacted, nor for it to arrive, but just send it.
        '''

        if not pids or not self._pilots:
            # nothing to do
            return

        # send the cancelation request to the pilots
        # FIXME: the cancellation request should not go directly to the DB, but
        #        through the DB abstraction layer...
        self._session._dbs.pilot_command('cancel_pilot', [], pids)
        self._log.debug('pilot(s).need(s) cancellation %s', pids)

        # recod time of request, so that forceful termination can happen
        # after a certain delay
        now = time.time()
        with self._pilots_lock:
            for pid in pids:
                if pid in self._pilots:
                    self._log.debug('update cancel req: %s %s', pid, now)
                    self._pilots[pid]['pilot']['cancel_requested'] = now


    # --------------------------------------------------------------------------
    #
    def _kill_pilots(self, pids):
        '''
        Forcefully kill a set of pilots.  For pilots which have just recently be
        cancelled, we will wait a certain amount of time to give them a chance
        to termimate on their own (which allows to flush profiles and logfiles,
        etc).  After that delay, we'll make sure they get killed.
        '''

        self._log.debug('killing pilots: %s', pids)

        if not pids or not self._pilots:
            # nothing to do
            return

        # find the most recent cancellation request
        with self._pilots_lock:
            self._log.debug('killing pilots: %s',
                              [p['pilot'].get('cancel_requested', 0)
                               for p in list(self._pilots.values())])
            last_cancel = max([p['pilot'].get('cancel_requested', 0)
                               for p in list(self._pilots.values())])

        self._log.debug('killing pilots: last cancel: %s', last_cancel)

        # we wait for up to JOB_CANCEL_DELAY for a pilt
        while time.time() < (last_cancel + JOB_CANCEL_DELAY):

            self._log.debug('killing pilots: check %s < %s + %s',
                    time.time(), last_cancel, JOB_CANCEL_DELAY)

            alive_pids = list()
            for pid in pids:

                if pid not in self._pilots:
                    self._log.error('unknown: %s', pid)
                    raise ValueError('unknown pilot %s' % pid)

                pilot = self._pilots[pid]['pilot']
                if pilot['state'] not in rp.FINAL:
                    self._log.debug('killing pilots: alive %s', pid)
                    alive_pids.append(pid)
                else:
                    self._log.debug('killing pilots: dead  %s', pid)

            pids = alive_pids
            if not alive_pids:
                # nothing to do anymore
                return

            # avoid busy poll)
            time.sleep(1)

        to_advance = list()

        # we don't want the watcher checking for these pilot anymore
        with self._check_lock:
            for pid in pids:
                if pid in self._checking:
                    self._checking.remove(pid)


        self._log.debug('killing pilots: kill! %s', pids)
        try:
            with self._pilots_lock:
                tc = rs.job.Container()
                for pid in pids:

                    if pid not in self._pilots:
                        self._log.error('unknown: %s', pid)
                        raise ValueError('unknown pilot %s' % pid)

                    pilot = self._pilots[pid]['pilot']
                    job   = self._pilots[pid]['job']

                    if pilot['state'] in rp.FINAL:
                        continue

                    self._log.debug('plan cancellation of %s : %s', pilot, job)
                    to_advance.append(pilot)
                    self._log.debug('request cancel for %s', pilot['uid'])
                    tc.add(job)

                self._log.debug('cancellation start')
                tc.cancel()
                tc.wait()
                self._log.debug('cancellation done')

            # set canceled state
            self.advance(to_advance, state=rps.CANCELED, push=False, publish=True)

        except Exception:
            self._log.exception('pilot kill failed')

        return True


    # --------------------------------------------------------------------------
    #
    def work(self, pilots):

        if not isinstance(pilots, list):
            pilots = [pilots]

        self.advance(pilots, rps.PMGR_LAUNCHING, publish=True, push=False)

        # We can only use bulk submission for pilots which go to the same
        # target, thus we sort them into buckets and lunch the buckets
        # individually
        buckets = dict()
        for pilot in pilots:
            resource = pilot['description']['resource']
            schema   = pilot['description']['access_schema']
            if resource not in buckets:
                buckets[resource] = dict()
            if schema not in buckets[resource]:
                buckets[resource][schema] = list()
            buckets[resource][schema].append(pilot)

        for resource in buckets:

            for schema in buckets[resource]:

                try:
                    pilots = buckets[resource][schema]
                    pids   = [p['uid'] for p in pilots]
                    self._log.info("Launching pilots on %s: %s", resource, pids)

                    self._start_pilot_bulk(resource, schema, pilots)

                    self.advance(pilots, rps.PMGR_ACTIVE_PENDING, push=False, publish=True)

                except Exception:
                    self._log.exception('bulk launch failed')
                    self.advance(pilots, rps.FAILED, push=False, publish=True)


    # --------------------------------------------------------------------------
    #
    def _start_pilot_bulk(self, resource, schema, pilots):
        """
        For each pilot, we prepare by determining what files need to be staged,
        and what job description needs to be submitted.

        We expect `_prepare_pilot(resource, pilot)` to return a dict with:

            {
              'js': saga.job.Description,
              'ft': [
                { 'src': string  # absolute source file name
                  'tgt': string  # relative target file name
                  'rem': bool    # shall we remove src?
                },
                ... ]
            }

        When transfering data, we'll ensure that each src is only transferred
        once (in fact, we put all src files into a tarball and unpack that on
        the target side).

        The returned dicts are expected to only contain files which actually
        need staging, ie. which have not been staged during a previous pilot
        submission.  That implies one of two things: either this component is
        stateful, and remembers what has been staged -- which makes it difficult
        to use multiple component instances; or the component inspects the
        target resource for existing files -- which involves additional
        expensive remote hops.
        FIXME: since neither is implemented at this point we won't discuss the
               tradeoffs further -- right now files are unique per pilot bulk.

        Once all dicts are collected, we create one additional file which
        contains the staging information, and then pack all src files into
        a tarball for staging.  We transfer the tarball, and *immediately*
        trigger the untaring on the target resource, which is thus *not* part of
        the bootstrapping process.
        NOTE: this is to avoid untaring race conditions for multiple pilots, and
              also to simplify bootstrapping dependencies -- the bootstrappers
              are likely within the tarball after all...
        """

        rcfg = self._session.get_resource_config(resource, schema)
        sid  = self._session.uid

        # ----------------------------------------------------------------------
        # the rcfg can contain keys with string expansion placeholders where
        # values from the pilot description need filling in.  A prominent
        # example is `%(pd.project)s`, where the pilot description's `PROJECT`
        # value needs to be filled in (here in lowercase).
        #
        # FIXME: right now we assume all pilot descriptions to contain similar
        #        entries, so that the expansion is only done on the first PD.
        expand = dict()
        pd     = pilots[0]['description']
        for k,v in pd.items():
            if v is None:
                v = ''
            expand['pd.%s' % k] = v
            if isinstance(v, str):
                expand['pd.%s' % k.upper()] = v.upper()
                expand['pd.%s' % k.lower()] = v.lower()
            else:
                expand['pd.%s' % k.upper()] = v
                expand['pd.%s' % k.lower()] = v

        for k in rcfg:
            if isinstance(rcfg[k], str):
                orig     = rcfg[k]
                rcfg[k]  = rcfg[k] % expand
                expanded = rcfg[k]
                if orig != expanded:
                    self._log.debug('RCFG:\n%s\n%s', orig, expanded)

        # we create a fake session_sandbox with all pilot_sandboxes in /tmp, and
        # then tar it up.  Once we untar that tarball on the target machine, we
        # should have all sandboxes and all files required to bootstrap the
        # pilots
        # FIXME: on untar, there is a race between multiple launcher components
        #        within the same session toward the same target resource.
        tmp_dir  = os.path.abspath(tempfile.mkdtemp(prefix='rp_agent_tar_dir'))
        tar_name = '%s.%s.tgz' % (sid, self.uid)
        tar_tgt  = '%s/%s'     % (tmp_dir, tar_name)
        tar_url  = rs.Url('file://localhost/%s' % tar_tgt)

        # we need the session sandbox url, but that is (at least in principle)
        # dependent on the schema to use for pilot startup.  So we confirm here
        # that the bulk is consistent wrt. to the schema.
        # FIXME: if it is not, it needs to be splitted into schema-specific
        # sub-bulks
        schema = pd.get('access_schema')
        for pilot in pilots[1:]:
            assert(schema == pilot['description'].get('access_schema')), \
                    'inconsistent scheme on launch / staging'

        # get and expand sandboxes
        session_sandbox = self._session._get_session_sandbox(pilots[0]).path
        session_sandbox = session_sandbox % expand


        # we will create the session sandbox before we untar, so we can use that
        # as workdir, and pack all paths relative to that session sandbox.  That
        # implies that we have to recheck that all URLs in fact do point into
        # the session sandbox.

        ft_list = list()  # files to stage
        jd_list = list()  # jobs  to submit
        for pilot in pilots:
            info = self._prepare_pilot(resource, rcfg, pilot, expand)
            ft_list += info['ft']
            jd_list.append(info['jd'])
            self._prof.prof('staging_in_start', uid=pilot['uid'])

        for ft in ft_list:
            src     = os.path.abspath(ft['src'])
            tgt     = os.path.relpath(os.path.normpath(ft['tgt']), session_sandbox)
          # src_dir = os.path.dirname(src)
            tgt_dir = os.path.dirname(tgt)

            if tgt_dir.startswith('..'):
                raise ValueError('staging target %s outside of pilot sandbox' % ft['tgt'])

            if not os.path.isdir('%s/%s' % (tmp_dir, tgt_dir)):
                os.makedirs('%s/%s' % (tmp_dir, tgt_dir))

            if src == '/dev/null':
                # we want an empty file -- touch it (tar will refuse to
                # handle a symlink to /dev/null)
                open('%s/%s' % (tmp_dir, tgt), 'a').close()
            else:
                os.symlink(src, '%s/%s' % (tmp_dir, tgt))

        # tar.  If any command fails, this will raise.
        cmd = "cd %s && tar zchf %s *" % (tmp_dir, tar_tgt)
        self._log.debug('cmd: %s', cmd)
        out, err, ret = ru.sh_callout(cmd, shell=True)
<<<<<<< HEAD
        self._log.debug('out: %s', out)
        self._log.debug('err: %s', err)
        if ret:
            self._log.exception('callout failed')
            raise RuntimeError('failed to create tarball: %s' % err)
=======

        if ret:
            self._log.debug('out: %s', out)
            self._log.debug('err: %s', err)
            raise RuntimeError('callout failed')
>>>>>>> 7195e20d

        # remove all files marked for removal-after-pack
        for ft in ft_list:
            if ft['rem']:
                os.unlink(ft['src'])

        fs_endpoint = rcfg['filesystem_endpoint']
        fs_url      = rs.Url(fs_endpoint)

        self._log.debug("rs.file.Directory ('%s')", fs_url)

        with self._cache_lock:
            if fs_url in self._saga_fs_cache:
                fs = self._saga_fs_cache[fs_url]
            else:
                fs = rsfs.Directory(fs_url, session=self._session)
                self._saga_fs_cache[fs_url] = fs

        tar_rem      = rs.Url(fs_url)
        tar_rem.path = "%s/%s" % (session_sandbox, tar_name)

        fs.copy(tar_url, tar_rem, flags=rsfs.CREATE_PARENTS)

        shutil.rmtree(tmp_dir)

        # we now need to untar on the target machine.
        js_url = ru.Url(pilots[0]['js_url'])

        # well, we actually don't need to talk to the lrms, but only need
        # a shell on the headnode.  That seems true for all LRMSs we use right
        # now.  So, lets convert the URL:
        if '+' in js_url.scheme:
            parts = js_url.scheme.split('+')
            if 'gsissh' in parts: js_url.scheme = 'gsissh'
            elif  'ssh' in parts: js_url.scheme = 'ssh'
        else:
            # In the non-combined '+' case we need to distinguish between
            # a url that was the result of a hop or a local lrms.
            if js_url.scheme not in ['ssh', 'gsissh']:
                js_url.scheme = 'fork'
                js_url.host   = 'localhost'

        with self._cache_lock:
            if  js_url in self._saga_js_cache:
                js_tmp  = self._saga_js_cache[js_url]
            else:
                js_tmp  = rs.job.Service(js_url, session=self._session)
                self._saga_js_cache[js_url] = js_tmp

      # cmd = "tar zmxvf %s/%s -C / ; rm -f %s" % \
        cmd = "tar zmxvf %s/%s -C %s" % \
                (session_sandbox, tar_name, session_sandbox)
        j = js_tmp.run_job(cmd)
        j.wait()

        self._log.debug('tar cmd : %s', cmd)
        self._log.debug('tar done: %s, %s, %s', j.state, j.stdout, j.stderr)

        for pilot in pilots:
            self._prof.prof('staging_in_stop',  uid=pilot['uid'])
            self._prof.prof('submission_start', uid=pilot['uid'])

        # look up or create JS for actual pilot submission.  This might result
        # in the same js url as above, or not.
        js_ep  = rcfg['job_manager_endpoint']
        with self._cache_lock:
            if js_ep in self._saga_js_cache:
                js = self._saga_js_cache[js_ep]
            else:
                js = rs.job.Service(js_ep, session=self._session)
                self._saga_js_cache[js_ep] = js

        # now that the scripts are in place and configured,
        # we can launch the agent
        jc = rs.job.Container()

        for jd in jd_list:
            self._log.debug('jd: %s', pprint.pformat(jd.as_dict()))
            jc.add(js.create_job(jd))

        jc.run()

        # we assume here that the tasks arrive in the same order as the job
        # descriptions.  For uniform sets of pilots the order does not matter
        # much though.  Either way, this needs confirming on SAGA level
        # FIXME
        for j,jd in zip(jc.get_tasks(), jd_list):

            # do a quick error check
            if j.state == rs.FAILED:
                self._log.error('%s: %s : %s : %s', j.id, j.state, j.stderr, j.stdout)
                raise RuntimeError("SAGA Job state is FAILED. (%s)" % jd.name)

            pilot = None
            pid   = jd.name
            for p in pilots:
                if p['uid'] == pid:
                    pilot = p
                    break

            assert(pilot)

            # Update the Pilot's state to 'PMGR_ACTIVE_PENDING' if SAGA job
            # submission was successful.  Since the pilot leaves the scope of
            # the PMGR for the time being, we update the complete DB document
            pilot['$all'] = True

            # FIXME: update the right pilot
            with self._pilots_lock:

                self._pilots[pid] = dict()
                self._pilots[pid]['pilot'] = pilot
                self._pilots[pid]['job']   = j

            # make sure we watch that pilot
            with self._check_lock:
                self._checking.append(pid)

        for pilot in pilots:
            self._prof.prof('submission_stop', uid=pilot['uid'])


    # --------------------------------------------------------------------------
    #
    def _prepare_pilot(self, resource, rcfg, pilot, expand):

        pid = pilot["uid"]
        ret = {'ft': list(),
               'jd': None  }

        # ----------------------------------------------------------------------
        # Database connection parameters
        sid           = self._session.uid
        database_url  = self._session.dburl

        # some default values are determined at runtime
        default_virtenv = '%%(resource_sandbox)s/ve.%s.%s' % \
                          (resource, self._rp_version)

        # ----------------------------------------------------------------------
        # pilot description and resource configuration
        number_cores    = pilot['description']['cores']
        number_gpus     = pilot['description']['gpus']
        runtime         = pilot['description']['runtime']
        app_comm        = pilot['description']['app_comm']
        queue           = pilot['description']['queue']
        project         = pilot['description']['project']
        cleanup         = pilot['description']['cleanup']
        memory          = pilot['description']['memory']
        candidate_hosts = pilot['description']['candidate_hosts']

        # ----------------------------------------------------------------------
        # get parameters from resource cfg, set defaults where needed
        agent_launch_method     = rcfg.get('agent_launch_method')
        agent_dburl             = rcfg.get('agent_mongodb_endpoint', database_url)
        agent_spawner           = rcfg.get('agent_spawner',       DEFAULT_AGENT_SPAWNER)
        rc_agent_config         = rcfg.get('agent_config',        DEFAULT_AGENT_CONFIG)
        agent_scheduler         = rcfg.get('agent_scheduler')
        tunnel_bind_device      = rcfg.get('tunnel_bind_device')
        default_queue           = rcfg.get('default_queue')
        forward_tunnel_endpoint = rcfg.get('forward_tunnel_endpoint')
        lrms                    = rcfg.get('lrms')
        mpi_launch_method       = rcfg.get('mpi_launch_method', '')
        pre_bootstrap_0         = rcfg.get('pre_bootstrap_0', [])
        pre_bootstrap_1         = rcfg.get('pre_bootstrap_1', [])
        python_interpreter      = rcfg.get('python_interpreter')
        task_launch_method      = rcfg.get('task_launch_method')
        rp_version              = rcfg.get('rp_version',          DEFAULT_RP_VERSION)
        virtenv_mode            = rcfg.get('virtenv_mode',        DEFAULT_VIRTENV_MODE)
        virtenv                 = rcfg.get('virtenv',             default_virtenv)
        cores_per_node          = rcfg.get('cores_per_node', 0)
        gpus_per_node           = rcfg.get('gpus_per_node',  0)
        lfs_path_per_node       = rcfg.get('lfs_path_per_node', None)
        lfs_size_per_node       = rcfg.get('lfs_size_per_node',  0)
        python_dist             = rcfg.get('python_dist')
        virtenv_dist            = rcfg.get('virtenv_dist',        DEFAULT_VIRTENV_DIST)
        cu_tmp                  = rcfg.get('cu_tmp')
        spmd_variation          = rcfg.get('spmd_variation')
        shared_filesystem       = rcfg.get('shared_filesystem', True)
        stage_cacerts           = rcfg.get('stage_cacerts', False)
        cu_pre_exec             = rcfg.get('cu_pre_exec')
        cu_post_exec            = rcfg.get('cu_post_exec')
        export_to_cu            = rcfg.get('export_to_cu')
        mandatory_args          = rcfg.get('mandatory_args', [])
        saga_jd_supplement      = rcfg.get('saga_jd_supplement', {})

        import pprint
        self._log.debug(cores_per_node)
        self._log.debug(pprint.pformat(rcfg))

        # make sure that mandatory args are known
        for ma in mandatory_args:
            if pilot['description'].get(ma) is None:
                raise  ValueError('attribute "%s" is required for "%s"'
                                 % (ma, resource))

        # get pilot and global sandbox
        resource_sandbox = self._session._get_resource_sandbox(pilot)
        session_sandbox  = self._session._get_session_sandbox (pilot)
        pilot_sandbox    = self._session._get_pilot_sandbox   (pilot)
        client_sandbox   = self._session._get_client_sandbox  ()

        pilot['resource_sandbox'] = str(resource_sandbox) % expand
        pilot['session_sandbox']  = str(session_sandbox)  % expand
        pilot['pilot_sandbox']    = str(pilot_sandbox)    % expand
        pilot['client_sandbox']   = str(client_sandbox)

        # from here on we need only paths
        resource_sandbox = resource_sandbox.path % expand
        session_sandbox  = session_sandbox .path % expand
        pilot_sandbox    = pilot_sandbox   .path % expand
        client_sandbox   = client_sandbox  # not expanded

        # Agent configuration that is not part of the public API.
        # The agent config can either be a config dict, or
        # a string pointing to a configuration name.  If neither
        # is given, check if 'RADICAL_PILOT_AGENT_CONFIG' is
        # set.  The last fallback is 'agent_default'
        agent_config = pilot['description'].get('_config')
        if not agent_config:
            agent_config = os.environ.get('RADICAL_PILOT_AGENT_CONFIG')
        if not agent_config:
            agent_config = rc_agent_config

        if isinstance(agent_config, dict):

            # use dict as is
            agent_cfg = agent_config

        elif isinstance(agent_config, str):
            try:
                # interpret as a config name
                agent_cfg_file = os.path.join(self._conf_dir, "agent_%s.json" % agent_config)

                self._log.info("Read agent config file: %s",  agent_cfg_file)
                agent_cfg = ru.read_json(agent_cfg_file)

                # allow for user level overload
                user_cfg_file = '%s/.radical/pilot/config/%s' \
                              % (os.environ['HOME'], os.path.basename(agent_cfg_file))

                if os.path.exists(user_cfg_file):
                    self._log.info("merging user config: %s" % user_cfg_file)
                    user_cfg = ru.read_json(user_cfg_file)
                    ru.dict_merge (agent_cfg, user_cfg, policy='overwrite')

            except Exception as e:
                self._log.exception("Error reading agent config file: %s" % e)
                raise

        else:
            # we can't handle this type
            raise TypeError('agent config must be string (config name) or dict')

        # expand variables in virtenv string
        virtenv = virtenv % {'pilot_sandbox'   : pilot_sandbox,
                             'session_sandbox' : session_sandbox,
                             'resource_sandbox': resource_sandbox}

        # Check for deprecated global_virtenv
        if 'global_virtenv' in rcfg:
            raise RuntimeError("'global_virtenv' is deprecated (%s)" % resource)

        # Create a host:port string for use by the bootstrap_0.
        db_url = rs.Url(agent_dburl)
        if db_url.port:
            db_hostport = "%s:%d" % (db_url.host, db_url.port)
        else:
            db_hostport = "%s:%d" % (db_url.host, 27017)  # mongodb default

        # ----------------------------------------------------------------------
        # the version of the agent is derived from
        # rp_version, which has the following format
        # and interpretation:
        #
        # case rp_version:
        #   @<token>:
        #   @tag/@branch/@commit: # no sdist staging
        #       git clone $github_base radical.pilot.src
        #       (cd radical.pilot.src && git checkout token)
        #       pip install -t $VIRTENV/rp_install/ radical.pilot.src
        #       rm -rf radical.pilot.src
        #       export PYTHONPATH=$VIRTENV/rp_install:$PYTHONPATH
        #
        #   release: # no sdist staging
        #       pip install -t $VIRTENV/rp_install radical.pilot
        #       export PYTHONPATH=$VIRTENV/rp_install:$PYTHONPATH
        #
        #   local: # needs sdist staging
        #       tar zxf $sdist.tgz
        #       pip install -t $VIRTENV/rp_install $sdist/
        #       export PYTHONPATH=$VIRTENV/rp_install:$PYTHONPATH
        #
        #   debug: # needs sdist staging
        #       tar zxf $sdist.tgz
        #       pip install -t $SANDBOX/rp_install $sdist/
        #       export PYTHONPATH=$SANDBOX/rp_install:$PYTHONPATH
        #
        #   installed: # no sdist staging
        #       true
        # esac
        #
        # virtenv_mode
        #   private : error  if ve exists, otherwise create, then use
        #   update  : update if ve exists, otherwise create, then use
        #   create  : use    if ve exists, otherwise create, then use
        #   use     : use    if ve exists, otherwise error,  then exit
        #   recreate: delete if ve exists, otherwise create, then use
        #
        # examples   :
        #   virtenv@v0.20
        #   virtenv@devel
        #   virtenv@release
        #   virtenv@installed
        #   stage@local
        #   stage@/tmp/my_agent.py
        #
        # Note that some combinations may be invalid,
        # specifically in the context of virtenv_mode.  If, for
        # example, virtenv_mode is 'use', then the 'virtenv:tag'
        # will not make sense, as the virtenv is not updated.
        # In those cases, the virtenv_mode is honored, and
        # a warning is printed.
        #
        # Also, the 'stage' mode can only be combined with the
        # 'local' source, or with a path to the agent (relative
        # to root_dir, or absolute).
        #
        # A rp_version which does not adhere to the
        # above syntax is ignored, and the fallback stage@local
        # is used.

        if not rp_version.startswith('@') and \
               rp_version not in ['installed', 'local', 'debug', 'release']:
            raise ValueError("invalid rp_version '%s'" % rp_version)

        if rp_version.startswith('@'):
            rp_version  = rp_version[1:]  # strip '@'


        # ----------------------------------------------------------------------
        # sanity checks
        if not python_dist        : raise RuntimeError("missing python distribution")
        if not virtenv_dist       : raise RuntimeError("missing virtualenv distribution")
        if not agent_spawner      : raise RuntimeError("missing agent spawner")
        if not agent_scheduler    : raise RuntimeError("missing agent scheduler")
        if not lrms               : raise RuntimeError("missing LRMS")
        if not agent_launch_method: raise RuntimeError("missing agentlaunch method")
        if not task_launch_method : raise RuntimeError("missing task launch method")

        # massage some values
        if not queue:
            queue = default_queue

        if  cleanup and isinstance(cleanup, bool):
            #  l : log files
            #  u : unit work dirs
            #  v : virtualenv
            #  e : everything (== pilot sandbox)
            if shared_filesystem:
                cleanup = 'luve'
            else:
                # we cannot clean the sandbox from within the agent, as the hop
                # staging would then fail, and we'd get nothing back.
                # FIXME: cleanup needs to be done by the pmgr.launcher, or
                #        someone else, really, after fetching all logs and
                #        profiles.
                cleanup = 'luv'

            # we never cleanup virtenvs which are not private
            if virtenv_mode != 'private':
                cleanup = cleanup.replace('v', '')

        # add dists to staging files, if needed
        if rp_version in ['local', 'debug']:
            sdist_names = [ru.sdist_name, rs.sdist_name, self._rp_sdist_name]
            sdist_paths = [ru.sdist_path, rs.sdist_path, self._rp_sdist_path]
        else:
            sdist_names = list()
            sdist_paths = list()

        # if cores_per_node is set (!= None), then we need to
        # allocation full nodes, and thus round up
        if cores_per_node:
            cores_per_node = int(cores_per_node)
            number_cores   = int(cores_per_node *
                             math.ceil(float(number_cores) / cores_per_node))

        # if gpus_per_node is set (!= None), then we need to
        # allocation full nodes, and thus round up
        if gpus_per_node:
            gpus_per_node = int(gpus_per_node)
            number_gpus   = int(gpus_per_node *
                            math.ceil(float(number_gpus) / gpus_per_node))

        # set mandatory args
        bootstrap_args  = ""
        bootstrap_args += " -d '%s'" % ':'.join(sdist_names)
        bootstrap_args += " -p '%s'" % pid
        bootstrap_args += " -s '%s'" % sid
        bootstrap_args += " -m '%s'" % virtenv_mode
        bootstrap_args += " -r '%s'" % rp_version
        bootstrap_args += " -b '%s'" % python_dist
        bootstrap_args += " -g '%s'" % virtenv_dist
        bootstrap_args += " -v '%s'" % virtenv
        bootstrap_args += " -y '%d'" % runtime

        # set optional args
        if lrms == "CCM":           bootstrap_args += " -c"
        if forward_tunnel_endpoint: bootstrap_args += " -f '%s'" % forward_tunnel_endpoint
        if forward_tunnel_endpoint: bootstrap_args += " -h '%s'" % db_hostport
        if python_interpreter:      bootstrap_args += " -i '%s'" % python_interpreter
        if tunnel_bind_device:      bootstrap_args += " -t '%s'" % tunnel_bind_device
        if cleanup:                 bootstrap_args += " -x '%s'" % cleanup

        for arg in pre_bootstrap_0:
            bootstrap_args += " -e '%s'" % arg
        for arg in pre_bootstrap_1:
            bootstrap_args += " -w '%s'" % arg

        agent_cfg['owner']               = 'agent_0'
        agent_cfg['cores']               = number_cores
        agent_cfg['gpus']                = number_gpus
        agent_cfg['lrms']                = lrms
        agent_cfg['spawner']             = agent_spawner
        agent_cfg['scheduler']           = agent_scheduler
        agent_cfg['runtime']             = runtime
        agent_cfg['app_comm']            = app_comm
        agent_cfg['dburl']               = str(database_url)
        agent_cfg['session_id']          = sid
        agent_cfg['pilot_id']            = pid
        agent_cfg['logdir']              = '.'
        agent_cfg['pilot_sandbox']       = pilot_sandbox
        agent_cfg['session_sandbox']     = session_sandbox
        agent_cfg['resource_sandbox']    = resource_sandbox
        agent_cfg['agent_launch_method'] = agent_launch_method
        agent_cfg['task_launch_method']  = task_launch_method
        agent_cfg['mpi_launch_method']   = mpi_launch_method
        agent_cfg['cores_per_node']      = cores_per_node
        agent_cfg['gpus_per_node']       = gpus_per_node
        agent_cfg['lfs_path_per_node']   = lfs_path_per_node
        agent_cfg['lfs_size_per_node']   = lfs_size_per_node
        agent_cfg['cu_tmp']              = cu_tmp
        agent_cfg['export_to_cu']        = export_to_cu
        agent_cfg['cu_pre_exec']         = cu_pre_exec
        agent_cfg['cu_post_exec']        = cu_post_exec
        agent_cfg['resource_cfg']        = copy.deepcopy(rcfg)
        agent_cfg['debug']               = self._log.getEffectiveLevel()

        # we'll also push the agent config into MongoDB
        pilot['cfg'] = agent_cfg

        # ----------------------------------------------------------------------
        # Write agent config dict to a json file in pilot sandbox.

        agent_cfg_name = 'agent_0.cfg'
        cfg_tmp_handle, cfg_tmp_file = tempfile.mkstemp(prefix='rp.agent_cfg.')
        os.close(cfg_tmp_handle)  # file exists now

        # Convert dict to json file
        self._log.debug("Write agent cfg to '%s'.", cfg_tmp_file)
        self._log.debug(pprint.pformat(agent_cfg))
        ru.write_json(agent_cfg, cfg_tmp_file)

        ret['ft'].append({'src': cfg_tmp_file,
                          'tgt': '%s/%s' % (pilot_sandbox, agent_cfg_name),
                          'rem': True})  # purge the tmp file after packing

        # ----------------------------------------------------------------------
        # we also touch the log and profile tarballs in the target pilot sandbox
        ret['ft'].append({'src': '/dev/null',
                          'tgt': '%s/%s' % (pilot_sandbox, '%s.log.tgz' % pid),
                          'rem': False})  # don't remove /dev/null
        # only stage profiles if we profile
        if self._prof.enabled:
            ret['ft'].append({
                          'src': '/dev/null',
                          'tgt': '%s/%s' % (pilot_sandbox, '%s.prof.tgz' % pid),
                          'rem': False})  # don't remove /dev/null

        # check if we have a sandbox cached for that resource.  If so, we have
        # nothing to do.  Otherwise we create the sandbox and stage the RP
        # stack etc.
        # NOTE: this will race when multiple pilot launcher instances are used!
        with self._cache_lock:

            if resource not in self._sandboxes:

                for sdist in sdist_paths:
                    base = os.path.basename(sdist)
                    ret['ft'].append({'src': sdist,
                                      'tgt': '%s/%s' % (session_sandbox, base),
                                      'rem': False})

                # Copy the bootstrap shell script.
                bootstrapper_path = os.path.abspath("%s/agent/%s"
                                  % (self._root_dir, BOOTSTRAPPER_0))
                self._log.debug("use bootstrapper %s", bootstrapper_path)

                ret['ft'].append({'src': bootstrapper_path,
                                  'tgt': '%s/%s' % (session_sandbox, BOOTSTRAPPER_0),
                                  'rem': False})

                # Some machines cannot run pip due to outdated CA certs.
                # For those, we also stage an updated certificate bundle
                # TODO: use booleans all the way?
                if stage_cacerts:

                    cc_name = 'cacert.pem.gz'
                    cc_path = os.path.abspath("%s/agent/%s" % (self._root_dir, cc_name))
                    self._log.debug("use CAs %s", cc_path)

                    ret['ft'].append({'src': cc_path,
                                      'tgt': '%s/%s' % (session_sandbox, cc_name),
                                      'rem': False})

                self._sandboxes[resource] = True


        # ----------------------------------------------------------------------
        # Create SAGA Job description and submit the pilot job

        jd = rs.job.Description()

        if shared_filesystem:
            bootstrap_tgt = '%s/%s' % (session_sandbox, BOOTSTRAPPER_0)
        else:
            bootstrap_tgt = '%s/%s' % ('.', BOOTSTRAPPER_0)

        jd.name                  = pid
        jd.executable            = "/bin/bash"
        jd.arguments             = ['-l %s' % bootstrap_tgt, bootstrap_args]
        jd.working_directory     = pilot_sandbox
        jd.project               = project
        jd.output                = "bootstrap_0.out"
        jd.error                 = "bootstrap_0.err"
        jd.total_cpu_count       = number_cores
        jd.total_gpu_count       = number_gpus
        jd.processes_per_host    = cores_per_node
        jd.spmd_variation        = spmd_variation
        jd.wall_time_limit       = runtime
        jd.total_physical_memory = memory
        jd.queue                 = queue
        jd.candidate_hosts       = candidate_hosts
        jd.environment           = dict()

        # we set any saga_jd_supplement keys which are not already set above
        for key, val in saga_jd_supplement.items():
            if not jd[key]:
                self._log.debug('supplement %s: %s', key, val)
                jd[key] = val

        if self._prof.enabled:
            jd.environment['RADICAL_PROFILE'] = 'TRUE'

        # for condor backends and the like which do not have shared FSs, we add
        # additional staging directives so that the backend system binds the
        # files from the session and pilot sandboxes to the pilot job.
        jd.file_transfer = list()
        if not shared_filesystem:

            jd.file_transfer.extend([
                'site:%s/%s > %s' % (session_sandbox, BOOTSTRAPPER_0, BOOTSTRAPPER_0),
                'site:%s/%s > %s' % (pilot_sandbox,   agent_cfg_name, agent_cfg_name),
                'site:%s/%s.log.tgz > %s.log.tgz' % (pilot_sandbox, pid, pid),
                'site:%s/%s.log.tgz < %s.log.tgz' % (pilot_sandbox, pid, pid)
            ])

            if self._prof.enabled:
                jd.file_transfer.extend([
                    'site:%s/%s.prof.tgz > %s.prof.tgz' % (pilot_sandbox, pid, pid),
                    'site:%s/%s.prof.tgz < %s.prof.tgz' % (pilot_sandbox, pid, pid)
                ])

            for sdist in sdist_names:
                jd.file_transfer.extend([
                    'site:%s/%s > %s' % (session_sandbox, sdist, sdist)
                ])

            if stage_cacerts:
                jd.file_transfer.extend([
                    'site:%s/%s > %s' % (session_sandbox, cc_name, cc_name)
                ])

        self._log.debug("Bootstrap command line: %s %s", jd.executable, jd.arguments)

        ret['jd'] = jd
        return ret


# ------------------------------------------------------------------------------
<|MERGE_RESOLUTION|>--- conflicted
+++ resolved
@@ -627,19 +627,11 @@
         cmd = "cd %s && tar zchf %s *" % (tmp_dir, tar_tgt)
         self._log.debug('cmd: %s', cmd)
         out, err, ret = ru.sh_callout(cmd, shell=True)
-<<<<<<< HEAD
-        self._log.debug('out: %s', out)
-        self._log.debug('err: %s', err)
-        if ret:
-            self._log.exception('callout failed')
-            raise RuntimeError('failed to create tarball: %s' % err)
-=======
 
         if ret:
             self._log.debug('out: %s', out)
             self._log.debug('err: %s', err)
             raise RuntimeError('callout failed')
->>>>>>> 7195e20d
 
         # remove all files marked for removal-after-pack
         for ft in ft_list:

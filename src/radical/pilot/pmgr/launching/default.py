--- conflicted
+++ resolved
@@ -957,19 +957,10 @@
     #
     def _prepare_pilot(self, resource, rcfg, pilot, expand):
 
+        sid = self._session.uid
         pid = pilot["uid"]
         ret = {'ft': list(),
                'jd': None  }
-
-        # ----------------------------------------------------------------------
-        # Database connection parameters
-<<<<<<< HEAD
-        sid           = self._session.uid
-     ## database_url  = self._session.dburl
-=======
-        sid          = self._session.uid
-        database_url = self._session.cfg.dburl
->>>>>>> 9153ccf4
 
         # some default values are determined at runtime
         default_virtenv = '%%(resource_sandbox)s/ve.%s.%s' % \
@@ -995,7 +986,6 @@
         agent_scheduler         = rcfg.get('agent_scheduler')
         tunnel_bind_device      = rcfg.get('tunnel_bind_device')
         default_queue           = rcfg.get('default_queue')
-        forward_tunnel_endpoint = rcfg.get('forward_tunnel_endpoint')
         lrms                    = rcfg.get('lrms')
         mpi_launch_method       = rcfg.get('mpi_launch_method', '')
         pre_bootstrap_0         = rcfg.get('pre_bootstrap_0', [])

--- conflicted
+++ resolved
@@ -1015,12 +1015,8 @@
         agent_scheduler         = rcfg.get('agent_scheduler')
         tunnel_bind_device      = rcfg.get('tunnel_bind_device')
         default_queue           = rcfg.get('default_queue')
-<<<<<<< HEAD
-        lrms                    = rcfg.get('lrms')
-=======
         forward_tunnel_endpoint = rcfg.get('forward_tunnel_endpoint')
         resource_manager        = rcfg.get('resource_manager')
->>>>>>> c58eccfa
         mpi_launch_method       = rcfg.get('mpi_launch_method', '')
         pre_bootstrap_0         = rcfg.get('pre_bootstrap_0', [])
         pre_bootstrap_1         = rcfg.get('pre_bootstrap_1', [])
@@ -1267,21 +1263,12 @@
         bootstrap_args += " -y '%d'" % runtime
 
         # set optional args
-<<<<<<< HEAD
-        if lrms == "CCM":           bootstrap_args += " -c"
-     ## if forward_tunnel_endpoint: bootstrap_args += " -f '%s'" % forward_tunnel_endpoint
-     ## if forward_tunnel_endpoint: bootstrap_args += " -h '%s'" % db_hostport
-        if python_interpreter:      bootstrap_args += " -i '%s'" % python_interpreter
-        if tunnel_bind_device:      bootstrap_args += " -t '%s'" % tunnel_bind_device
-        if cleanup:                 bootstrap_args += " -x '%s'" % cleanup
-=======
         if resource_manager == "CCM": bootstrap_args += " -c"
         if forward_tunnel_endpoint:   bootstrap_args += " -f '%s'" % forward_tunnel_endpoint
-        if forward_tunnel_endpoint:   bootstrap_args += " -h '%s'" % db_hostport
+      # if forward_tunnel_endpoint:   bootstrap_args += " -h '%s'" % db_hostport
         if python_interpreter:        bootstrap_args += " -i '%s'" % python_interpreter
         if tunnel_bind_device:        bootstrap_args += " -t '%s'" % tunnel_bind_device
         if cleanup:                   bootstrap_args += " -x '%s'" % cleanup
->>>>>>> c58eccfa
 
         for arg in pre_bootstrap_0:
             bootstrap_args += " -e '%s'" % arg

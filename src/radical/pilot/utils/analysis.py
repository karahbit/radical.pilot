
import os

from ..states import *

info_names = {
        'AgentWorker'                 : 'awo',
        'AgentStagingInputComponent'  : 'asic',
        'SchedulerContinuous'         : 'asc',  # agent scheduler component
        'AgentExecutingComponent'     : 'aec',
        'AgentStagingOutputComponent' : 'asoc',
        'session'                     : 'mod'
        }

_info_events = {
        'get'        : '_get_u',     # get a unit from a queue
        'work start' : '_work_u',    # unit is handed over to component
        'work done'  : '_worked_u',  # component finished to operate on unit
        'put'        : '_put_u',     # unit is put onto the next queue
        'publish'    : '_pub_u',     # unit state is published via some pubsub
        'advance'    : '_adv_u',     # the unit state is advanced
        'update'     : '_upd_u'      # a unit state update is pushed to the DB
        }

_info_pending = {
        'Pending'    : '_pend'
        }

_info_premature_final = {
        'Failed'   : '_fail',
        'Canceled'   : '_canc'
}

_info_states = [
        ACTIVE,
        AGENT_STAGING_INPUT,
        AGENT_STAGING_INPUT_PENDING,
        AGENT_STAGING_OUTPUT,
        AGENT_STAGING_OUTPUT_PENDING,
        ALLOCATING,
        ALLOCATING_PENDING,
        CANCELED,
        DONE,
        EXECUTING,
        EXECUTING_PENDING,
        FAILED,
        LAUNCHING,
        NEW,
        PENDING,
        PENDING_ACTIVE,
        PENDING_EXECUTION,
        PENDING_INPUT_STAGING,
        PENDING_LAUNCH,
        PENDING_OUTPUT_STAGING,
        SCHEDULING,
        STAGING_INPUT,
        STAGING_OUTPUT,
        UNSCHEDULED
        ]

_info_entries = [
    ('umgr_get_u',      'MainThread',             'advance',   'New'),
    ('umgr_adv_u_pend', 'MainThread',             'advance',   'PendingInputStaging'),
    ('usic_get_u',      'InputFileTransfer',      'advance',   'StagingInput'),
    ('usic_adv_u_pend', 'InputFileTransfer',      'advance',   'AgentStagingInputPending'),

    ('usoc_get_u',      'OutputFileTransfer',     'advance',   'StagingOutput'),
    ('usoc_adv_u',      'OutputFileTransfer',     'advance',   'Done'),

    # FIXME: the names below will break for other schedulers
    ('asc_allocated',   'SchedulerContinuous',    'schedule',  'allocated'),
    ('asc_alloc_nok',   'SchedulerContinuous',    'schedule',  'allocation failed'),
    ('asc_alloc_ok',    'SchedulerContinuous',    'schedule',  'allocation succeeded'),
    ('asc_unqueue',     'SchedulerContinuous',    'unqueue',   're-allocation done'),
    ('asc_released',    'SchedulerContinuous',    'unschedule','released'),

    ('aec_launch',      'AgentExecuting',         'exec',      'unit launch'),
    ('aec_spawn',       'AgentExecuting',         'spawn',     'unit spawn'),
    ('aec_script',      'AgentExecuting',         'command',   'launch script constructed'),
    ('ace_outerr',      'AgentExecuting',         'command',   'stdout and stderr files created'),
    ('aec_handover',    'AgentExecuting',         'spawn',     'spawning passed to pty'),
    ('aec_handover',    'AgentExecuting',         'spawn',     'spawning passed to popen'),
    ('aec_end',         'AgentExecuting',         'final',     ''),

    ('aec_pickup',      'AgentExecuting',         'passed',    'ExecWatcher picked up unit'),
    ('aec_start_script','AgentStagingOutputComponent','script','start_script'),
    ('aec_after_cd',    'AgentStagingOutputComponent','script','after_cd'),
    ('aec_after_exec',  'AgentStagingOutputComponent','script','after_exec'),
    ('aec_complete',    'AgentExecuting',         'exec',      'execution complete'),
]

# ------------------------------------------------------------------------------
#
tmp = None
def add_concurrency (frame, tgt, spec):
    """
    add a column 'tgt' which is a cumulative sum of conditionals of another row.

    The purpose is the following: if a unit enters a component, the tgt row counter is
    increased by 1, if the unit leaves the component, the counter is decreased by 1.
    For any time, the resulting row contains the number of units which is in the
    component.  Or state.  Or whatever.

    The arguments are:
        'tgt'  : name of the new column
        'spec' : a set of filters to determine if a unit enters or leaves

    'spec' is expected to be a dict of the following format:

        spec = { 'in'  : [{'col1' : 'pat1',
                           'col2' : 'pat2'},
                          ...],
                 'out' : [{'col3' : 'pat3',
                           'col4' : 'pat4'},
                          ...]
               }

    where:
        'in'    : filter set to determine the unit entering
        'out'   : filter set to determine the unit leaving
        'col'   : name of column for which filter is defined
        'event' : event which correlates to entering/leaving
        'msg'   : qualifier on the event, if event is not unique

    Example:
        spec = {'in'  : [{'state' :'Executing'}],
                'out' : [{'state' :'Done'},
                         {'state' :'Failed'},
                         {'state' :'Canceled'}]
               }
        add_concurrency (df, 'concurrently_running', spec)
    """

    import numpy as np

    # create a temporary row over which we can do the commulative sum
    # --------------------------------------------------------------------------
    def _conc (row, spec):

        # row must match any filter dict in 'spec[in/out]'
        # for any filter dict it must match all col/pat pairs

        # for each in filter
        for f in spec['in']:
            match = 1
            # for each col/val in that filter
            for col, pat in f.iteritems():
                if row[col] != pat:
                    match = 0
                    break
            if match:
                # one filter matched!
              # print " + : %-20s : %.2f : %-20s : %s " % (row['uid'], row['time'], row['event'], row['message'])
                return 1

        # for each out filter
        for f in spec['out']:
            match = 1
            # for each col/val in that filter
            for col, pat in f.iteritems():
                if row[col] != pat:
                    match = 0
                    break
            if match:
                # one filter matched!
              # print " - : %-20s : %.2f : %-20s : %s " % (row['uid'], row['time'], row['event'], row['message'])
                return -1

        # no filter matched
      # print "   : %-20s : %.2f : %-20s : %s " % (row['uid'], row['time'], row['event'], row['message'])
        return  np.NaN
    # --------------------------------------------------------------------------

    # we only want to later look at changes of the concurrency -- leading or trailing
    # idle times are to be ignored.  We thus set repeating values of the cumsum to NaN,
    # so that they can be filtered out when ploting: df.dropna().plot(...).
    # That specifically will limit the plotted time range to the area of activity.
    # The full time range can still be plotted when ommitting the dropna() call.
    # --------------------------------------------------------------------------
    def _time (x):
        global tmp
        if     x != tmp: tmp = x
        else           : x   = np.NaN
        return x


    # --------------------------------------------------------------------------
    # sanitize concurrency: negative values indicate incorrect event ordering,
    # so we set the repesctive values to 0
    # --------------------------------------------------------------------------
    def _abs (x):
        if x < 0:
            return np.NaN
        return x
    # --------------------------------------------------------------------------

    frame[tgt] = frame.apply(lambda row: _conc(row, spec), axis=1).cumsum()
  # frame[tgt] = frame.apply(lambda row: _abs (row[tgt]),  axis=1)
    frame[tgt] = frame.apply(lambda row: _time(row[tgt]),  axis=1)
  # print frame[[tgt, 'time']]

    return frame



# ------------------------------------------------------------------------------
#
def add_frequency(frame, tgt, spec, window=1.0):
    """
    This method will add a row 'tgt' to the given data frame, which will contain
    a contain the frequency (1/s) of the events specified in 'spec'.

    We first will filter the given frame by spec, and then apply a rolling
    window over the time column, counting the rows which fall into the window.
    The result is *not* divided by window size, so normalization is up to the
    caller.

    The method looks backwards, so the resulting frequency column contains the
    frequency which applied *up to* that point in time.
    """

    # --------------------------------------------------------------------------
    def _freq(t, _tmp, _window):
        # get sequence of frame which falls within the time window, and return
        # length of that sequence
        return len(_tmp.uid[(_tmp.time > t-_window) & (_tmp.time <= t)])
    # --------------------------------------------------------------------------

    if not isinstance(spec, list):
        spec = [spec]

    # filter the frame by the given spec
    tmp = frame
    for s in spec:
        for key,val in s.iteritems():
            tmp = tmp[tmp[key].isin([val])]
    frame[tgt] = tmp.time.apply(_freq, args=[tmp, window])

    return frame


# ------------------------------------------------------------------------------
#
def add_event_count(frame, tgt, spec):
    """
    This method will add a row 'tgt' to the given data frame, which will contain
    a counter of the events specified in 'spec'.

    This works similar to add_frequency: we first filter, and then add the
    cumsum.
    """

    # --------------------------------------------------------------------------
    def _ecnt(t, _tmp):
        # get sequence of frame which falls within the time window from 0 to t
        # and return length of that sequence
        return len(_tmp.uid[(_tmp.time <= t)])
    # --------------------------------------------------------------------------

    if not isinstance(spec, list):
        spec = [spec]

    # filter the frame by the given spec
    tmp = frame
    for s in spec:
        for key,val in s.iteritems():
            tmp = tmp[tmp[key].isin([val])]
    frame[tgt] = tmp.time.apply(_ecnt, args=[tmp])

    return frame


# ------------------------------------------------------------------------------
#
t0 = None
def calibrate_frame(frame, spec):
    """
    move the time axis of a profiling frame so that t_0 is at the first event
    matching the given 'spec'.  'spec' has the same format as described in
    'add_concurrency' (list of dicts with col:pat filters)
    """

    # --------------------------------------------------------------------------
    def _find_t0 (row, spec):

        # row must match any filter dict in 'spec[in/out]'
        # for any filter dict it must match all col/pat pairs
        global t0
        if t0 is not None:
            # already found t0
            return

        # for each col/val in that filter
        for f in spec:
            match = 1
            for col, pat in f.iteritems():
                if row[col] != pat:
                    match = 0
                    break
            if match:
                # one filter matched!
                t0 = row['time']
                return
    # --------------------------------------------------------------------------

    # --------------------------------------------------------------------------
    def _calibrate (row, t0):

        if t0 is None:
            # no t0...
            return

        return row['time'] - t0
    # --------------------------------------------------------------------------

    # we need to iterate twice over the frame: first to find t0, then to
    # calibrate the time axis
    global t0
    t0 = None # no t0
    frame.apply(lambda row: _find_t0  (row, spec), axis=1)

    if t0 == None:
        print "Can't recalibrate, no matching timestamp found"
        return
    frame['time'] = frame.apply(lambda row: _calibrate(row, t0  ), axis=1)

    return frame


# ------------------------------------------------------------------------------
#
def create_plot():
    """
    create a plot object and tune its layout to our liking.
    """

    import matplotlib.pyplot as plt

    fig, plot = plt.subplots(figsize=(12,6))

    plot.xaxis.set_tick_params(width=1, length=7)
    plot.yaxis.set_tick_params(width=1, length=7)

    plot.spines['right' ].set_position(('outward', 10))
    plot.spines['top'   ].set_position(('outward', 10))
    plot.spines['bottom'].set_position(('outward', 10))
    plot.spines['left'  ].set_position(('outward', 10))

    plt.xticks(fontsize=14)
    plt.yticks(fontsize=14)

    fig.tight_layout()

    return fig, plot


# ------------------------------------------------------------------------------
#
def frame_plot (frames, axis, title=None, logx=False, logy=False,
                legend=True, figdir=None):
    """
    plot the given axis from the give data frame.  We create a plot, and plot
    all frames given in the list.  The list is expected to contain [frame,label]
    pairs

    frames: list of tuples of dataframes and labels
    frames  = [[stampede_df_1, 'stampede - popen'],
               [stampede_df_2, 'stampede - shell'],
               [stampede_df_3, 'stampede - ORTE' ]]

    axis:   tuple of data frame column index and axis label
    axis    = [['time', 'time (s)'],
               ['time', 'time (s)']
    """

    # create figure and layout
    fig, plot = create_plot()

    # set plot title
    if title:
        plot.set_title(title, y=1.05, fontsize=18)

    # plot the data frames
    # NOTE: we need to set labels separately, because of
    #       https://github.com/pydata/pandas/issues/9542
    labels = list()
    for frame, label in frames:
        try:
            import pandas as pd
            subframe = frame[pd.notnull(frame[axis[1][0]])]
            subframe.plot(ax=plot, logx=logx, logy=logy,
                    x=axis[0][0], y=axis[1][0],
                    drawstyle='steps',
                    label=label, legend=False)
            labels.append(label)
        except Exception as e:
            print "skipping frame '%s': '%s'" % (label, e)

    if legend:
        plot.legend(labels=labels, loc='upper right', fontsize=14, frameon=True)

    # set axis labels
    plot.set_xlabel(axis[0][1], fontsize=14)
    plot.set_ylabel(axis[1][1], fontsize=14)
    plot.set_frame_on(True)

    # save as png and pdf.  Use the title as base for names
    if title: base = title
    else    : base = "%s_%s" % (axis[0][1], axis[1][1])

    # clean up base name -- only keep alphanum and such
    import re
    base = re.sub('[^a-zA-Z0-9\.\-]', '_', base)
    base = re.sub('_+',               '_', base)

    if not figdir:
        figdir = os.getcwd()

    print 'saving %s/%s.png' % (figdir, base)
    fig.savefig('%s/%s.png'  % (figdir, base), bbox_inches='tight')

    print 'saving %s/%s.pdf' % (figdir, base)
    fig.savefig('%s/%s.pdf'  % (figdir, base), bbox_inches='tight')

    return fig, plot


# ------------------------------------------------------------------------------
#
def create_analytical_frame (idx, kind, args, limits, step):
    """
    create an artificial data frame, ie. a data frame which does not contain
    data gathered from an experiment, but data representing an analytical
    construct of some 'kind'.

    idx:    data frame column index to fill (a time column is always created)
    kind:   construct to use (only 'rate' is supporte right now)
    args:   construct specific parameters
    limits: time range for which data are to be created
    step:   time steps for which data are to be created
    """

    import pandas as pd

    # --------------------------------------------------------------------------
    def _frange(start, stop, step):
        while start <= stop:
            yield start
            start += step
    # --------------------------------------------------------------------------

    if kind == 'rate' :
        t_0  = args.get ('t_0',  0.0)
        rate = args.get ('rate', 1.0)
        data = list()
        for t in _frange(limits[0], limits[1], step):
            data.append ({'time': t+t_0, idx: t*rate})
        return pd.DataFrame (data)

    else:
        raise ValueError ("No such frame kind '%s'" % kind)


# ------------------------------------------------------------------------------
#
def add_derived(df):
    """
    Add additional (derived) colums to dataframes
    create columns based on two other columns using an operator
    """

    import operator
    import numpy as np

  # # TODO: The fields these are derived from are outdated by now!
  # df['executor_queue'] = operator.sub(df['ewo_get'],      df['as_to_ewo'])
  # df['raw_runtime']    = operator.sub(df['ewa_complete'], df['ewo_launch'])
  # df['full_runtime']   = operator.sub(df['uw_push_done'], df['as_to_ewo'])
  # df['watch_delay']    = operator.sub(df['ewa_get'],      df['ewo_to_ewa'])
  # df['allocation']     = operator.sub(df['as_allocated'], df['a_to_as'])

    # add a flag to indicate if a unit / pilot / ... is cloned
    # --------------------------------------------------------------------------
    def _cloned (row):
        if not row['uid']:
            return np.NaN
        return 'clone' in row['uid'].lower()
    # --------------------------------------------------------------------------
    df['cloned'] = df.apply(lambda row: _cloned (row), axis=1)

    return df


# ------------------------------------------------------------------------------
#
def add_info(df):
    """
    we also derive some specific info from the event/msg columns, based on
    the mapping defined in _info_entries.  That should make it easier to
    analyse the data.
    """

    import numpy as np

    # --------------------------------------------------------------------------
    def _info (row):
        for info, name, event, msg in _info_entries:
            if  (row['name'] and name  in row['name'] ) and \
                (not event   or  event == row['event']) and \
                (not msg     or  msg   == row['msg']  ):
                return info

        ret = ""
<<<<<<< HEAD
        n   = 0  #
        if row['name']:
            for pat, pre in info_names.iteritems():
                if pat in row['name']:
                    ret += pre
                    n   += 1
                    break
        if row['event']:
            for pat, ev in _info_events.iteritems():
                if ret and pat == row['event']:
                    ret += ev
                    n   += 1
                    break
        if row['state']:
            for pat, s in _info_pending.iteritems():
                if ret and pat in row['state']:
                    ret += s
                    break
=======
        n   = 0  # 
        for pat, pre in info_names.iteritems():
            if pat in row['name']:
                ret += pre
                n   += 1
                break
        for pat, ev in _info_events.iteritems():
            if ret and pat == row['event']:
                ret += ev
                n   += 1
                break
        for pat, s in _info_pending.iteritems():
            if ret and pat in row['state']:
                ret += s
                break
        # Also create separate info entries for Canceled and Failed units
        for pat, f in _info_premature_final.iteritems():
            if ret and pat in row['state']:
                ret += f
                break
>>>>>>> 27e70ed9

        if ret and n >= 2:
            return ret
        else:
            return np.NaN
    # --------------------------------------------------------------------------
    df['info'] = df.apply(lambda row: _info (row), axis=1)

    return df


# ------------------------------------------------------------------------------
#
def get_info_df(df):
    """
    This call will convert a raw profiling frame into a transposed frame where
    possible info tags are columns, and each row contains the respective timings
    for uni unit.  uid is df index.
    """

    import pandas as pd

    uids  = list(df['uid'].unique())
    cols  = set()
    dicts = dict()

    for uid in uids:
        uf_n  = df[df['uid'] == uid]
        tmp1   = uf_n[['time', 'info']].dropna()
        tmp1_d = tmp1.set_index('info').to_dict()['time']

        # add state transitions to dict.  We basically select all rows with
        # a 'state_from', and add a dict entry for the 'state' column.
        # Make sure we ignore transitions where 'state' == 'state_from'.
        tmp2   = uf_n[uf_n['state_from'].notnull()]
        tmp3   = tmp2[tmp2['state'] != tmp2['state_from']]
        tmp4   = tmp3[['time', 'state']].dropna()
        tmp2_d = tmp4.set_index('state').to_dict()['time']
        for k,v in tmp2_d.iteritems():
            tmp1_d[k] = v
        # make sure the frame column headers are complete
        for s in _info_states:
            cols.add(s)

        # make sure we got no info double defined on any unit.  Also derive
        # column names
        l = list(uf_n['info'].dropna())
        for i in set(l):
            cols.add(i)
            if l.count(i)>1:
                raise ValueError('doubled info entry %s (uid:%s)' % (i, uid))

        dicts[uid] = tmp1_d


    new_df = pd.DataFrame(columns=cols, index=uids)
    for uid in dicts:
        new_df.loc[uid] = pd.Series(dicts[uid])

    return new_df


# ------------------------------------------------------------------------------
#
def get_state_df(df):
    """
    This call accepts an 'info' df, and reduces it to only contain state
    transitions.
    """

    return df[_info_states]


# ------------------------------------------------------------------------------
#
def add_states(df):
    """
    Add one additional columns: 'state_from'.  It will have a value for all
    columns where a stateful entity entered a new state, and will have the value
    of the previous state.

    We also fill out the state column, to continue to have the value of any
    previous state setting.
    """

    import numpy as np

    # --------------------------------------------------------------------------
    _old_states = dict()
    def _state_from (row):
        old = np.NaN
        if  row['uid']   and \
            row['state'] and \
            row['event'] == 'advance':
            old = _old_states.get(row['uid'], np.NaN)
            _old_states[row['uid']] = row['state']
        return old
    # --------------------------------------------------------------------------
  # df['state_from'], df['state_to'] = zip(*df.apply(lambda row: _state(row), axis=1))
    df['state_from'] = df.apply(lambda row: _state_from(row), axis=1)

    _old_states = dict()
    # --------------------------------------------------------------------------
    def _state (row):
        if  not row['uid']:
            return np.NaN
        if row['state']:
            _old_states[row['uid']] = row['state']
        return _old_states.get(row['uid'], '')
    # --------------------------------------------------------------------------
    df['state'] = df.apply(lambda row: _state(row), axis=1)

    return df


# ------------------------------------------------------------------------------
#
def get_span(df, spec):
    """
    get the timespan from the first of any of the listed events to the last of
    any of the listed events.  Events are 'info' entries.
    """

    if not isinstance(spec, list):
        spec = [spec]

    first = float(df.tail(1)['time']) # max
    last  = float(df.head(1)['time']) # min

    ok = False
    for s in spec:
        tmp   = df[df['info'] == s]
        if len(tmp):
            ok = True
            first = min(first, float(tmp.head(1).iloc[0]['time']))
            last  = max(last,  float(tmp.tail(1).iloc[0]['time']))

    if not ok:
        return None

    return last - first


# ------------------------------------------------------------------------------
<|MERGE_RESOLUTION|>--- conflicted
+++ resolved
@@ -511,7 +511,6 @@
                 return info
 
         ret = ""
-<<<<<<< HEAD
         n   = 0  #
         if row['name']:
             for pat, pre in info_names.iteritems():
@@ -530,28 +529,11 @@
                 if ret and pat in row['state']:
                     ret += s
                     break
-=======
-        n   = 0  # 
-        for pat, pre in info_names.iteritems():
-            if pat in row['name']:
-                ret += pre
-                n   += 1
-                break
-        for pat, ev in _info_events.iteritems():
-            if ret and pat == row['event']:
-                ret += ev
-                n   += 1
-                break
-        for pat, s in _info_pending.iteritems():
-            if ret and pat in row['state']:
-                ret += s
-                break
-        # Also create separate info entries for Canceled and Failed units
-        for pat, f in _info_premature_final.iteritems():
-            if ret and pat in row['state']:
-                ret += f
-                break
->>>>>>> 27e70ed9
+            # separate info entries for Canceled and Failed units
+            for pat, f in _info_premature_final.iteritems():
+                if ret and pat in row['state']:
+                    ret += f
+                    break
 
         if ret and n >= 2:
             return ret

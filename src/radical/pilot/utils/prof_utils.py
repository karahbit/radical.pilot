import os
import csv
import copy
import time
import threading


# ------------------------------------------------------------------------------
#
_prof_fields  = ['time', 'name', 'uid', 'state', 'event', 'msg']


# ------------------------------------------------------------------------------
#
# profile class
#
class Profiler (object):
    """
    This class is really just a persistent file handle with a convenient way
    (prof()) of writing lines with timestamp and events to that file.  Any
    profiling intelligence is applied when reading and evaluating the created
    profiles.
    """

    # --------------------------------------------------------------------------
    #
    def __init__ (self, name):

        # this init is only called once (globally).  We synchronize clocks and
        # set timestamp_zero

        self._handles = dict()

        # we only profile if so instructed
        if 'RADICAL_PILOT_PROFILE' in os.environ:
            self._enabled = True
        else:
            self._enabled = False
            return

        self._ts_zero, self._ts_abs, self._ts_mode = self._timestamp_init()

        self._name  = name
        self._handle = open("%s.prof"  % self._name, 'a')

        # write header and time normalization info
        # NOTE: Don't forget to sync any format changes in the bootstrapper
        #       and downstream analysis tools too!
        self._handle.write("#%s\n" % (','.join(_prof_fields)))
        self._handle.write("%.4f,%s:%s,%s,%s,%s,%s\n" % \
                           (0.0, self._name, "", "", "", 'sync abs',
                            "%s:%s:%s:%s" % (time.time(), self._ts_zero, 
                                             self._ts_abs, self._ts_mode)))


    # ------------------------------------------------------------------------------
    #
    @property
    def enabled(self):

        return self._enabled


    # ------------------------------------------------------------------------------
    #
    def close(self):

        if self._enabled:
            self.prof("QED")
            self._handle.close()


    # ------------------------------------------------------------------------------
    #
    def flush(self):

        if self._enabled:
            self.prof("flush")
            self._handle.flush()
            # https://docs.python.org/2/library/stdtypes.html?highlight=file%20flush#file.flush
            os.fsync(self._handle.fileno())


    # ------------------------------------------------------------------------------
    #
    def prof(self, event, uid=None, state=None, msg=None, timestamp=None, logger=None):

        if not self._enabled:
            return

        if logger:
            logger("%s (%10s%s) : %s", event, uid, state, msg)

        if timestamp != None:
            if timestamp > (100 * 1000 * 1000):
                # older than 3 years (time after 1973) 
                # --> this is an absolute timestamp
                timestamp = timestamp - self._ts_zero
            else:
                # this is a relative timestamp -- leave as is
                pass
        else:
            # no timestamp provided -- use 'now'
            timestamp = self._timestamp_now()

        tid = threading.current_thread().name

        if not uid  : uid   = ''
        if not msg  : msg   = ''
        if not state: state = ''


        # NOTE: Don't forget to sync any format changes in the bootstrapper
        #       and downstream analysis tools too!
        self._handle.write("%.4f,%s:%s,%s,%s,%s,%s\n" \
                % (timestamp, self._name, tid, uid, state, event, msg))


    # --------------------------------------------------------------------------
    #
    def _timestamp_init(self):
        """
        return a tuple of [system time, absolute time]
        """

        # retrieve absolute timestamp from an external source
        #
        # We first try to contact a network time service for a timestamp, if that
        # fails we use the current system time.
        try:
            ntphost = os.environ.get('RADICAL_PILOT_NTPHOST', '').strip()

            if ntphost:
                import ntplib
                response = ntplib.NTPClient().request(ntphost, timeout=1)
                timestamp_sys = response.orig_time
                timestamp_abs = response.tx_time
                return [timestamp_sys, timestamp_abs, 'ntp']
        except:
            pass

        t = time.time()
        return [t,t, 'sys']


    # --------------------------------------------------------------------------
    #
    def _timestamp_now(self):

        # relative timestamp seconds since TIME_ZERO (start)
        return float(time.time()) - self._ts_zero


# --------------------------------------------------------------------------
#
def timestamp():
    # human readable absolute UTC timestamp for log entries in database
    return time.time()

# ------------------------------------------------------------------------------
#
def prof2frame(prof):
    """
    expect a profile, ie. a list of profile rows which are dicts.  
    Write that profile to a temp csv and let pandas parse it into a frame.
    """

    import pandas as pd

    # create data frame from profile dicts
    frame = pd.DataFrame(prof)
    frame.set_index('time')

    # --------------------------------------------------------------------------
    # add a flag to indicate entity type
    def _entity (row):
        if not row['uid']:
            return 'session'
        if 'unit' in row['uid']:
            return 'unit'
        if 'pilot' in row['uid']:
            return 'pilot'
        return 'session'
    frame['entity'] = frame.apply(lambda row: _entity (row), axis=1)

    # --------------------------------------------------------------------------
    # add a flag to indicate if a unit / pilot / ... is cloned
    def _cloned (row):
        if not row['uid']:
            return False
        else:
            return 'clone' in row['uid'].lower()
    frame['cloned'] = frame.apply(lambda row: _cloned (row), axis=1)

    return frame


# ------------------------------------------------------------------------------
#
def split_frame(frame):
    """
    expect a profile frame, and split it into separate frames for:
      - session
      - pilots
      - units
    """

    session_frame = frame[frame['entity'] == 'session']
    pilot_frame   = frame[frame['entity'] == 'pilot']
    unit_frame    = frame[frame['entity'] == 'unit']

    return session_frame, pilot_frame, unit_frame


# ------------------------------------------------------------------------------
#
def get_experiment_frames(experiments, datadir=None):
    """
    read profiles for all sessions in the given 'experiments' dict.  That dict
    is expected to be like this:

    { 'test 1' : [ [ 'rp.session.thinkie.merzky.016609.0007',         'stampede popen sleep 1/1/1/1 (?)'] ],
      'test 2' : [ [ 'rp.session.ip-10-184-31-85.merzky.016610.0112', 'stampede shell sleep 16/8/8/4'   ] ],
      'test 3' : [ [ 'rp.session.ip-10-184-31-85.merzky.016611.0013', 'stampede shell mdrun 16/8/8/4'   ] ],
      'test 4' : [ [ 'rp.session.titan-ext4.marksant1.016607.0005',   'titan    shell sleep 1/1/1/1 a'  ] ],
      'test 5' : [ [ 'rp.session.titan-ext4.marksant1.016607.0006',   'titan    shell sleep 1/1/1/1 b'  ] ],
      'test 6' : [ [ 'rp.session.ip-10-184-31-85.merzky.016611.0013', 'stampede - isolated',            ],
                   [ 'rp.session.ip-10-184-31-85.merzky.016612.0012', 'stampede - integrated',          ],
                   [ 'rp.session.titan-ext4.marksant1.016607.0006',   'blue waters - integrated'        ] ]
    }  name in 

    ie. iname in t is a list of experiment names, and each label has a list of
    session/label pairs, where the label will be later used to label (duh) plots.

    we return a similar dict where the session IDs are data frames
    """
    import pandas as pd

    exp_frames  = dict()

    if not datadir:
        datadir = os.getcwd()

    print 'reading profiles in %s' % datadir

    for exp in experiments:
        print " - %s" % exp
        exp_frames[exp] = list()

        for sid, label in experiments[exp]:
            print "   - %s [%s]" % (sid, label)

            profdir = datadir
            if os.path.isdir('%s/%s' % (datadir, sid)):
                profdir = '%s/%s' % (datadir, sid)

            import glob
            from . import add_derived, add_info, add_states

            profs  = glob.glob ("%s/*.prof" % profdir)
            profs += glob.glob ("%s/pilot*/*.prof" % profdir)
          # print profdir
          # print profs
            prof  = combine_profiles(profs)
            frame = prof2frame  (prof)
            frame = add_derived (frame)
            frame = add_info    (frame)
            frame = add_states  (frame)

            exp_frames[exp].append ([frame, label])
                
    return exp_frames


# ------------------------------------------------------------------------------
#
def combine_profiles(profiles):
    """
    We first read all profiles as CSV files and parse them.  For each profile,
    we back-calculate global time (epoch) from the synch timestamps.  Then all
    profiles are merged (time sorted).

    This routine expectes all profiles to have a synchronization time stamp.
    Two kinds of sync timestamps are supported: absolute and relative.  'sync
    abs' events have a message which contains system time and ntp time, and thus
    allow to adjust the whole timeframe toward globally synched 'seconds since 
    epoch' units.  'sync rel' events have messages which have a corresponding
    'sync ref' event in another profile.  When that second profile is 'sync
    abs'ed, then the first profile will be normalized based on the synchronizity
    of the 'sync rel' and 'sync ref' events.

    This method is somewhat convoluted -- I would not be surprised if it can be
    written much shorter and clearer with some python or pandas magic...
    """
    rd_abs = dict() # dict of absolute time refs
    rd_rel = dict() # dict of relative time refs
    pd_abs = dict() # profiles which have absolute time refs
    pd_rel = dict() # profiles which have relative time refs

    for prof in profiles:
        p     = list()
        tref  = None
        qed = 0
        with open(prof, 'r') as csvfile:
            reader = csv.DictReader(csvfile, fieldnames=_prof_fields)
            empty  = True
            for row in reader:

                # skip header
                if row['time'].startswith('#'):
                    continue

                empty = False
                row['time'] = float(row['time'])
    
                # find first tref
                if not tref:
                    if row['event'] == 'sync rel' : 
                        tref = 'rel'
                        rd_rel[prof] = [row['time'], row['msg']]
                    if row['event'] == 'sync abs' : 
                        tref = 'abs'
                        rd_abs[prof] = [row['time']] + row['msg'].split(':')

                # Record closing entries
                if row['event'] == 'QED':
                    qed += 1

                # store row in profile
                p.append(row)
    
        if   tref == 'abs': pd_abs[prof] = p
        elif tref == 'rel': pd_rel[prof] = p
        elif not empty    : print 'WARNING: skipping profile %s (no sync)' % prof

        # Check for proper closure of profiling files
        if qed == 0:
            print 'WARNING: profile "%s" not correctly closed.' % prof
        if qed > 1:
            print 'WARNING: profile "%s" closed %d times.' % (prof, qed)

    # make all timestamps absolute for pd_abs profiles
    for prof, p in pd_abs.iteritems():
    
        # the profile created an entry t_rel at t_abs.
        # The offset is thus t_abs - t_rel, and all timestamps
        # in the profile need to be corrected by that to get absolute time
        t_rel   = float(rd_abs[prof][0])
        t_stamp = float(rd_abs[prof][1])
        t_zero  = float(rd_abs[prof][2])
        t_abs   = float(rd_abs[prof][3])
        t_off   = t_abs - t_rel
    
        for row in p:
            row['time'] = row['time'] + t_off
    
    # combine the abs profiles into a global one.  We will add rel rpfiles as
    # they are corrected.
    p_glob = list()
    for prof, p in pd_abs.iteritems():
        p_glob += p

    
    # reference relative profiles
    for prof, p in pd_rel.iteritems():
    
        # a sync message was created at time t_rel
        t_rel = rd_rel[prof][0]
        t_msg = rd_rel[prof][1]
    
        # now find the referenced sync point in other, absolute profiles
        t_ref = None
        for _prof, _p in pd_abs.iteritems():
            if not t_ref:
                for _row in _p:
                    if  _row['event'] == 'sync ref' and \
                        _row['msg']   == t_msg:
                        t_ref = _row['time'] # referenced timestamp
                        break
    
        if t_ref == None:
            print "WARNING: 'sync rel' reference not found %s" % prof
            continue
    
        # the profile's sync reference t_rel was created at the t_abs of the
        # referenced point (t_ref), so all timestamps in the profile need to be
        # corrected by (t_ref - t_rel)
        t_off = t_ref - t_rel
    
        for row in p:
            row['time'] = row['time'] + t_off
            p_glob.append(row)

    # we now have all profiles combined into one large profile, and can make
    # timestamps relative to its smallest timestamp again
    
    # find the smallest time over all profiles
    t_min = 9999999999.9 # future...
    for row in p_glob:
        t_min = min(t_min, row['time'])
    
    # make times relative to t_min again
    for row in p_glob:
        row['time'] -= t_min
    
    # sort by time and return
    p_glob = sorted(p_glob[:], key=lambda k: k['time']) 

    return p_glob


# ------------------------------------------------------------------------------
#
def drop_units(cfg, units, name, mode, drop_cb=None, prof=None, logger=None):
    """
    For each unit in units, check if the queue is configured to drop
    units in the given mode ('in' or 'out').  If drop is set to 0, the units
    list is returned as is.  If drop is set to one, all cloned units are
    removed from the list.  If drop is set to two, an empty list is returned.

    For each dropped unit, we check if 'drop_cb' is defined, and call
    that callback if that is the case, with the signature:

      drop_cb(unit=unit, name=name, mode=mode, prof=prof, logger=logger)
    """

  # # blowup is only enabled on profiling
  # if 'RADICAL_PILOT_PROFILE' not in os.environ:
  #     if logger:
  #         logger.debug('no profiling - no dropping')
  #     return units

    if not units:
        if logger:
            logger.debug('no units - no dropping')
        return units

    drop = cfg.get('drop', {}).get(name, {}).get(mode, 1)
  # if logger:
  #     logger.debug('drop policy: %2s (%-30ss - %s)', drop, name, mode)

    if drop == 0:
      # if logger:
      #     logger.debug('dropped none')
        return units

    return_list = True
    if not isinstance(units, list):
        return_list = False
        units = [units]

    if drop == 2:
        if drop_cb:
            for unit in units:
                drop_cb(unit=unit, name=name, mode=mode, prof=prof, logger=logger)
        if logger:
            logger.debug('dropped all')
            for unit in units:
                logger.debug('dropped %s', unit['_id'])
        if return_list: return []
        else          : return None

    if drop != 1:
        raise ValueError('drop[%s][%s] not in [0, 1, 2], but is %s' \
                      % (name, mode, drop))

    ret = list()
    for unit in units :
        if '.clone_' not in unit['_id']:
            ret.append(unit)
          # if logger:
          #     logger.debug('dropped not %s', unit['_id'])
        else:
            if drop_cb:
                drop_cb(unit=unit, name=name, mode=mode, prof=prof, logger=logger)
            if logger:
                logger.debug('dropped %s', unit['_id'])

    if return_list: 
        return ret
    else: 
        if ret: return ret[0]
        else  : return None


# ------------------------------------------------------------------------------
#
def clone_units(cfg, units, name, mode, prof=None, clone_cb=None, logger=None):
    """
    For each unit in units, add 'factor' clones just like it, just with
    a different ID (<id>.clone_001).  The factor depends on the context of
    this clone call (ie. the queue name), and on mode (which is 'input' or
    'output').  This methid will always return a list.

    For each cloned unit, we check if 'clone_cb' is defined, and call
    that callback if that is the case, with the signature:

      clone_cb(unit=unit, name=name, mode=mode, prof=prof, logger=logger)
    """

    if units == None:
        if logger:
            logger.debug('no units - no cloning')
        return list()

    if not isinstance(units, list):
        units = [units]

  # # blowup is only enabled on profiling
  # if 'RADICAL_PILOT_PROFILE' not in os.environ:
  #     if logger:
  #         logger.debug('no profiling - no cloning')
  #     return units

    if not units:
        # nothing to clone...
        if logger:
            logger.debug('No units - no cloning')
        return units

    factor = cfg.get('clone', {}).get(name, {}).get(mode, 1)

    if factor == 1:
        if logger:
            logger.debug('cloning with factor [%s][%s]: 1' % (name, mode))
        return units

    if factor < 1:
        raise ValueError('clone factor must be >= 1 (not %s)' % factor)

    ret = list()
    for unit in units :

        uid = unit['_id']

        for idx in range(factor-1) :

            clone    = copy.deepcopy(dict(unit))
            clone_id = '%s.clone_%05d' % (uid, idx+1)

            for key in clone :
                if isinstance (clone[key], basestring) :
                    clone[key] = clone[key].replace (uid, clone_id)

            idx += 1
            ret.append(clone)

            if clone_cb:
<<<<<<< HEAD
               clone_cb(unit=clone, name=name, mode=mode, prof=prof, logger=logger)
=======
                clone_cb(unit=clone, name=name, mode=mode, prof=prof, logger=logger)
>>>>>>> fc047d98

        # Append the original cu last, to increase the likelyhood that
        # application state only advances once all clone states have also
        # advanced (they'll get pushed onto queues earlier).  This cannot be
        # relied upon, obviously.
        ret.append(unit)

    if logger:
        logger.debug('cloning with factor [%s][%s]: %s gives %s units',
                     name, mode, factor, len(ret))

    return ret


# ------------------------------------------------------------------------------
<|MERGE_RESOLUTION|>--- conflicted
+++ resolved
@@ -546,11 +546,7 @@
             ret.append(clone)
 
             if clone_cb:
-<<<<<<< HEAD
-               clone_cb(unit=clone, name=name, mode=mode, prof=prof, logger=logger)
-=======
                 clone_cb(unit=clone, name=name, mode=mode, prof=prof, logger=logger)
->>>>>>> fc047d98
 
         # Append the original cu last, to increase the likelyhood that
         # application state only advances once all clone states have also

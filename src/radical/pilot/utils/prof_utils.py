import os
import csv
import copy
import time
import threading


# ------------------------------------------------------------------------------
#
_prof_fields  = ['time', 'name', 'uid', 'state', 'event', 'msg']


# ------------------------------------------------------------------------------
#
# profile class
#
class Profiler (object):
    """
    This class is really just a persistent file handle with a convenient way
    (prof()) of writing lines with timestamp and events to that file.  Any
    profiling intelligence is applied when reading and evaluating the created
    profiles.
    """

    # --------------------------------------------------------------------------
    #
    def __init__ (self, name):

        # this init is only called once (globally).  We synchronize clocks and
        # set timestamp_zero

        self._handles = dict()

        # we only profile if so instructed
        if 'RADICAL_PILOT_PROFILE' in os.environ:
            self._enabled = True
        else:
            self._enabled = False
            return

        self._ts_zero, self._ts_abs, self._ts_mode = self._timestamp_init()

        self._name  = name
        self._handle = open("%s.prof"  % self._name, 'a')

        # write header and time normalization info
        # NOTE: Don't forget to sync any format changes in the bootstrapper
        #       and downstream analysis tools too!
        self._handle.write("#%s\n" % (','.join(_prof_fields)))
        self._handle.write("%.4f,%s:%s,%s,%s,%s,%s\n" % \
                           (0.0, self._name, "", "", "", 'sync abs',
                            "%s:%s:%s:%s" % (time.time(), self._ts_zero, 
                                             self._ts_abs, self._ts_mode)))


    # ------------------------------------------------------------------------------
    #
    @property
    def enabled(self):

        return self._enabled


    # ------------------------------------------------------------------------------
    #
    def close(self):

        if self._enabled:
            self.prof("QED")
            self._handle.close()


    # ------------------------------------------------------------------------------
    #
    def flush(self):

        if self._enabled:
            self.prof("flush")
            self._handle.flush()
            # https://docs.python.org/2/library/stdtypes.html?highlight=file%20flush#file.flush
            os.fsync(self._handle.fileno())


    # ------------------------------------------------------------------------------
    #
    def prof(self, event, uid=None, state=None, msg=None, timestamp=None, logger=None):

        if not self._enabled:
            return

        if logger:
            logger("%s (%10s%s) : %s", event, uid, state, msg)

        if timestamp != None:
            if timestamp > (100 * 1000 * 1000):
                # older than 3 years (time after 1973) 
                # --> this is an absolute timestamp
                timestamp = timestamp - self._ts_zero
            else:
                # this is a relative timestamp -- leave as is
                pass
        else:
            # no timestamp provided -- use 'now'
            timestamp = self._timestamp_now()

        tid = threading.current_thread().name

        if not uid  : uid   = ''
        if not msg  : msg   = ''
        if not state: state = ''


        # NOTE: Don't forget to sync any format changes in the bootstrapper
        #       and downstream analysis tools too!
        self._handle.write("%.4f,%s:%s,%s,%s,%s,%s\n" \
                % (timestamp, self._name, tid, uid, state, event, msg))


    # --------------------------------------------------------------------------
    #
    def _timestamp_init(self):
        """
        return a tuple of [system time, absolute time]
        """

        # retrieve absolute timestamp from an external source
        #
        # We first try to contact a network time service for a timestamp, if that
        # fails we use the current system time.
        try:
            ntphost = os.environ.get('RADICAL_PILOT_NTPHOST', '').strip()

            if ntphost:
                import ntplib
                response = ntplib.NTPClient().request(ntphost, timeout=1)
                timestamp_sys = response.orig_time
                timestamp_abs = response.tx_time
                return [timestamp_sys, timestamp_abs, 'ntp']
        except:
            pass

        t = time.time()
        return [t,t, 'sys']


    # --------------------------------------------------------------------------
    #
    def _timestamp_now(self):

        # relative timestamp seconds since TIME_ZERO (start)
        return float(time.time()) - self._ts_zero


# --------------------------------------------------------------------------
#
def timestamp():
    # human readable absolute UTC timestamp for log entries in database
    return time.time()

# ------------------------------------------------------------------------------
#
def prof2frame(prof):
    """
    expect a profile, ie. a list of profile rows which are dicts.  
    Write that profile to a temp csv and let pandas parse it into a frame.
    """

    import pandas as pd

    # create data frame from profile dicts
    frame = pd.DataFrame(prof)

    # --------------------------------------------------------------------------
    # add a flag to indicate entity type
    def _entity (row):
        if not row['uid']:
            return 'session'
        if 'unit' in row['uid']:
            return 'unit'
        if 'pilot' in row['uid']:
            return 'pilot'
        return 'session'
    frame['entity'] = frame.apply(lambda row: _entity (row), axis=1)

    # --------------------------------------------------------------------------
    # add a flag to indicate if a unit / pilot / ... is cloned
    def _cloned (row):
        if not row['uid']:
            return False
        else:
            return 'clone' in row['uid'].lower()
    frame['cloned'] = frame.apply(lambda row: _cloned (row), axis=1)

    return frame


# ------------------------------------------------------------------------------
#
def split_frame(frame):
    """
    expect a profile frame, and split it into separate frames for:
      - session
      - pilots
      - units
    """

    session_frame = frame[frame['entity'] == 'session']
    pilot_frame   = frame[frame['entity'] == 'pilot']
    unit_frame    = frame[frame['entity'] == 'unit']

    return session_frame, pilot_frame, unit_frame


# ------------------------------------------------------------------------------
#
def get_experiment_frames(experiments, datadir=None):
    """
    read profiles for all sessions in the given 'experiments' dict.  That dict
    is expected to be like this:

    { 'test 1' : [ [ 'rp.session.thinkie.merzky.016609.0007',         'stampede popen sleep 1/1/1/1 (?)'] ],
      'test 2' : [ [ 'rp.session.ip-10-184-31-85.merzky.016610.0112', 'stampede shell sleep 16/8/8/4'   ] ],
      'test 3' : [ [ 'rp.session.ip-10-184-31-85.merzky.016611.0013', 'stampede shell mdrun 16/8/8/4'   ] ],
      'test 4' : [ [ 'rp.session.titan-ext4.marksant1.016607.0005',   'titan    shell sleep 1/1/1/1 a'  ] ],
      'test 5' : [ [ 'rp.session.titan-ext4.marksant1.016607.0006',   'titan    shell sleep 1/1/1/1 b'  ] ],
      'test 6' : [ [ 'rp.session.ip-10-184-31-85.merzky.016611.0013', 'stampede - isolated',            ],
                   [ 'rp.session.ip-10-184-31-85.merzky.016612.0012', 'stampede - integrated',          ],
                   [ 'rp.session.titan-ext4.marksant1.016607.0006',   'blue waters - integrated'        ] ]
    }  name in 

    ie. iname in t is a list of experiment names, and each label has a list of
    session/label pairs, where the label will be later used to label (duh) plots.

    we return a similar dict where the session IDs are data frames
    """
    import pandas as pd

    exp_frames  = dict()

    if not datadir:
        datadir = os.getcwd()

    print 'reading profiles in %s' % datadir

    for exp in experiments:
        print " - %s" % exp
        exp_frames[exp] = list()

        for sid, label in experiments[exp]:
            print "   - %s" % sid
            
            import glob
            for prof in glob.glob ("%s/%s-pilot.*.prof" % (datadir, sid)):
                print "     - %s" % prof
                frame = pd.read_csv(prof)
                exp_frames[exp].append ([frame, label])
                
    return exp_frames


# ------------------------------------------------------------------------------
#
def combine_profiles(profiles):
    """
    We first read all profiles as CSV files and parse them.  For each profile,
    we back-calculate global time (epoch) from the synch timestamps.  Then all
    profiles are merged (time sorted).

    This routine expectes all profiles to have a synchronization time stamp.
    Two kinds of sync timestamps are supported: absolute and relative.  'sync
    abs' events have a message which contains system time and ntp time, and thus
    allow to adjust the whole timeframe toward globally synched 'seconds since 
    epoch' units.  'sync rel' events have messages which have a corresponding
    'sync ref' event in another profile.  When that second profile is 'sync
    abs'ed, then the first profile will be normalized based on the synchronizity
    of the 'sync rel' and 'sync ref' events.

    This method is somewhat convoluted -- I would not be surprised if it can be
    written much shorter and clearer with some python or pandas magic...
    """
    rd_abs = dict() # dict of absolute time refs
    rd_rel = dict() # dict of relative time refs
    pd_abs = dict() # profiles which have absolute time refs
    pd_rel = dict() # profiles which have relative time refs

    for prof in profiles:
        p     = list()
        tref  = None
        qed = 0
        with open(prof, 'r') as csvfile:
            reader = csv.DictReader(csvfile, fieldnames=_prof_fields)
            empty  = True
            for row in reader:

                # skip header
                if row['time'].startswith('#'):
                    continue

                empty = False
                row['time'] = float(row['time'])
    
                # find first tref
                if not tref:
                    if row['event'] == 'sync rel' : 
                        tref = 'rel'
                        rd_rel[prof] = [row['time'], row['msg']]
                    if row['event'] == 'sync abs' : 
                        tref = 'abs'
                        rd_abs[prof] = [row['time']] + row['msg'].split(':')

                # Record closing entries
                if row['event'] == 'QED':
                    qed += 1

                # store row in profile
                p.append(row)
    
        if   tref == 'abs': pd_abs[prof] = p
        elif tref == 'rel': pd_rel[prof] = p
        elif not empty    : print 'WARNING: skipping profile %s (no sync)' % prof

        # Check for proper closure of profiling files
        if qed == 0:
            print 'WARNING: profile "%s" not correctly closed.' % prof
        if qed > 1:
            print 'WARNING: profile "%s" closed %d times.' % (prof, qed)

    # make all timestamps absolute for pd_abs profiles
    for prof, p in pd_abs.iteritems():
    
        # the profile created an entry t_rel at t_abs.
        # The offset is thus t_abs - t_rel, and all timestamps
        # in the profile need to be corrected by that to get absolute time
        t_rel   = float(rd_abs[prof][0])
        t_stamp = float(rd_abs[prof][1])
        t_zero  = float(rd_abs[prof][2])
        t_abs   = float(rd_abs[prof][3])
        t_off   = t_abs - t_rel
    
        for row in p:
            row['time'] = row['time'] + t_off
    
    # combine the abs profiles into a global one.  We will add rel rpfiles as
    # they are corrected.
    p_glob = list()
    for prof, p in pd_abs.iteritems():
        p_glob += p

    
    # reference relative profiles
    for prof, p in pd_rel.iteritems():
    
        # a sync message was created at time t_rel
        t_rel = rd_rel[prof][0]
        t_msg = rd_rel[prof][1]
    
        # now find the referenced sync point in other, absolute profiles
        t_ref = None
        for _prof, _p in pd_abs.iteritems():
            if not t_ref:
                for _row in _p:
                    if  _row['event'] == 'sync ref' and \
                        _row['msg']   == t_msg:
                        t_ref = _row['time'] # referenced timestamp
                        break
    
        if t_ref == None:
            print "WARNING: 'sync rel' reference not found %s" % prof
            continue
    
        # the profile's sync reference t_rel was created at the t_abs of the
        # referenced point (t_ref), so all timestamps in the profile need to be
        # corrected by (t_ref - t_rel)
        t_off = t_ref - t_rel
    
        for row in p:
            row['time'] = row['time'] + t_off
            p_glob.append(row)

    # we now have all profiles combined into one large profile, and can make
    # timestamps relative to its smallest timestamp again
    
    # find the smallest time over all profiles
    t_min = 9999999999.9 # future...
    for row in p_glob:
        t_min = min(t_min, row['time'])
    
    # make times relative to t_min again
    for row in p_glob:
        row['time'] -= t_min
    
    # sort by time and return
    p_glob = sorted(p_glob[:], key=lambda k: k['time']) 

    return p_glob


# ------------------------------------------------------------------------------
#
def drop_clones(cfg, units, name, mode, drop_cb=None, prof=None, logger=None):
    """
    For each unit in units, check if the queue is configured to drop
    units in the given mode ('in' or 'out').  If drop is set to 0, the units
    list is returned as is.  If drop is set to one, all cloned units are
    removed from the list.  If drop is set to two, an empty list is returned.

    For each dropped unit, we check if 'drop_cb' is defined, and call
    that callback if that is the case, with the signature:

      drop_cb(unit=unit, name=name, mode=mode, prof=prof, logger=logger)
    """

    # blowup is only enabled on profiling
    if 'RADICAL_PILOT_PROFILE' not in os.environ:
        if logger:
            logger.debug('no profiling - no dropping')
        return units

    if not units:
      # if logger:
      #     logger.debug('no units - no dropping')
        return units

    drop = cfg.get('drop', {}).get(name, {}).get(mode, 1)

    if drop == 0:
<<<<<<< HEAD
        if logger:
            logger.debug('dropped none')
=======
      # if logger:
      #     logger.debug('dropped nothing')
>>>>>>> e51f0b76
        return units

    return_list = True
    if not isinstance(units, list):
        return_list = False
        units = [units]

    if drop == 2:
        if logger:
<<<<<<< HEAD
            logger.debug('dropped all')
        if drop_cb:
            for unit in units:
                drop_cb(unit=unit, name=name, mode=mode, prof=prof, logger=logger)
=======
            logger.debug('dropped everything')
            for unit in units:
                logger.debug('dropped %s', unit['_id'])
>>>>>>> e51f0b76
        if return_list: return []
        else          : return None

    if drop != 1:
        raise ValueError('drop[%s][%s] not in [0, 1, 2], but is %s' \
                      % (name, mode, drop))

    ret = list()
    for unit in units :
        if '.clone_' not in unit['_id']:
            ret.append(unit)
          # if logger:
          #     logger.debug('dropped not %s', unit['_id'])
        else:
            if drop_cb:
                drop_cb(unit=unit, name=name, mode=mode, prof=prof, logger=logger)
            if logger:
<<<<<<< HEAD
                logger.debug('dropped one %s', unit['_id'])
=======
                logger.debug('dropped %s', unit['_id'])
>>>>>>> e51f0b76

    if return_list: 
        return ret
    else: 
        if ret: return ret[0]
        else  : return None


# ------------------------------------------------------------------------------
#
def clone_units(cfg, units, name, mode, prof=None, logger=None):
    """
    For each unit in units, add 'factor' clones just like it, just with
    a different ID (<id>.clone_001).  The factor depends on the context of
    this clone call (ie. the queue name), and on mode (which is 'input' or
    'output').  This methid will always return a list.
    """

    if units == None:
        if logger:
            logger.debug('no units - no cloning')
        return list()

    if not isinstance(units, list):
        units = [units]

    # blowup is only enabled on profiling
    if 'RADICAL_PILOT_PROFILE' not in os.environ:
        if logger:
            logger.debug('no profiling - no cloning')
        return units

    if not units:
        # nothing to clone...
        if logger:
            logger.debug('No units - no cloning')
        return units

    factor = cfg.get('clone', {}).get(name, {}).get(mode, 1)

    if factor == 1:
        if logger:
            logger.debug('cloning with factor [%s][%s]: 1' % (name, mode))
        return units

    if factor < 1:
        raise ValueError('clone factor must be >= 1 (not %s)' % factor)

    ret = list()
    for unit in units :

        uid = unit['_id']

        for idx in range(factor-1) :

            clone    = copy.deepcopy(dict(unit))
            clone_id = '%s.clone_%05d' % (uid, idx+1)

            for key in clone :
                if isinstance (clone[key], basestring) :
                    clone[key] = clone[key].replace (uid, clone_id)

            idx += 1
            ret.append(clone)

        # Append the original cu last, to increase the likelyhood that
        # application state only advances once all clone states have also
        # advanced (they'll get pushed onto queues earlier).  This cannot be
        # relied upon, obviously.
        ret.append(unit)

    if logger:
        logger.debug('cloning with factor [%s][%s]: %s gives %s units',
                     name, mode, factor, len(ret))

    return ret


# ------------------------------------------------------------------------------
<|MERGE_RESOLUTION|>--- conflicted
+++ resolved
@@ -424,13 +424,8 @@
     drop = cfg.get('drop', {}).get(name, {}).get(mode, 1)
 
     if drop == 0:
-<<<<<<< HEAD
-        if logger:
-            logger.debug('dropped none')
-=======
       # if logger:
       #     logger.debug('dropped nothing')
->>>>>>> e51f0b76
         return units
 
     return_list = True
@@ -439,17 +434,13 @@
         units = [units]
 
     if drop == 2:
-        if logger:
-<<<<<<< HEAD
-            logger.debug('dropped all')
         if drop_cb:
             for unit in units:
                 drop_cb(unit=unit, name=name, mode=mode, prof=prof, logger=logger)
-=======
+        if logger:
             logger.debug('dropped everything')
             for unit in units:
                 logger.debug('dropped %s', unit['_id'])
->>>>>>> e51f0b76
         if return_list: return []
         else          : return None
 
@@ -467,11 +458,7 @@
             if drop_cb:
                 drop_cb(unit=unit, name=name, mode=mode, prof=prof, logger=logger)
             if logger:
-<<<<<<< HEAD
-                logger.debug('dropped one %s', unit['_id'])
-=======
                 logger.debug('dropped %s', unit['_id'])
->>>>>>> e51f0b76
 
     if return_list: 
         return ret

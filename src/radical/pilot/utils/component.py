--- conflicted
+++ resolved
@@ -1358,18 +1358,11 @@
                     to_publish.append(tmp)
 
             self.publish(rpc.STATE_PUBSUB, {'cmd': 'update', 'arg': to_publish})
-<<<<<<< HEAD
-            ts = time.time()
-          # for thing in things:
-          #     self._prof.prof('publish', uid=thing['uid'],
-          #                     state=thing['state'], timestamp=ts)
-=======
 
           # ts = time.time()
           # for thing in things:
           #     self._prof.prof('publish', uid=thing['uid'],
           #                     state=thing['state'], ts=ts)
->>>>>>> bcf9a01f
 
         # never carry $all across component boundaries!
         else:
@@ -1387,37 +1380,15 @@
 
                 ts = time.time()
                 if _state in rps.FINAL:
-<<<<<<< HEAD
-                    # things in final state are dropped
-                  # for thing in _things:
-                  #     self._log.debug('final %s [%s]', thing['uid'], _state)
-                  #   # self._prof.prof('drop', uid=thing['uid'], state=_state,
-                  #   #                 timestamp=ts)
-=======
                   # # things in final state are dropped
                   # for thing in _things:
                   #     self._log.debug('final %s [%s]', thing['uid'], _state)
                   #     self._prof.prof('drop', uid=thing['uid'], state=_state,
                   #                     ts=ts)
->>>>>>> bcf9a01f
                     continue
 
                 if _state not in self._outputs:
                     # unknown target state -- error
-<<<<<<< HEAD
-                    for thing in _things:
-                        self._log.error("lost  %s [%s]", thing['uid'], _state)
-                  #     self._prof.prof('lost', uid=thing['uid'], state=_state,
-                  #                     timestamp=ts)
-                    continue
-
-                if not self._outputs[_state]:
-                  # # empty output -- drop thing
-                  # for thing in _things:
-                  #     self._log.debug('drop  %s [%s]', thing['uid'], _state)
-                  #     self._prof.prof('drop', uid=thing['uid'], state=_state,
-                  #                     timestamp=ts)
-=======
                   # for thing in _things:
                   #     self._log.debug("lost  %s [%s]", thing['uid'], _state)
                   #     self._prof.prof('lost', uid=thing['uid'], state=_state,
@@ -1430,7 +1401,6 @@
                   #     self._log.debug('drop  %s [%s]', thing['uid'], _state)
                   #     self._prof.prof('drop', uid=thing['uid'], state=_state,
                   #                     ts=ts)
->>>>>>> bcf9a01f
                     continue
 
                 output = self._outputs[_state]
@@ -1442,11 +1412,7 @@
               # ts = time.time()
               # for thing in _things:
               #     self._prof.prof('put', uid=thing['uid'], state=_state,
-<<<<<<< HEAD
-              #                     msg=output.name, timestamp=ts)
-=======
               #                     msg=output.name, ts=ts)
->>>>>>> bcf9a01f
 
 
     # --------------------------------------------------------------------------

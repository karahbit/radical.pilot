
import os
import sys
import copy
import time
import pprint
import signal

import setproctitle    as spt
import threading       as mt
import multiprocessing as mp
import radical.utils   as ru

from ..          import constants      as rpc
from ..          import states         as rps

from .queue      import Queue          as rpu_Queue
from .queue      import QUEUE_OUTPUT   as rpu_QUEUE_OUTPUT
from .queue      import QUEUE_INPUT    as rpu_QUEUE_INPUT
from .queue      import QUEUE_BRIDGE   as rpu_QUEUE_BRIDGE

from .pubsub     import Pubsub         as rpu_Pubsub
from .pubsub     import PUBSUB_PUB     as rpu_PUBSUB_PUB
from .pubsub     import PUBSUB_SUB     as rpu_PUBSUB_SUB
from .pubsub     import PUBSUB_BRIDGE  as rpu_PUBSUB_BRIDGE


# ------------------------------------------------------------------------------
#
class Component(ru.Process):
    """
    This class provides the basic structure for any RP component which operates
    on stateful things.  It provides means to:

      - define input channels on which to receive new things in certain states
      - define work methods which operate on the things to advance their state
      - define output channels to which to send the things after working on them
      - define notification channels over which messages with other components
        can be exchanged (publish/subscriber channels)

    All low level communication is handled by the base class -- deriving classes
    will register the respective channels, valid state transitions, and work
    methods.  When a 'thing' is received, the component is assumed to have full
    ownership over it, and that no other component will change the 'thing's
    state during that time.

    The main event loop of the component -- work_cb() -- is executed as a separate
    process.  Components inheriting this class should be fully self sufficient,
    and should specifically attempt not to use shared resources.  That will
    ensure that multiple instances of the component can coexist for higher
    overall system throughput.  Should access to shared resources be necessary,
    it will require some locking mechanism across process boundaries.

    This approach should ensure that

      - 'thing's are always in a well defined state;
      - components are simple and focus on the semantics of 'thing' state
        progression;
      - no state races can occur on 'thing' state progression;
      - only valid state transitions can be enacted (given correct declaration
        of the component's semantics);
      - the overall system is performant and scalable.

    Inheriting classes may overload the methods:

        initialize
        initialize_child
        finalize
        finalize_child

    These method should be used to

      - set up the component state for operation
      - register input/output/notification channels
      - register work methods
      - register callbacks to be invoked on state notification
      - tear down the same on closing

    Inheriting classes MUST call the constructor:

        class StagingComponent(rpu.Component):
            def __init__(self, cfg, session):
                rpu.Component.__init__(self, cfg, session)

    Further, the class must implement the registered work methods, with
    a signature of:

        work(self, things)

    The method is expected to change the state of the 'thing's given.  'Thing's
    will not be pushed to outgoing channels automatically -- to do so, the work
    method has to call (see call documentation for other options):

        self.advance(thing)

    Until that method is called, the component is considered the sole owner of
    the 'thing's.  After that method is called, the 'thing's are considered
    disowned by the component.  If, however, components return from the work
    methods without calling advance on the given 'thing's, then the component
    keeps ownership of the 'thing's to advance it asynchronously at a later
    point in time.  That implies that a component can collect ownership over an
    arbitrary number of 'thing's over time, and they can be advanced at the
    component's descretion.
    """

    # FIXME:
    #  - make state transitions more formal


    # --------------------------------------------------------------------------
    #
    @staticmethod
    def start_bridges(cfg, session, log):
        '''
        Check the given config, and specifically check if any bridges are
        defined under `cfg['bridges']`.  If that is the case, we check
        if those bridges have endpoints documented.  If so, we assume they are
        running, and that's fine.  If not, we start them and add the respective
        enspoint information to the config.

        This method will return a list of created bridge instances.  It is up to
        the callee to watch those bridges for health and to terminate them as
        needed.
        '''

        bspec = cfg.get('bridges', {})
        log.debug('start bridges   : %s', pprint.pformat(bspec))

        if not bspec:
            # nothing to do
            return list()

        # start all bridges which don't yet have an address
        bridges = list()
        for bname,bcfg in bspec.items():

            addr_in  = bcfg.get('addr_in')
            addr_out = bcfg.get('addr_out')

            if addr_in:
                # bridge is running
                assert(addr_out), 'addr_out not set, invalid bridge'
                continue

            # bridge needs starting
            log.info('create bridge %s', bname)

            bcfg_clone = copy.deepcopy(bcfg)

            # The type of bridge (queue or pubsub) is derived from the name.
            if bname.endswith('queue'):
                bridge = rpu_Queue(session, bname, rpu_QUEUE_BRIDGE, bcfg_clone)

            elif bname.endswith('pubsub'):
                bridge = rpu_Pubsub(session, bname, rpu_PUBSUB_BRIDGE, bcfg_clone)

            else:
                raise ValueError('unknown bridge type for %s' % bname)

            # bridge addresses are URLs
            bcfg['addr_in']  = str(bridge.addr_in)
            bcfg['addr_out'] = str(bridge.addr_out)

            # we keep a handle to the bridge for later shutdown
            bridges.append(bridge)

            # make bridge address part of the
            # session config
            log.info('created bridge %s (%s)', bname, bridge.name)

        return bridges


    # --------------------------------------------------------------------------
    #
    @staticmethod
    def start_components(cfg, session, log):
        '''
        `start_components()` is very similar to `start_bridges()`, in that it
        interprets a given configuration and creates all listed component
        instances.  Components are, however,  *always* created, independent of
        any existing instances.

        This method will return a list of created component instances.  It is up
        to the callee to watch those components for health and to terminate them
        as needed.
        '''

        # ----------------------------------------------------------------------
        # NOTE:  I'd rather have this as class data than as stack data, but
        #        python stumbles over circular imports at that point :/
        from .. import worker as rpw
        from .. import pmgr   as rppm
        from .. import umgr   as rpum
        from .. import agent  as rpa

        _ctypemap = {rpc.UPDATE_WORKER                  : rpw.Update,

                     rpc.PMGR_LAUNCHING_COMPONENT       : rppm.Launching,

                     rpc.UMGR_STAGING_INPUT_COMPONENT   : rpum.Input,
                     rpc.UMGR_SCHEDULING_COMPONENT      : rpum.Scheduler,
                     rpc.UMGR_STAGING_OUTPUT_COMPONENT  : rpum.Output,

                     rpc.AGENT_STAGING_INPUT_COMPONENT  : rpa.Input,
                     rpc.AGENT_SCHEDULING_COMPONENT     : rpa.Scheduler,
                     rpc.AGENT_EXECUTING_COMPONENT      : rpa.Executing,
                     rpc.AGENT_STAGING_OUTPUT_COMPONENT : rpa.Output
                    }
        # ----------------------------------------------------------------------

        cspec  = cfg.get('components', {})
        log.debug('start components: %s', pprint.pformat(cspec))

        if not cspec:
            # nothing to do
            return list()

        # merge the session's bridge information (preserve) into the given
        # config
        ru.dict_merge(cfg['bridges'], session._cfg.get('bridges', {}), ru.PRESERVE)

        # start components
        components = list()
        for cname,ccfg in cspec.items():

            cnum = ccfg.get('count', 1)

            log.debug('start %s component(s) %s', cnum, cname)

            if cname not in _ctypemap:
                raise ValueError('unknown component type (%s)' % cname)

            ctype = _ctypemap[cname]
            for i in range(cnum):

                # for components, we pass on the original cfg (or rather a copy
                # of that), and merge the component's config section into it
                tmp_cfg = copy.deepcopy(cfg)
                tmp_cfg['cname']      = cname
                tmp_cfg['number']     = i
                tmp_cfg['owner']      = cfg.get('uid', session.uid)

                # avoid recursion - but keep bridge information around.
                tmp_cfg['agents']     = dict()
                tmp_cfg['components'] = dict()

                # merge the component config section (overwrite)
                ru.dict_merge(tmp_cfg, ccfg, ru.OVERWRITE)

                comp = ctype.create(tmp_cfg, session)
                comp.start()

                log.info('%-30s starts %s',  tmp_cfg['owner'], comp.uid)
                components.append(comp)

        # components are started -- we return the handles to the callee for
        # lifetime management
        return components


    # --------------------------------------------------------------------------
    #
    def __init__(self, cfg, session):
        """
        This constructor MUST be called by inheriting classes, as it specifies
        the operation mode of the component: components can spawn a child
        process, or not.

        If a child will be spawned later, then the child process state can be
        initialized by overloading the`initialize_child()` method.
        Initialization for component the parent process is similarly done via
        `initializale_parent()`, which will be called no matter if the component
        spawns a child or not.

        Note that this policy should be strictly followed by all derived
        classes, as we will otherwise carry state over the process fork.  That
        can become nasty if the state included any form of locking (like, for
        profiling or locking).

        The symmetric teardown methods are called `finalize_child()` and
        `finalize_parent()`, for child and parent process, repsectively.

        Constructors of inheriting components *may* call start() in their
        constructor.
        """

        # NOTE: a fork will not duplicate any threads of the parent process --
        #       but it will duplicate any locks which are shared between the
        #       parent process and its threads -- and those locks might be in
        #       any state at this point.  As such, each child has to make
        #       sure to never, ever, use any of the inherited locks, but instead
        #       to create it's own set of locks in self.initialize_child
        #       / self.initialize_parent!

        self._cfg     = copy.deepcopy(cfg)
        self._session = session

        # we always need an UID
        if not hasattr(self, '_uid'):
            raise ValueError('Component needs a uid (%s)' % type(self))

        # state we carry over the fork
        self._debug      = cfg.get('debug')
        self._owner      = cfg.get('owner', self.uid)
        self._ctype      = "%s.%s" % (self.__class__.__module__,
                                      self.__class__.__name__)
        self._number     = cfg.get('number', 0)
        self._name       = cfg.get('name.%s' %  self._number,
                                   '%s.%s'   % (self._ctype, self._number))

        self._bridges    = list()       # communication bridges
        self._components = list()       # sub-components
        self._inputs     = dict()       # queues to get things from
        self._outputs    = dict()       # queues to send things to
        self._workers    = dict()       # methods to work on things
        self._publishers = dict()       # channels to send notifications to
        self._threads    = dict()       # subscriber and idler threads
        self._cb_lock    = mt.RLock()   # guard threaded callback invokations

        if self._owner == self.uid:
            self._owner = 'root'

        self._prof = self._session._get_profiler(name=self.uid)
        self._rep  = self._session._get_reporter(name=self.uid)
        self._log  = self._session._get_logger  (name=self.uid,
                                                 level=self._debug)
      # self._prof.register_timing(name='component_lifetime',
      #                            scope='uid=%s' % self.uid,
      #                            start='component_start',
      #                            stop='component_stop')
      # self._prof.register_timing(name='entity_runtime',
      #                            scope='entity',
      #                            start='get',
      #                            stop=['put', 'drop'])

        self._q    = None
        self._in   = None
        self._out  = None
        self._poll = None
        self._ctx  = None

        # initialize the Process base class for later fork.
        super(Component, self).__init__(name=self._uid, log=self._log)

        # make sure we bootstrapped ok
        self.is_valid()
        self._session._to_stop.append(self)


    # --------------------------------------------------------------------------
    #
    def __str__(self):
        return "%s <%s> [%s]" % (self.uid, self.__class__.__name__, self._owner)


    # --------------------------------------------------------------------------
    #
    def is_valid(self, term=True):
        '''
        Just as the Process' `is_valid()` call, we make sure that the component
        is still viable, and will raise an exception if not.  Additionally to
        the health of the component's child process, we also check health of any
        sub-components and communication bridges.
        '''

        # TODO: add a time check to avoid checking validity too frequently.
        #       make frequency configurable.

        if self._ru_terminating:
            # don't go any further.  Specifically, don't call stop.  Calling
            # that is up to the thing who inioated termination.
            return False

        valid = True

        if valid:
            if not super(Component, self).is_valid():
                self._log.warn("super %s is invalid" % self.uid)
                valid = False

        if valid:
            if not self._session.is_valid(term):
                self._log.warn("session %s is invalid" % self._session.uid)
                valid = False

        if valid:
            for bridge in self._bridges:
                if not bridge.is_valid(term):
                    self._log.warn("bridge %s is invalid" % bridge.uid)
                    valid = False
                    break

        if valid:
            for component in self._components:
                if not component.is_valid(term):
                    self._log.warn("sub component %s is invalid" % component.uid)
                    valid = False
                    break

        if not valid:
            self._log.warn("component %s is invalid" % self.uid)
            self.stop()
          # raise RuntimeError("component %s is invalid" % self.uid)

        return valid


    # --------------------------------------------------------------------------
    #
    def _cancel_monitor_cb(self, topic, msg):
        """
        We listen on the control channel for cancel requests, and append any
        found UIDs to our cancel list.
        """

        self.is_valid()

        # FIXME: We do not check for types of things to cancel - the UIDs are
        #        supposed to be unique.  That abstraction however breaks as we
        #        currently have no abstract 'cancel' command, but instead use
        #        'cancel_units'.

      # self._log.debug('command incoming: %s', msg)

        cmd = msg['cmd']
        arg = msg['arg']

        if cmd == 'cancel_units':

            uids = arg['uids']

            if not isinstance(uids, list):
                uids = [uids]

            self._log.debug('register for cancellation: %s', uids)

            with self._cancel_lock:
                self._cancel_list += uids

        if cmd == 'terminate':
            self._log.info('got termination command')
            self.stop()

        else:
            self._log.debug('command ignored: %s', cmd)

        return True


    # --------------------------------------------------------------------------
    #
    @property
    def cfg(self):
        return copy.deepcopy(self._cfg)

    @property
    def session(self):
        return self._session

    @property
    def uid(self):
        return self._uid

    @property
    def owner(self):
        return self._owner

    @property
    def name(self):
        return self._name

    @property
    def ctype(self):
        return self._ctype

    @property
    def is_parent(self):
        return self._ru_is_parent

    @property
    def is_child(self):
        return self._ru_is_child

    @property
    def has_child(self):
        return self.is_parent and self.pid


    # --------------------------------------------------------------------------
    #
    def ru_initialize_common(self):
        """
        This private method contains initialization for both parent a child
        process, which gets the component into a proper functional state.

        This method must be called *after* fork (this is asserted).
        """

        # NOTE: this method somewhat breaks the initialize_child vs.
        #       initialize_parent paradigm, in that it will behave differently
        #       for parent and child.  We do this to ensure existence of
        #       bridges and sub-components for the initializers of the
        #       inheriting classes

        # make sure we have a unique logfile etc for the child
        if self.is_child:
            self._uid = self.ru_childname  # derived from parent name

            # get debugging, logging, profiling set up
          # self._dh   = ru.DebugHelper(name=self.uid)
            self._prof = self._session._get_profiler(name=self.uid)
          # self._log  = self._session._get_logger  (name=self.uid,
          #                                          level=self._debug)

            # make sure that the Process base class uses the same logger
            # FIXME: do same for profiler?
            super(Component, self)._ru_set_logger(self._log)

        self._log.info('initialize %s',   self.uid)
        self._log.info('cfg: %s', pprint.pformat(self._cfg))

        try:
            # make sure our config records the uid
            self._cfg['uid'] = self.uid

            # all components need at least be able to talk to a control, log and
            # state pubsub.  We expect those channels to be provided by the
            # session, and the respective addresses to be available in the
            # session config's `bridges` section.  We merge that information into
            # our own config, and then check for completeness.
            #
            # Before doing so we start our own bridges though -- this way we can
            # potentially attach those basic pubsubs to a root component
            # (although this is not done at the moment).
            #
            # bridges can *only* be started by non-spawning components --
            # otherwise we would not be able to communicate bridge addresses to
            # the parent or child process (remember, this is *after* fork, the
            # cfg is already passed on).
            if self._ru_is_parent and not self._ru_spawned:
                self._bridges = Component.start_bridges(self._cfg,
                                                        self._session,
                                                        self._log)

            # only one side will start sub-components: either the child, if it
            # exists, and only otherwise the parent
            if self._ru_is_parent and not self._ru_spawned:
                self._components = Component.start_components(self._cfg,
                                                              self._session,
                                                              self._log)

            elif self._ru_is_child:
                self._components = Component.start_components(self._cfg,
                                                              self._session,
                                                              self._log)

            # bridges should now be available and known - assert!
            assert('bridges' in self._cfg),                              'missing bridges'
            assert(rpc.LOG_PUBSUB     in self._cfg['bridges']),          'missing log pubsub'
            assert(rpc.STATE_PUBSUB   in self._cfg['bridges']),          'missing state pubsub'
            assert(rpc.CONTROL_PUBSUB in self._cfg['bridges']),          'missing control pubsub'
            assert(self._cfg['bridges'][rpc.LOG_PUBSUB    ]['addr_in']), 'log pubsub invalid'
            assert(self._cfg['bridges'][rpc.STATE_PUBSUB  ]['addr_in']), 'state pubsub invalid'
            assert(self._cfg['bridges'][rpc.CONTROL_PUBSUB]['addr_in']), 'control pubsub invalid'

        except Exception as e:
            self._log.exception('bridge / component startup incomplete:\n%s' \
                    % pprint.pformat(self._cfg))
            raise


        # components can always publish logs, state updates and control messages
        self.register_publisher(rpc.LOG_PUBSUB)
        self.register_publisher(rpc.STATE_PUBSUB)
        self.register_publisher(rpc.CONTROL_PUBSUB)

        # call component level initialize
        self.initialize_common()


    # --------------------------------------------------------------------------
    #
    def initialize_common(self):
        pass # can be overloaded


    # --------------------------------------------------------------------------
    #
    def ru_initialize_parent(self):

        # call component level initialize
        self.initialize_parent()
        self._prof.prof('component_init')


    def initialize_parent(self):
        pass # can be overloaded


    # --------------------------------------------------------------------------
    #
    def ru_initialize_child(self):
        """
        child initialization of component base class goes here
        """

        spt.setproctitle('rp.%s' % self.uid)

        if os.path.isdir(self._session.uid):
            sys.stdout = open("%s/%s.out" % (self._session.uid, self.uid), "w")
            sys.stderr = open("%s/%s.err" % (self._session.uid, self.uid), "w")
        else:
            sys.stdout = open("%s.out" % self.uid, "w")
            sys.stderr = open("%s.err" % self.uid, "w")


        # set controller callback to handle cancellation requests
        self._cancel_list = list()
        self._cancel_lock = mt.RLock()
        self.register_subscriber(rpc.CONTROL_PUBSUB, self._cancel_monitor_cb)

        # call component level initialize
        self.initialize_child()
        self._prof.prof('component_init')

    def initialize_child(self):
        pass # can be overloaded


    # --------------------------------------------------------------------------
    #
    def ru_finalize_common(self):

        self._log.debug('ru_finalize_common()')

        # call component level finalize, before we tear down channels
        self.finalize_common()

        # reverse order from initialize_common
        self.unregister_publisher(rpc.LOG_PUBSUB)
        self.unregister_publisher(rpc.STATE_PUBSUB)
        self.unregister_publisher(rpc.CONTROL_PUBSUB)

        self._log.debug('%s close prof', self.uid)
        try:
            self._prof.prof('component_final')
            self._prof.close()
        except Exception:
            pass

        with self._cb_lock:

            for bridge in self._bridges:
                bridge.stop()
            self._bridges = list()

            for comp in self._components:
                comp.stop()
            self._components = list()

          # #  FIXME: the stuff below caters to unsuccessful or buggy termination
          # #         routines - but for now all those should be served by the
          # #         respective unregister routines.
          #
          # for name in self._inputs:
          #     self._inputs[name]['queue'].stop()
          # self._inputs = dict()
          #
          # for name in self._workers.keys()[:]:
          #     del(self._workers[name])
          #
          # for name in self._outputs:
          #     if self._outputs[name]:
          #         self._outputs[name].stop()
          # self._outputs = dict()
          #
          # for name in self._publishers:
          #     self._publishers[name].stop()
          # self._publishers = dict()
          #
          # for name in self._threads:
          #     self._threads[name].stop()
          # self._threads = dict()

    def finalize_common(self):
        pass # can be overloaded


    # --------------------------------------------------------------------------
    #
    def ru_finalize_parent(self):

        # call component level finalize
        self.finalize_parent()

    def finalize_parent(self):
        pass # can be overloaded


    # --------------------------------------------------------------------------
    #
    def ru_finalize_child(self):

        # call component level finalize
        self.finalize_child()

    def finalize_child(self):
        pass # can be overloaded


    # --------------------------------------------------------------------------
    #
    def stop(self, timeout=None):
        '''
        We need to terminate and join all threads, close all comunication
        channels, etc.  But we trust on the correct invocation of the finalizers
        to do all this, and thus here only forward the stop request to the base
        class.
        '''

        self._log.info('stop %s (%s : %s : %s) [%s]', self.uid, os.getpid(),
                       self.pid, ru.get_thread_name(), ru.get_caller_name())

        # FIXME: well, we don't completely trust termination just yet...
        self._prof.flush()

        super(Component, self).stop(timeout)


    # --------------------------------------------------------------------------
    #
    def register_input(self, states, input, worker=None):
        """
        Using this method, the component can be connected to a queue on which
        things are received to be worked upon.  The given set of states (which
        can be a single state or a list of states) will trigger an assert check
        upon thing arrival.

        This method will further associate a thing state with a specific worker.
        Upon thing arrival, the thing state will be used to lookup the respective
        worker, and the thing will be handed over.  Workers should call
        self.advance(thing), in order to push the thing toward the next component.
        If, for some reason, that is not possible before the worker returns, the
        component will retain ownership of the thing, and should call advance()
        asynchronously at a later point in time.

        Worker invocation is synchronous, ie. the main event loop will only
        check for the next thing once the worker method returns.
        """

        self.is_valid()

        if not isinstance(states, list):
            states = [states]

        name = '%s.%s.%s' % (self.uid, worker.__name__, '_'.join(states))

        if name in self._inputs:
            raise ValueError('input %s already registered' % name)

        # get address for the queue
        addr = self._cfg['bridges'][input]['addr_out']
        self._log.debug("using addr %s for input %s", addr, input)

        q = rpu_Queue(self._session, input, rpu_QUEUE_OUTPUT, self._cfg, addr=addr)
        self._inputs[name] = {'queue'  : q,
                              'states' : states}

        self._log.debug('registered input %s', name)

        # we want exactly one worker associated with a state -- but a worker can
        # be responsible for multiple states
        for state in states:

            self._log.debug('START: %s register input %s: %s', self.uid, state, name)

            if state in self._workers:
                self._log.warn("%s replaces worker for %s (%s)" \
                        % (self.uid, state, self._workers[state]))
            self._workers[state] = worker

            self._log.debug('registered worker %s [%s]', worker.__name__, state)


    # --------------------------------------------------------------------------
    #
    def unregister_input(self, states, input, worker):
        """
        This methods is the inverse to the 'register_input()' method.
        """

        self.is_valid()

        if not isinstance(states, list):
            states = [states]

        name = '%s.%s.%s' % (self.uid, worker.__name__, '_'.join(states))

        if name not in self._inputs:
            self._log.warn('input %s not registered', name)
          # raise ValueError('input %s not registered' % name)
            return

        self._inputs[name]['queue'].stop()
        del(self._inputs[name])
        self._log.debug('unregistered input %s', name)

        for state in states:
            self._log.debug('TERM : %s unregister input %s: %s', self.uid, state, name)
            if state not in self._workers:
                raise ValueError('worker %s not registered for %s' % worker.__name__, state)
            del(self._workers[state])
            self._log.debug('unregistered worker %s [%s]', worker.__name__, state)


    # --------------------------------------------------------------------------
    #
    def register_output(self, states, output=None):
        """
        Using this method, the component can be connected to a queue to which
        things are sent after being worked upon.  The given set of states (which
        can be a single state or a list of states) will trigger an assert check
        upon thing departure.

        If a state but no output is specified, we assume that the state is
        final, and the thing is then considered 'dropped' on calling advance() on
        it.  The advance() will trigger a state notification though, and then
        mark the drop in the log.  No other component should ever again work on
        such a final thing.  It is the responsibility of the component to make
        sure that the thing is in fact in a final state.
        """

        self.is_valid()

        if not isinstance(states, list):
            states = [states]

        for state in states:

            self._log.debug('START: %s register output %s', self.uid, state)

            # we want a *unique* output queue for each state.
            if state in self._outputs:
                self._log.warn("%s replaces output for %s : %s -> %s" \
                        % (self.uid, state, self._outputs[state], output))

            if not output:
                # this indicates a final state
                self._outputs[state] = None
            else:
                # get address for the queue
                addr = self._cfg['bridges'][output]['addr_in']
                self._log.debug("using addr %s for output %s", addr, output)

                # non-final state, ie. we want a queue to push to
                q = rpu_Queue(self._session, output, rpu_QUEUE_INPUT, self._cfg, addr=addr)
                self._outputs[state] = q

                self._log.debug('registered output    : %s : %s : %s' \
                     % (state, output, q.name))


    # --------------------------------------------------------------------------
    #
    def unregister_output(self, states):
        """
        this removes any outputs registerd for the given states.
        """

        self.is_valid()

        if not isinstance(states, list):
            states = [states]

        for state in states:
            self._log.debug('TERM : %s unregister output %s', self.uid, state)

            if not state in self._outputs:
                self._log.warn('state %s has no output registered',  state)
              # raise ValueError('state %s has no output registered' % state)
                continue

            del(self._outputs[state])
            self._log.debug('unregistered output for %s', state)


    # --------------------------------------------------------------------------
    #
    def register_timed_cb(self, cb, cb_data=None, timer=None):
        """
        Idle callbacks are invoked at regular intervals -- they are guaranteed
        to *not* be called more frequently than 'timer' seconds, no promise is
        made on a minimal call frequency.  The intent for these callbacks is to
        run lightweight work in semi-regular intervals.
        """

        self.is_valid()

        name = "%s.idler.%s" % (self.uid, cb.__name__)
        self._log.debug('START: %s register idler %s', self.uid, name)

        with self._cb_lock:
            if name in self._threads:
                raise ValueError('cb %s already registered' % cb.__name__)

            if timer == None: timer = 0.0  # NOTE: busy idle loop
            else            : timer = float(timer)

            # create a separate thread per idle cb, and let it be watched by the
            # ru.Process base class
            #
            # ----------------------------------------------------------------------
            # NOTE: idle timing is a tricky beast: if we sleep for too long, then we
            #       have to wait that long on stop() for the thread to get active
            #       again and terminate/join.  So we always sleep just a little, and
            #       explicitly check if sufficient time has passed to activate the
            #       callback.
            class Idler(ru.Thread):

                # ------------------------------------------------------------------
                def __init__(self, name, log, timer, cb, cb_data, cb_lock):
                    self._name    = name
                    self._log     = log
                    self._timeout = timer
                    self._cb      = cb
                    self._cb_data = cb_data
                    self._cb_lock = cb_lock
                    self._last    = 0.0

                    super(Idler, self).__init__(name=self._name, log=self._log)

                    # immediately start the thread upon construction
                    self.start()

                # ------------------------------------------------------------------
                def work_cb(self):
                    self.is_valid()
                    if self._timeout and (time.time()-self._last) < self._timeout:
                        # not yet
                        time.sleep(0.1) # FIXME: make configurable
                        return True

                    with self._cb_lock:
                        if self._cb_data != None:
                            ret = self._cb(cb_data=self._cb_data)
                        else:
                            ret = self._cb()
                    if self._timeout:
                        self._last = time.time()
                    return ret
            # ----------------------------------------------------------------------

            idler = Idler(name=name, timer=timer, log=self._log,
                          cb=cb, cb_data=cb_data, cb_lock=self._cb_lock)
            self._threads[name] = idler

        self.register_watchable(idler)
        self._session._to_stop.append(idler)
        self._log.debug('%s registered idler %s', self.uid, name)


    # --------------------------------------------------------------------------
    #
    def unregister_timed_cb(self, cb):
        """
        This method is reverts the register_timed_cb() above: it
        removes an idler from the component, and will terminate the
        respective thread.
        """

        self.is_valid()

        name = "%s.idler.%s" % (self.uid, cb.__name__)
        self._log.debug('TERM : %s unregister idler %s', self.uid, name)

        with self._cb_lock:

            if name not in self._threads:
                self._log.warn('timed cb %s is not registered', name)
              # raise ValueError('%s is not registered' % name)
                return

            self._threads[name].stop()  # implies join
            del(self._threads[name])

        self._log.debug("TERM : %s unregistered idler %s", self.uid, name)


    # --------------------------------------------------------------------------
    #
    def register_publisher(self, pubsub):
        """
        Using this method, the component can registered itself to be a publisher
        of notifications on the given pubsub channel.
        """

        self.is_valid()

        if pubsub in self._publishers:
            raise ValueError('publisher for %s already registered' % pubsub)

        # get address for pubsub
        if not pubsub in self._cfg['bridges']:
            self._log.error('no addr: %s' % pprint.pformat(self._cfg['bridges']))
            raise ValueError('no bridge known for pubsub channel %s' % pubsub)

        self._log.debug('START: %s register publisher %s', self.uid, pubsub)

        addr = self._cfg['bridges'][pubsub]['addr_in']
        self._log.debug("using addr %s for pubsub %s", addr, pubsub)

        q = rpu_Pubsub(self._session, pubsub, rpu_PUBSUB_PUB, self._cfg, addr=addr)
        self._publishers[pubsub] = q

        self._log.debug('registered publisher : %s : %s', pubsub, q.name)


    # --------------------------------------------------------------------------
    #
    def unregister_publisher(self, pubsub):
        """
        This removes the registration of a pubsub channel for publishing.
        """

        self.is_valid()

        if pubsub not in self._publishers:
            self._log.warn('publisher %s is not registered', pubsub)
          # raise ValueError('publisher for %s is not registered' % pubsub)
            return

        self._log.debug('TERM : %s unregister publisher %s', self.uid, pubsub)

        self._publishers[pubsub].stop()
        del(self._publishers[pubsub])
        self._log.debug('unregistered publisher %s', pubsub)


    # --------------------------------------------------------------------------
    #
    def register_subscriber(self, pubsub, cb, cb_data=None):
        """
        This method is complementary to the register_publisher() above: it
        registers a subscription to a pubsub channel.  If a notification
        is received on thag channel, the registered callback will be
        invoked.  The callback MUST have one of the signatures:

          callback(topic, msg)
          callback(topic, msg, cb_data)

        where 'topic' is set to the name of the pubsub channel.

        The subscription will be handled in a separate thread, which implies
        that the callback invocation will also happen in that thread.  It is the
        caller's responsibility to ensure thread safety during callback
        invocation.
        """

        self.is_valid()

        name = "%s.subscriber.%s" % (self.uid, cb.__name__)
        self._log.debug('START: %s register subscriber %s', self.uid, name)

        # get address for pubsub
        if not pubsub in self._cfg['bridges']:
            raise ValueError('no bridge known for pubsub channel %s' % pubsub)

        addr = self._cfg['bridges'][pubsub]['addr_out']
        self._log.debug("using addr %s for pubsub %s", addr, pubsub)

        # subscription is racey for the *first* subscriber: the bridge gets the
        # subscription request, and forwards it to the publishers -- and only
        # then can we expect the publisher to send any messages *at all* on that
        # channel.  Since we do not know if we are the first subscriber, we'll
        # have to wait a little to let the above happen, before we go further
        # and create any publishers.
        # FIXME: this barrier should only apply if we in fact expect a publisher
        #        to be created right after -- but it fits here better logically.
      # time.sleep(0.1)

        # ----------------------------------------------------------------------
        class Subscriber(ru.Thread):

            # ------------------------------------------------------------------
            def __init__(self, name, l, q, cb, cb_data, cb_lock):
                self._name     = name
                self._log      = l
                self._q        = q
                self._cb       = cb
                self._cb_data  = cb_data
                self._cb_lock  = cb_lock

                super(Subscriber, self).__init__(name=self._name, log=self._log)

                # immediately start the thread upon construction
                self.start()

            # ------------------------------------------------------------------
            def work_cb(self):
                self.is_valid()
                topic, msg = None, None
                try:
                    topic, msg = self._q.get_nowait(500)  # timout in ms
                except Exception:
                    if not self._ru_term.is_set():
                        # abort during termination
                        self._log.exception('get_nowait failed')
                        return False

                if topic and msg:
                    if not isinstance(msg,list):
                        msg = [msg]
                    for m in msg:
                        with self._cb_lock:
                            if self._cb_data is not None:
                                ret = cb(topic=topic, msg=m, cb_data=self._cb_data)
                            else:
                                ret = self._cb(topic=topic, msg=m)
                        # we abort whenever a callback indicates thus
                        if not ret:
                            return False
                return True

            def ru_finalize_common(self):
                self._q.stop()
        # ----------------------------------------------------------------------
        # create a pubsub subscriber (the pubsub name doubles as topic)
        # FIXME: this should be moved into the thread child_init
        q = rpu_Pubsub(self._session, pubsub, rpu_PUBSUB_SUB, self._cfg, addr=addr)
        q.subscribe(pubsub)

        subscriber = Subscriber(name=name, l=self._log, q=q,
                                cb=cb, cb_data=cb_data, cb_lock=self._cb_lock)

        with self._cb_lock:
            self._threads[name] = subscriber

        self.register_watchable(subscriber)
        self._session._to_stop.append(subscriber)
        self._log.debug('%s registered %s subscriber %s', self.uid, pubsub, name)


    # --------------------------------------------------------------------------
    #
    def unregister_subscriber(self, pubsub, cb):
        """
        This method is reverts the register_subscriber() above: it
        removes a subscription from a pubsub channel, and will terminate the
        respective thread.
        """

        self.is_valid()

        name = "%s.subscriber.%s" % (self.uid, cb.__name__)
        self._log.debug('TERM : %s unregister subscriber %s', self.uid, name)

        with self._cb_lock:
            if name not in self._threads:
                self._log.warn('subscriber %s is not registered', cb.__name__)
              # raise ValueError('%s is not subscribed to %s' % (cb.__name__, pubsub))
                return

            self._threads[name]  # implies join
            del(self._threads[name])

        self._log.debug("unregistered subscriber %s", name)


    # --------------------------------------------------------------------------
    #
    def watch_common(self):
        # FIXME: this is not used at the moment
        '''
        This method is called repeatedly in the ru.Process watcher loop.  We use
        it to watch all our threads, and will raise an exception if any of them
        disappears.  This will initiate the ru.Process termination sequence.
        '''

        self.is_valid()

        with self._cb_lock:
            for tname in self._threads:
                if not self._threads[tname].is_alive():
                    raise RuntimeError('%s thread %s died', self.uid, tname)


    # --------------------------------------------------------------------------
    #
    def work_cb(self):
        """
        This is the main routine of the component, as it runs in the component
        process.  It will first initialize the component in the process context.
        Then it will attempt to get new things from all input queues
        (round-robin).  For each thing received, it will route that thing to the
        respective worker method.  Once the thing is worked upon, the next
        attempt on getting a thing is up.
        """

        self.is_valid()

        # if no action occurs in this iteration, idle
        if not self._inputs:
            time.sleep(0.1)
            return True

        for name in self._inputs:
            input  = self._inputs[name]['queue']
            states = self._inputs[name]['states']

            # FIXME: a simple, 1-thing caching mechanism would likely
            #        remove the req/res overhead completely (for any
            #        non-trivial worker).
            things = input.get_nowait(1000)  # timeout in microseconds

            if not things:
                return True

            if not isinstance(things, list):
                things = [things]

            # the worker target depends on the state of things, so we
            # need to sort the things into buckets by state before
            # pushing them
            buckets = dict()
            for thing in things:
<<<<<<< HEAD

=======
>>>>>>> 7195e20d
                state = thing['state']
                uid   = thing['uid']
              # self._prof.prof('get', uid=uid, state=state)

                if state not in buckets:
                    buckets[state] = list()
                buckets[state].append(thing)

            # We now can push bulks of things to the workers

            for state,things in buckets.items():

                assert(state in states), 'inconsistent state'
                assert(state in self._workers), 'no worker for state %s' % state

                try:
                    to_cancel = list()
                    for thing in things:
                        uid   = thing['uid']
                        ttype = thing['type']
                        state = thing['state']

                        # FIXME: this can become expensive over time
                        #        if the cancel list is never cleaned
                        if uid in self._cancel_list:
                            with self._cancel_lock:
                                self._cancel_list.remove(uid)
                            to_cancel.append(thing)

                        self._log.debug('got %s (%s)', ttype, uid)

                    if to_cancel:
                        self.advance(to_cancel, rps.CANCELED, publish=True, push=False)

                    with self._cb_lock:
                        self._workers[state](things)

                except Exception as e:

                    # this is not fatal -- only the 'things' fail, not
                    # the component
                    self._log.exception("worker %s failed", self._workers[state])
                    self.advance(things, rps.FAILED, publish=True, push=False)


        # keep work_cb registered
        return True


    # --------------------------------------------------------------------------
    #
    def advance(self, things, state=None, publish=True, push=False, ts=None,
                      prof=True):
        """
        Things which have been operated upon are pushed down into the queues
        again, only to be picked up by the next component, according to their
        state model.  This method will update the thing state, and push it into
        the output queue registered as target for that state.

        things:  list of things to advance
        state:   new state to set for the things
        publish: determine if state update notifications should be issued
        push:    determine if things should be pushed to outputs
        prof:    determine if state advance creates a profile event
                 (publish, and push are always profiled)

        'Things' are expected to be a dictionary, and to have 'state', 'uid' and
        optionally 'type' set.

        If 'thing' contains an '$all' key, the complete dict is published;
        otherwise, *only the state* is published.

        This is evaluated in self.publish.
        """

        self.is_valid()

        if not ts:
            ts = time.time()

        if not isinstance(things, list):
            things = [things]

        self._log.debug('advance bulk size: %s [%s, %s]', len(things), push, publish)

        # assign state, sort things by state
        buckets = dict()
        for thing in things:

            uid   = thing['uid']
            ttype = thing['type']

            if ttype not in ['unit', 'pilot']:
                raise TypeError("thing has unknown type (%s)" % uid)

            if state:
                # state advance done here
                thing['state'] = state
            _state = thing['state']

            if prof:
                self._prof.prof('advance', uid=uid, state=_state, ts=ts)

            if _state not in buckets:
                buckets[_state] = list()
            buckets[_state].append(thing)

        # should we publish state information on the state pubsub?
        if publish:

            to_publish = list()

            # If '$all' is set, we update the complete thing_dict.
            # Things in final state are also published in full.
            # If '$set' is set, we also publish all keys listed in there.
            # In all other cases, we only send 'uid', 'type' and 'state'.
            for thing in things:
                if '$all' in thing:
                    del(thing['$all'])
                    to_publish.append(thing)

                elif thing['state'] in rps.FINAL:
                    to_publish.append(thing)

                else:
                    tmp = {'uid'   : thing['uid'],
                           'type'  : thing['type'],
                           'state' : thing['state']}
                    for key in thing.get('$set', []):
                        tmp[key] = thing[key]
                    to_publish.append(tmp)

            self.publish(rpc.STATE_PUBSUB, {'cmd': 'update', 'arg': to_publish})
            ts = time.time()
<<<<<<< HEAD
          # for thing in things:
          #     self._prof.prof('publish', uid=thing['uid'],
          #                     state=thing['state'], timestamp=ts)
=======
            for thing in things:
                self._prof.prof('publish', uid=thing['uid'],
                                state=thing['state'], ts=ts)
>>>>>>> 7195e20d

        # never carry $all across component boundaries!
        else:
            for thing in things:
                if '$all' in thing:
                    del(thing['$all'])

        # should we push things downstream, to the next component
        if push:

            # the push target depends on the state of things, so we need to sort
            # the things into buckets by state before pushing them
            # now we can push the buckets as bulks
            for _state,_things in buckets.items():

                ts = time.time()
                if _state in rps.FINAL:
                    # things in final state are dropped
<<<<<<< HEAD
                  # for thing in _things:
                  #     self._log.debug('final %s [%s]', thing['uid'], _state)
                  #   # self._prof.prof('drop', uid=thing['uid'], state=_state,
                  #   #                 timestamp=ts)
=======
                    for thing in _things:
                        self._log.debug('final %s [%s]', thing['uid'], _state)
                        self._prof.prof('drop', uid=thing['uid'], state=_state,
                                        ts=ts)
>>>>>>> 7195e20d
                    continue

                if _state not in self._outputs:
                    # unknown target state -- error
                    for thing in _things:
<<<<<<< HEAD
                        self._log.error("lost  %s [%s]", thing['uid'], _state)
                  #     self._prof.prof('lost', uid=thing['uid'], state=_state,
                  #                     timestamp=ts)
                    continue

                if not self._outputs[_state]:
                  # # empty output -- drop thing
                  # for thing in _things:
                  #     self._log.debug('drop  %s [%s]', thing['uid'], _state)
                  #     self._prof.prof('drop', uid=thing['uid'], state=_state,
                  #                     timestamp=ts)
=======
                        self._log.debug("lost  %s [%s]", thing['uid'], _state)
                        self._prof.prof('lost', uid=thing['uid'], state=_state,
                                        ts=ts)
                    continue

                if not self._outputs[_state]:
                    # empty output -- drop thing
                    for thing in _things:
                        self._log.debug('drop  %s [%s]', thing['uid'], _state)
                        self._prof.prof('drop', uid=thing['uid'], state=_state,
                                        ts=ts)
>>>>>>> 7195e20d
                    continue

                output = self._outputs[_state]

                # push the thing down the drain
                self._log.debug('put bulk %s: %s', _state, len(_things))
                output.put(_things)

<<<<<<< HEAD
              # ts = time.time()
              # for thing in _things:
              #     self._prof.prof('put', uid=thing['uid'], state=_state,
              #                     msg=output.name, timestamp=ts)
=======
                ts = time.time()
                for thing in _things:
                    self._prof.prof('put', uid=thing['uid'], state=_state,
                                    msg=output.name, ts=ts)
>>>>>>> 7195e20d


    # --------------------------------------------------------------------------
    #
    def publish(self, pubsub, msg):
        """
        push information into a publication channel
        """

        self.is_valid()

        if pubsub not in self._publishers:
            self._log.warn("can't route '%s' notification: %s" % (pubsub,
                list(self._publishers.keys())))
            return

          # raise RuntimeError("can't route '%s' notification: %s" % (pubsub,
          #     self._publishers.keys()))

        if not self._publishers[pubsub]:
            raise RuntimeError("no route for '%s' notification: %s" % (pubsub, msg))

        self._publishers[pubsub].put(pubsub, msg)



# ------------------------------------------------------------------------------
#
class Worker(Component):
    """
    A Worker is a Component which cannot change the state of the thing it
    handles.  Workers are emplyed as helper classes to mediate between
    components, between components and database, and between components and
    notification channels.
    """

    # --------------------------------------------------------------------------
    #
    def __init__(self, cfg, session=None):

        Component.__init__(self, cfg=cfg, session=session)


# ------------------------------------------------------------------------------
<|MERGE_RESOLUTION|>--- conflicted
+++ resolved
@@ -1224,10 +1224,7 @@
             # pushing them
             buckets = dict()
             for thing in things:
-<<<<<<< HEAD
-
-=======
->>>>>>> 7195e20d
+
                 state = thing['state']
                 uid   = thing['uid']
               # self._prof.prof('get', uid=uid, state=state)
@@ -1361,16 +1358,11 @@
                     to_publish.append(tmp)
 
             self.publish(rpc.STATE_PUBSUB, {'cmd': 'update', 'arg': to_publish})
-            ts = time.time()
-<<<<<<< HEAD
+
+          # ts = time.time()
           # for thing in things:
           #     self._prof.prof('publish', uid=thing['uid'],
-          #                     state=thing['state'], timestamp=ts)
-=======
-            for thing in things:
-                self._prof.prof('publish', uid=thing['uid'],
-                                state=thing['state'], ts=ts)
->>>>>>> 7195e20d
+          #                     state=thing['state'], ts=ts)
 
         # never carry $all across component boundaries!
         else:
@@ -1388,48 +1380,27 @@
 
                 ts = time.time()
                 if _state in rps.FINAL:
-                    # things in final state are dropped
-<<<<<<< HEAD
+                  # # things in final state are dropped
                   # for thing in _things:
                   #     self._log.debug('final %s [%s]', thing['uid'], _state)
-                  #   # self._prof.prof('drop', uid=thing['uid'], state=_state,
-                  #   #                 timestamp=ts)
-=======
-                    for thing in _things:
-                        self._log.debug('final %s [%s]', thing['uid'], _state)
-                        self._prof.prof('drop', uid=thing['uid'], state=_state,
-                                        ts=ts)
->>>>>>> 7195e20d
+                  #     self._prof.prof('drop', uid=thing['uid'], state=_state,
+                  #                     ts=ts)
                     continue
 
                 if _state not in self._outputs:
                     # unknown target state -- error
-                    for thing in _things:
-<<<<<<< HEAD
-                        self._log.error("lost  %s [%s]", thing['uid'], _state)
+                  # for thing in _things:
+                  #     self._log.debug("lost  %s [%s]", thing['uid'], _state)
                   #     self._prof.prof('lost', uid=thing['uid'], state=_state,
-                  #                     timestamp=ts)
+                  #                     ts=ts)
                     continue
 
                 if not self._outputs[_state]:
-                  # # empty output -- drop thing
+                    # empty output -- drop thing
                   # for thing in _things:
                   #     self._log.debug('drop  %s [%s]', thing['uid'], _state)
                   #     self._prof.prof('drop', uid=thing['uid'], state=_state,
-                  #                     timestamp=ts)
-=======
-                        self._log.debug("lost  %s [%s]", thing['uid'], _state)
-                        self._prof.prof('lost', uid=thing['uid'], state=_state,
-                                        ts=ts)
-                    continue
-
-                if not self._outputs[_state]:
-                    # empty output -- drop thing
-                    for thing in _things:
-                        self._log.debug('drop  %s [%s]', thing['uid'], _state)
-                        self._prof.prof('drop', uid=thing['uid'], state=_state,
-                                        ts=ts)
->>>>>>> 7195e20d
+                  #                     ts=ts)
                     continue
 
                 output = self._outputs[_state]
@@ -1438,17 +1409,10 @@
                 self._log.debug('put bulk %s: %s', _state, len(_things))
                 output.put(_things)
 
-<<<<<<< HEAD
               # ts = time.time()
               # for thing in _things:
               #     self._prof.prof('put', uid=thing['uid'], state=_state,
-              #                     msg=output.name, timestamp=ts)
-=======
-                ts = time.time()
-                for thing in _things:
-                    self._prof.prof('put', uid=thing['uid'], state=_state,
-                                    msg=output.name, ts=ts)
->>>>>>> 7195e20d
+              #                     msg=output.name, ts=ts)
 
 
     # --------------------------------------------------------------------------

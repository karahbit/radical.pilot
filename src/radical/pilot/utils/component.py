--- conflicted
+++ resolved
@@ -800,13 +800,6 @@
 
         return ru.zmq.Getter(input, url=cfg['get'])
 
-<<<<<<< HEAD
-                self._outputs[state] = ru.zmq.Putter(output, url=cfg['put'])
-                self._log.debug('=== %s register output to none %s', self.uid, state)
-
-            self._log.debug('=== %s register output %s:%s ok: %s', self.uid, state,
-                            output, list(self._outputs.keys()))
-=======
 
     # --------------------------------------------------------------------------
     #
@@ -820,7 +813,6 @@
         cfg   = ru.read_json(fname)
 
         return ru.zmq.Putter(output, url=cfg['put'])
->>>>>>> 59e16fc1
 
 
     # --------------------------------------------------------------------------

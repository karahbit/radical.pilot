--- conflicted
+++ resolved
@@ -668,8 +668,6 @@
 
     # --------------------------------------------------------------------------
     #
-<<<<<<< HEAD
-=======
     def stop(self, timeout=None):                                         # noqa
         '''
         We need to terminate and join all threads, close all communication
@@ -690,7 +688,6 @@
 
     # --------------------------------------------------------------------------
     #
->>>>>>> 1c2493bf
     def register_input(self, states, input, worker=None):
         '''
         Using this method, the component can be connected to a queue on which

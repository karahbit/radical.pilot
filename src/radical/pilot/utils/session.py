
import os
import glob
import tarfile

import radical.saga  as rs
import radical.utils as ru

from   .db_utils import get_session_docs

rs.fs = rs.filesystem


# ------------------------------------------------------------------------------
#
def fetch_profiles (sid, dburl=None, src=None, tgt=None, access=None,
        session=None, skip_existing=False, fetch_client=False, log=None):
    '''
    sid: session for which all profiles are fetched
    src: dir to look for client session profiles ($src/$sid/*.prof)
    tgt: dir to store the profile in
         - $tgt/$sid/*.prof,
         - $tgt/$sid/$pid/*.prof)

    returns list of file names
    '''

    if not log and session:
        log = session._log
        rep = session._rep
    elif not log:
        log = ru.Logger('radical.pilot.utils')
        rep = ru.Reporter('radical.pilot.utils')

    ret = list()

    if not dburl:
        dburl = os.environ['RADICAL_PILOT_DBURL']

    if not dburl:
        raise ValueError('RADICAL_PILOT_DBURL is not set')

    if not src:
        src = os.getcwd()

    if not tgt:
        tgt = os.getcwd()

    if not tgt.startswith('/') and '://' not in tgt:
        tgt = "%s/%s" % (os.getcwd(), tgt)

    # we always create a session dir as real target
    tgt_url = rs.Url("%s/%s/" % (tgt, sid))

    # Turn URLs without schema://host into file://localhost,
    # so that they dont become interpreted as relative.
    if not tgt_url.schema:
        tgt_url.schema = 'file'
    if not tgt_url.host:
        tgt_url.host = 'localhost'

    # first fetch session profile
    if fetch_client:
        client_profiles = glob.glob("%s/%s/*.prof" % (src, sid))
        if not client_profiles:
            raise RuntimeError('no client profiles in %s/%s' % (src, sid))

        for client_profile in client_profiles:

            ftgt = rs.Url('%s/%s' % (tgt_url, os.path.basename(client_profile)))
            ret.append("%s" % ftgt.path)

            if skip_existing and os.path.isfile(ftgt.path) \
                    and os.stat(ftgt.path).st_size > 0:
                pass
            else:
                prof_file = rs.fs.File(client_profile, session=session)
                prof_file.copy(ftgt, flags=rs.fs.CREATE_PARENTS)
                prof_file.close()

            if not os.path.isfile(client_profile):
                raise RuntimeError('profile %s does not exist' % client_profile)

    _, db, _, _, _ = ru.mongodb_connect (dburl)

    json_docs = get_session_docs(db, sid)

    pilots = json_docs['pilot']
    num_pilots = len(pilots)
    log.debug("Session: %s", sid)
    log.debug("Number of pilots in session: %d", num_pilots)

    for pilot in pilots:

        try:
            log.debug("processing pilot '%s'", pilot['uid'])

            sandbox_url = rs.Url(pilot['pilot_sandbox'])

            if access:
                # Allow to use a different access schema than used for the the
                # run.  Useful if you ran from the headnode, but would like to
                # retrieve the profiles to your desktop (Hello Titan).
                access_url = rs.Url(access)
                sandbox_url.schema = access_url.schema
                sandbox_url.host   = access_url.host

              # print "Overriding remote sandbox: %s" % sandbox_url

            sandbox = rs.fs.Directory (sandbox_url, session=session)

            # Try to fetch a tarball of profiles, so that we can get them
            # all in one (SAGA) go!
            PROFILES_TARBALL = '%s.prof.tgz' % pilot['uid']
            tarball_available = False
            try:
                if  sandbox.is_file(PROFILES_TARBALL) and \
                    sandbox.get_size(PROFILES_TARBALL):

                    log.info("profiles tarball exists")
                    ftgt = rs.Url('%s/%s' % (tgt_url, PROFILES_TARBALL))

                    if skip_existing and os.path.isfile(ftgt.path) \
                            and os.stat(ftgt.path).st_size > 0:

                        log.info("skip fetching of '%s/%s' to '%s'.",
                                 sandbox_url, PROFILES_TARBALL, tgt_url)
                        tarball_available = True
                    else:

                        log.info("fetch '%s%s' to '%s'.", sandbox_url,
                                 PROFILES_TARBALL, tgt_url)

                        prof_file = rs.fs.File("%s%s" % (sandbox_url,
                                            PROFILES_TARBALL), session=session)
                        prof_file.copy(ftgt, flags=rs.fs.CREATE_PARENTS)
                        prof_file.close()

                        tarball_available = True
                else:
                    log.warn("profiles tarball doesnt exists!")

            except rs.DoesNotExist:
                log.exception("exception(TODO): profile tarball doesnt exists!")

            try:
                os.mkdir("%s/%s" % (tgt_url.path, pilot['uid']))
            except OSError:
                pass

            # We now have a local tarball
            if tarball_available:
                log.info("Extract tarball %s to '%s'.", ftgt.path, tgt_url.path)
                try:
                    tarball = tarfile.open(ftgt.path, mode='r:gz')
                    tarball.extractall("%s/%s" % (tgt_url.path, pilot['uid']))

                    profiles = glob.glob("%s/%s/*.prof" %
                                         (tgt_url.path, pilot['uid']))
                    ret.extend(profiles)
                    os.unlink(ftgt.path)

                    # If extract succeeded, no need to fetch individual profiles
                    rep.ok("+ %s (profiles)\n" % pilot['uid'])
                    continue

                except Exception as e:
                    log.warn('could not extract tarball %s [%s]', ftgt.path, e)

            # If we dont have a tarball (for whichever reason), fetch individual
            # profiles
            profiles = sandbox.list('*.prof')
            for prof in profiles:

                ftgt = rs.Url('%s/%s/%s' % (tgt_url, pilot['uid'], prof))
                ret.append("%s" % ftgt.path)

                if skip_existing and os.path.isfile(ftgt.path) \
                                 and os.stat(ftgt.path).st_size > 0:
                    pass
                else:
                    prof_file = rs.fs.File("%s%s" % (sandbox_url, prof),
                                           session=session)
                    prof_file.copy(ftgt, flags=rs.fs.CREATE_PARENTS)
                    prof_file.close()

            rep.ok("+ %s (profiles)\n" % pilot['uid'])

        except Exception:
            rep.error("- %s (profiles)\n" % pilot['uid'])
            log.exception('failed to fet profile for %s', pilot['uid'])

    return ret


# ------------------------------------------------------------------------------
#
def fetch_logfiles (sid, dburl=None, src=None, tgt=None, access=None,
        session=None, skip_existing=False, fetch_client=False, log=None):
    '''
    sid: session for which all logfiles are fetched
    src: dir to look for client session logfiles
    tgt: dir to store the logfile in

    returns list of file names
    '''

    if not log and session:
        log = session._log
        rep = session._rep
    elif not log:
        log = ru.Logger('radical.pilot.utils')
        rep = ru.Reporter('radical.pilot.utils')

    ret = list()

    if not dburl:
        dburl = os.environ['RADICAL_PILOT_DBURL']

    if not dburl:
        raise RuntimeError ('Please set RADICAL_PILOT_DBURL')

    if not src:
        src = os.getcwd()

    if not tgt:
        tgt = os.getcwd()

    if not tgt.startswith('/') and '://' not in tgt:
        tgt = "%s/%s" % (os.getcwd(), tgt)

    # we always create a session dir as real target
    tgt_url = rs.Url("%s/%s/" % (tgt, sid))

    # Turn URLs without schema://host into file://localhost,
    # so that they dont become interpreted as relative.
    if not tgt_url.schema:
        tgt_url.schema = 'file'
    if not tgt_url.host:
        tgt_url.host = 'localhost'

    if fetch_client:
        # first fetch session logfile
        client_logfile = "%s/%s.log" % (src, sid)

        ftgt = rs.Url('%s/%s' % (tgt_url, os.path.basename(client_logfile)))
        ret.append("%s" % ftgt.path)

        if skip_existing and os.path.isfile(ftgt.path) \
                and os.stat(ftgt.path).st_size > 0:
            pass
        else:
            log_file = rs.fs.File(client_logfile, session=session)
            log_file.copy(ftgt, flags=rs.fs.CREATE_PARENTS)
            log_file.close()

    _, db, _, _, _ = ru.mongodb_connect (dburl)

    json_docs = get_session_docs(db, sid)

    pilots = json_docs['pilot']
    num_pilots = len(pilots)
    log.info("Session: %s", sid)
    log.info("Number of pilots in session: %d", num_pilots)


    for pilot in pilots:

        try:
            sandbox_url = rs.Url(pilot['pilot_sandbox'])

            if access:

                # Allow to use a different access schema than used for the the
                # run.  Useful if you ran from the headnode, but would like to
                # retrieve the logfiles to your desktop (Hello Titan).
                access_url = rs.Url(access)
                sandbox_url.schema = access_url.schema
                sandbox_url.host   = access_url.host

            sandbox  = rs.fs.Directory (sandbox_url, session=session)

            # Try to fetch a tarball of logfiles, so that we can get
            # them all in one (SAGA) go!
            LOGFILES_TARBALL  = '%s.log.tgz' % pilot['uid']
            tarball_available = False
            try:
                if  sandbox.is_file(LOGFILES_TARBALL) and \
                    sandbox.get_size(LOGFILES_TARBALL):

                    log.info("logfiles tarball exists")
                    ftgt = rs.Url('%s/%s' % (tgt_url, LOGFILES_TARBALL))

                    if skip_existing and os.path.isfile(ftgt.path) \
                            and os.stat(ftgt.path).st_size > 0:

                        log.info("Skip fetching of '%s/%s' to '%s'.",
                                 sandbox_url, LOGFILES_TARBALL, tgt_url)
                        tarball_available = True
                    else:

                        log.info("Fetching '%s%s' to '%s'.",
                                sandbox_url, LOGFILES_TARBALL, tgt_url)
                        log_file = rs.fs.File("%s%s" % (sandbox_url,
                                                              LOGFILES_TARBALL),
                                              session=session)
                        log_file.copy(ftgt, flags=rs.fs.CREATE_PARENTS)
                        log_file.close()

                        tarball_available = True
                else:
                    log.warn("logiles tarball doesnt exists")

            except rs.DoesNotExist:
                log.warn("logfiles tarball doesnt exists")

            try:
                os.mkdir("%s/%s" % (tgt_url.path, pilot['uid']))
            except OSError:
                pass

            # We now have a local tarball
            if tarball_available:
                log.debug("Extract tarball %s to %s", ftgt.path, tgt_url.path)

                try:
                    tarball = tarfile.open(ftgt.path)
                    tarball.extractall("%s/%s" % (tgt_url.path, pilot['uid']))

<<<<<<< HEAD
                    logfiles = glob.glob("%s/%s/*.log" % (tgt_url.path, pilot['uid']))
=======
                    logfiles = glob.glob("%s/%s/*.log" % (tgt_url.path,
                                                          pilot['uid']))
>>>>>>> 4f05a4fd
                    log.info("tarball %s extracted to '%s/%s/'.",
                            ftgt.path, tgt_url.path, pilot['uid'])
                    ret.extend(logfiles)
                    os.unlink(ftgt.path)

                except Exception as e:
                    log.warn('could not extract tarball %s [%s]', ftgt.path, e)

                # If extract succeeded, no need to fetch individual logfiles
                rep.ok("+ %s (logfiles)\n" % pilot['uid'])
                continue

            # If we dont have a tarball (for whichever reason),
            # fetch individual logfiles
            logfiles = sandbox.list('*.log')

            for logfile in logfiles:

                ftgt = rs.Url('%s/%s/%s' % (tgt_url, pilot['uid'], logfile))
                ret.append("%s" % ftgt.path)

                if skip_existing and os.path.isfile(ftgt.path) \
                                 and os.stat(ftgt.path).st_size > 0:

                    continue

                log_file = rs.fs.File("%s%s" % (sandbox_url, logfile),
                                                session=session)
                log_file.copy(ftgt, flags=rs.fs.CREATE_PARENTS)
                log_file.close()

            rep.ok("+ %s (logfiles)\n" % pilot['uid'])

        except Exception:
            rep.error("- %s (logfiles)\n" % pilot['uid'])

    return ret


# ------------------------------------------------------------------------------
#
def fetch_json(sid, dburl=None, tgt=None, skip_existing=False, session=None,
        log=None):
    '''
    returns file name
    '''

    if not log and session:
        log = session._log
        rep = session._rep
    elif not log:
        log = ru.Logger('radical.pilot.utils')
        rep = ru.Reporter('radical.pilot.utils')

    if not tgt:
        tgt = '.'

    if tgt.startswith('/'):
        # Assume an absolute path
        dst = os.path.join(tgt, '%s.json' % sid)
    else:
        # Assume a relative path
        dst = os.path.join(os.getcwd(), tgt, '%s.json' % sid)

    try           : os.makedirs(os.path.dirname(tgt))
    except OSError: pass  # dir exists

    if skip_existing       and \
       os.path.isfile(dst) and \
       os.stat(dst).st_size > 0:
        log.info("session already in %s", dst)

    else:
        if not dburl:
            dburl = os.environ.get('RADICAL_PILOT_DBURL')

        if not dburl:
            raise ValueError('RADICAL_PILOT_DBURL is not set')

        mongo, db, _, _, _ = ru.mongodb_connect(dburl)

        json_docs = get_session_docs(db, sid)
        ru.write_json(json_docs, dst)

        log.info("session written to %s", dst)

        mongo.close()

    rep.ok("+ %s (json)\n" % sid)
    return dst


# ------------------------------------------------------------------------------
<|MERGE_RESOLUTION|>--- conflicted
+++ resolved
@@ -327,12 +327,8 @@
                     tarball = tarfile.open(ftgt.path)
                     tarball.extractall("%s/%s" % (tgt_url.path, pilot['uid']))
 
-<<<<<<< HEAD
-                    logfiles = glob.glob("%s/%s/*.log" % (tgt_url.path, pilot['uid']))
-=======
                     logfiles = glob.glob("%s/%s/*.log" % (tgt_url.path,
                                                           pilot['uid']))
->>>>>>> 4f05a4fd
                     log.info("tarball %s extracted to '%s/%s/'.",
                             ftgt.path, tgt_url.path, pilot['uid'])
                     ret.extend(logfiles)

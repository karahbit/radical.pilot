--- conflicted
+++ resolved
@@ -123,13 +123,8 @@
     For all pilots in the session, get the slot lists and slot histories. and
     return as list of tuples like:
 
-<<<<<<< HEAD
-            [pilot_id,      [      [hostname, slotnum] ],      [      [slotstate, timestamp] ] ]
-      tuple (string  , list (tuple (string  , int    ) ), list (tuple (string   , datetime ) ) )
-=======
          [pid   ,     [     [host,   slot]],     [      [slotstate, timestamp]]]
     tuple(string, list(tuple(string, int )), list(tuple (string   , datetime )))
->>>>>>> 4f05a4fd
     """
 
     docs = get_session_docs(db, sid, cache, cachedir)
@@ -163,13 +158,8 @@
                 started  = None
                 finished = None
                 for event in sorted (unit_doc['state_history'],
-<<<<<<< HEAD
-                                     key=lambda x: x['timestamp']) :
-                    if started :
-=======
                                      key=lambda x: x['timestamp']):
                     if started:
->>>>>>> 4f05a4fd
                         finished = event['timestamp']
                         break
                     if event['state'] == AGENT_EXECUTING:
@@ -179,16 +169,10 @@
                   # print "no start/end for cu %s - ignored" % unit_doc['uid']
                     continue
 
-<<<<<<< HEAD
-                for slot_id in unit_doc['opaque_slots'] :
-                    if slot_id not in slot_infos :
-                      # print "slot %s for pilot %s unknown - ignored" % (slot_id, pid)
-=======
                 for slot_id in unit_doc['opaque_slots']:
                     if slot_id not in slot_infos:
                       # print "slot %s for pilot %s unknown - ignored" \
                       #     % (slot_id, pid)
->>>>>>> 4f05a4fd
                         continue
 
                     slot_infos[slot_id].append([started, finished])
@@ -217,13 +201,8 @@
     For all entities in the session, create simple event tuples, and return
     them as a list
 
-<<<<<<< HEAD
-           [      [object type, object id, pilot id, timestamp, event name, object document] ]
-      list (tuple (string     , string   , string  , datetime , string    , dict           ) )
-=======
     [     [otype , oid   , pid   , timestamp, event name, odoc]]
     list(tuple(string, string, string, datetime , string    , dict))
->>>>>>> 4f05a4fd
 
     """
 
@@ -245,20 +224,11 @@
         otype = 'pilot'
         oid   = doc['uid']
 
-<<<<<<< HEAD
-        for event in [# 'submitted', 'started',    'finished',  # redundant to states..
-                      'input_transfer_started',  'input_transfer_finished',
-                      'output_transfer_started', 'output_transfer_finished'] :
-            if  event in doc :
-                ret.append (['state', otype, oid, oid, doc[event], event, odoc])
-            else :
-=======
         for event in ['input_transfer_started',  'input_transfer_finished',
                       'output_transfer_started', 'output_transfer_finished']:
             if  event in doc:
                 ret.append (['state', otype, oid, oid, doc[event], event, odoc])
             else:
->>>>>>> 4f05a4fd
                 ret.append (['state', otype, oid, oid, None,       event, odoc])
 
         for event in doc['state_history']:
@@ -278,22 +248,12 @@
         pid   = doc['pilot']
 
         # TODO: change states to look for
-<<<<<<< HEAD
-        for event in [# 'submitted', 'started',    'finished',  # redundant to states..
-                      'input_transfer_started',  'input_transfer_finished',
-                      'output_transfer_started', 'output_transfer_finished'
-                      ] :
-            if  event in doc :
-                ret.append (['state', otype, oid, pid, doc[event], event, doc])
-            else :
-=======
         for event in ['input_transfer_started',  'input_transfer_finished',
                       'output_transfer_started', 'output_transfer_finished']:
 
             if  event in doc:
                 ret.append (['state', otype, oid, pid, doc[event], event, doc])
             else:
->>>>>>> 4f05a4fd
                 ret.append (['state', otype, oid, pid, None,       event, doc])
 
         for event in doc['state_history']:

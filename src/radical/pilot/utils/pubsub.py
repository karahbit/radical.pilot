--- conflicted
+++ resolved
@@ -264,10 +264,7 @@
 
         if self._in in _socks:
 
-<<<<<<< HEAD
-=======
-
->>>>>>> e42948a3
+
             # if any incoming socket signals a message, get the
             # message on the subscriber channel, and forward it
             # to the publishing channel, no questions asked.
@@ -278,19 +275,13 @@
             else:
                 msg = _uninterruptible(self._in.recv, flags=zmq.NOBLOCK)
                 _uninterruptible(self._out.send, msg)
-<<<<<<< HEAD
-=======
-
->>>>>>> e42948a3
+
             if self._debug:
                 self._log.debug("-> %s", pprint.pformat(msg))
 
 
         if self._out in _socks:
-<<<<<<< HEAD
-=======
-
->>>>>>> e42948a3
+
             # if any outgoing socket signals a message, it's
             # likely a topic subscription.  We forward that on
             # the incoming channels to subscribe for the
@@ -349,11 +340,8 @@
                 _uninterruptible(self._q.send_multipart, [topic, data])
 
         else:
-<<<<<<< HEAD
-=======
             if self._debug:
                 self._log.debug("-> %s %s", topic, pprint.pformat(msg))
->>>>>>> e42948a3
             _uninterruptible(self._q.send, "%s %s" % (topic, data))
 
 

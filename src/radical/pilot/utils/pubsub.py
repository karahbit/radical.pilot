--- conflicted
+++ resolved
@@ -139,82 +139,8 @@
                 raise RuntimeError('wildcard port (*) required for bridge addresses (%s)' \
                                 % self._addr)
 
-<<<<<<< HEAD
             self._pqueue = mp.Queue()
             self.start()
-=======
-            # ------------------------------------------------------------------
-            def _bridge(addr, pqueue):
-
-                try:
-                    import setproctitle as spt
-                    spt.setproctitle('radical.pilot %s' % self._name)
-                except Exception as e:
-                    pass
-
-                try:
-                    # reset signal handlers to their default
-                    signal.signal(signal.SIGINT,  signal.SIG_DFL)
-                    signal.signal(signal.SIGTERM, signal.SIG_DFL)
-                    signal.signal(signal.SIGALRM, signal.SIG_DFL)
-
-                    self._log.info('start bridge %s on %s', self._name, addr)
-
-                    ctx = zmq.Context()
-                    _in = ctx.socket(zmq.XSUB)
-                    _in.linger = _LINGER_TIMEOUT
-                    _in.hwm    = _HIGH_WATER_MARK
-                    _in.bind(addr)
-
-                    _out = ctx.socket(zmq.XPUB)
-                    _out.linger = _LINGER_TIMEOUT
-                    _out.hwm    = _HIGH_WATER_MARK
-                    _out.bind(addr)
-
-                    # communicate the bridge ports to the parent process
-                    _in_port  =  _in.getsockopt(zmq.LAST_ENDPOINT)
-                    _out_port = _out.getsockopt(zmq.LAST_ENDPOINT)
-
-                    pqueue.put([_in_port, _out_port])
-
-                    self._log.info('bound bridge %s to %s : %s', self._name, _in_port, _out_port)
-
-                    # start polling for messages
-                    _poll = zmq.Poller()
-                    _poll.register(_in,  zmq.POLLIN)
-                    _poll.register(_out, zmq.POLLIN)
-
-                    while True:
-
-                        _socks = dict(_uninterruptible(_poll.poll, timeout=1000)) # timeout in ms
-
-                        if _in in _socks:
-                            if _USE_MULTIPART:
-                                msg = _uninterruptible(_in.recv_multipart, flags=zmq.NOBLOCK)
-                                _uninterruptible(_out.send_multipart, msg)
-                            else:
-                                msg = _uninterruptible(_in.recv, flags=zmq.NOBLOCK)
-                                _uninterruptible(_out.send, msg)
-                          # self._log.debug("-> %s", msg)
-
-
-                        if _out in _socks:
-                            if _USE_MULTIPART:
-                                msg = _uninterruptible(_out.recv_multipart)
-                                _uninterruptible(_in.send_multipart, msg)
-                            else:
-                                msg = _uninterruptible(_out.recv)
-                                _uninterruptible(_in.send, msg)
-                          # self._log.debug("<- %s", msg)
-
-                except Exception as e:
-                    self._log.exception('bridge error: %s', e)
-            # ------------------------------------------------------------------
-
-            pqueue   = mp.Queue()
-            self._p  = mp.Process(target=_bridge, args=[self._addr, pqueue])
-            self._p.start()
->>>>>>> a530025
 
             try:
                 self._bridge_in, self._bridge_out = self._pqueue.get(True, _BRIDGE_TIMEOUT)
@@ -425,7 +351,6 @@
         data  = msgpack.packb(msg) 
 
         if _USE_MULTIPART:
-<<<<<<< HEAD
           # if self._debug:
           #     self._log.debug("-> %s", ([topic, pprint.pformat(msg)]))
             _uninterruptible(self._q.send_multipart, [topic, data])
@@ -433,13 +358,6 @@
         else:
           # if self._debug:
           #     self._log.debug("-> %s %s", topic, pprint.pformat(msg))
-=======
-          # self._log.debug("-> %s", str([topic, data]))
-            _uninterruptible(self._q.send_multipart, [topic, data])
-
-        else:
-          # self._log.debug("-> %s %s", topic, data)
->>>>>>> a530025
             _uninterruptible(self._q.send, "%s %s" % (topic, data))
 
 
@@ -457,14 +375,9 @@
             raw = _uninterruptible(self._q.recv)
             topic, data = raw.split(' ', 1)
 
-<<<<<<< HEAD
         msg = msgpack.unpackb(data) 
       # if self._debug:
       #     self._log.debug("<- %s", ([topic, pprint.pformat(msg)]))
-=======
-        msg = json.loads(data)
-      # self._log.debug("<- %s", str([topic, pprint.pformat(msg)]))
->>>>>>> a530025
         return [topic, msg]
 
 


__copyright__ = "Copyright 2013-2014, http://radical.rutgers.edu"
__license__   = "MIT"


import radical.saga.attributes as rsa


# ------------------------------------------------------------------------------
# Attribute description keys
#
RESOURCE          = 'resource'
ACCESS_SCHEMA     = 'access_schema'
QUEUE             = 'queue'
PROJECT           = 'project'
CANDIDATE_HOSTS   = 'candidate_hosts'
SANDBOX           = 'sandbox'
OUTPUT            = 'output'
ERROR             = 'error'
RUNTIME           = 'runtime'
APP_COMM          = 'app_comm'
CLEANUP           = 'cleanup'
EXIT_ON_ERROR     = 'exit_on_error'
_CONFIG           = '_config'

CORES             = 'cores'
GPUS              = 'gpus'
MEMORY            = 'memory'

INPUT_STAGING     = 'input_staging'
OUTPUT_STAGING    = 'output_staging'


# ------------------------------------------------------------------------------
#
class ComputePilotDescription(rsa.Attributes):
    """
    A ComputePilotDescription object describes the requirements and properties
    of a :class:`radical.pilot.Pilot` and is passed as a parameter to
    :meth:`radical.pilot.PilotManager.submit_pilots` to instantiate and run
    a new pilot.

    .. note:: A ComputePilotDescription **MUST** define at least
              :data:`resource`, :data:`cores` and :data:`runtime`.

    **Example**::

          pm = radical.pilot.PilotManager(session=s)

          pd = radical.pilot.ComputePilotDescription()
          pd.resource = "local.localhost"  # defined in futuregrid.json
          pd.cores    = 16
          pd.runtime  = 5 # minutes

          pilot = pm.submit_pilots(pd)

    .. data:: resource

       [Type: `string`] [**`mandatory`**] The key of a
       :ref:`chapter_machconf` entry.
       If the key exists, the machine-specifc configuration is loaded from the
       configuration once the ComputePilotDescription is passed to
       :meth:`radical.pilot.PilotManager.submit_pilots`. If the key doesn't exist,
       a :class:`radical.pilot.pilotException` is thrown.

    .. data:: access_schema

       [Type: `string`] [**`optional`**] The key of an access mechanism to use.
       The valid access mechanism are defined in the resource configurations,
       see :ref:`chapter_machconf`.  The first one defined there is used by
       default, if no other is specified.

    .. data:: runtime

       [Type: `int`] [**mandatory**] The maximum run time (wall-clock time) in
       **minutes** of the ComputePilot.

    .. data:: sandbox

       [Type: `string`] [optional] The working ("sandbox") directory  of the
       ComputePilot agent. This parameter is optional. If not set, it defaults
       to `radical.pilot.sandox` in your home or login directory.

       .. warning:: If you define a ComputePilot on an HPC cluster and you want
                 to set `sandbox` manually, make sure that it points to a
                 directory on a shared filesystem that can be reached from all
                 compute nodes.

    .. data:: cores

       [Type: `int`] [**mandatory**] The number of cores the pilot should
       allocate on the target resource.

       NOTE: for local pilots, you can set a number larger than the physical
       machine limit when setting `RADICAL_PILOT_PROFILE` in your environment.

    .. data:: memory

       [Type: `int`] [**optional**] The amount of memorty (in MB) the pilot
       should allocate on the target resource.

    .. data:: queue

       [Type: `string`] [optional] The name of the job queue the pilot should
       get submitted to . If `queue` is defined in the resource configuration
       (:data:`resource`) defining `queue` will override it explicitly.

    .. data:: project

       [Type: `string`] [optional] The name of the project / allocation to
       charge for used CPU time. If `project` is defined in the machine
       configuration (:data:`resource`), defining `project` will
       override it explicitly.

    .. data:: candidate_hosts

       [Type: `list`] [optional] The list of names of hosts where this pilot
       is allowed to start on.

    .. data: app_comm

       [Type: `list`] [optional] The list of names is interpreted as
       communication channels to start within the pilot agent, for the purpose
       of application communication, ie., that tasks running on that pilot are
       able to use those channels to communicate amongst each other.

       The names are expected to end in `_queue` or `_pubsub`, indicating the
       type of channel to create.  Once created, tasks will find environment
       variables of the name `RP_%s_IN` and `RP_%s_OUT`, where `%s` is replaced
       with the given channel name (uppercased), and `IN/OUT` indicate the
       respective endpoint addresses for the created channels

    .. data:: cleanup

       [Type: `bool`] [optional] If cleanup is set to True, the pilot will
       delete its entire sandbox upon termination. This includes individual
       ComputeUnit sandboxes and all generated output data. Only log files will
       remain in the sandbox directory.

    """

    # --------------------------------------------------------------------------
    #
    def __init__(self, from_dict=None):

        # initialize attributes
        rsa.Attributes.__init__(self)

        # set attribute interface properties
        self._attributes_extensible  (False)
        self._attributes_camelcasing (True)

        self._attributes_register    (RESOURCE,         None, rsa.STRING, rsa.SCALAR, rsa.WRITEABLE)
        self._attributes_register    (ACCESS_SCHEMA,    None, rsa.STRING, rsa.SCALAR, rsa.WRITEABLE)
        self._attributes_register    (RUNTIME,          None, rsa.INT,    rsa.SCALAR, rsa.WRITEABLE)
        self._attributes_register    (APP_COMM,         None, rsa.STRING, rsa.VECTOR, rsa.WRITEABLE)
        self._attributes_register    (SANDBOX,          None, rsa.STRING, rsa.SCALAR, rsa.WRITEABLE)
        self._attributes_register    (CORES,            None, rsa.INT,    rsa.SCALAR, rsa.WRITEABLE)
        self._attributes_register    (GPUS,             None, rsa.INT,    rsa.SCALAR, rsa.WRITEABLE)
        self._attributes_register    (MEMORY,           None, rsa.INT,    rsa.SCALAR, rsa.WRITEABLE)
        self._attributes_register    (QUEUE,            None, rsa.STRING, rsa.SCALAR, rsa.WRITEABLE)
        self._attributes_register    (PROJECT,          None, rsa.STRING, rsa.SCALAR, rsa.WRITEABLE)
        self._attributes_register    (CLEANUP,          None, rsa.BOOL,   rsa.SCALAR, rsa.WRITEABLE)
        self._attributes_register    (CANDIDATE_HOSTS,  None, rsa.STRING, rsa.VECTOR, rsa.WRITEABLE)
        self._attributes_register    (EXIT_ON_ERROR,    None, rsa.BOOL,   rsa.SCALAR, rsa.WRITEABLE)
        self._attributes_register    (INPUT_STAGING,    None, rsa.STRING, rsa.VECTOR, rsa.WRITEABLE)
        self._attributes_register    (OUTPUT_STAGING,   None, rsa.STRING, rsa.VECTOR, rsa.WRITEABLE)

        # rsa not part of the published API
        self._attributes_register    (_CONFIG,          None, rsa.ANY,    rsa.SCALAR, rsa.WRITEABLE)

        # explicitly set attrib defaults so they get listed and included via as_dict()
        self.set_attribute (RESOURCE,         None)
        self.set_attribute (ACCESS_SCHEMA,    None)
        self.set_attribute (RUNTIME,          None)
        self.set_attribute (APP_COMM,         None)
        self.set_attribute (SANDBOX,          None)
        self.set_attribute (CORES,               0)
        self.set_attribute (GPUS,                0)
        self.set_attribute (MEMORY,           None)
        self.set_attribute (QUEUE,            None)
        self.set_attribute (PROJECT,          None)
        self.set_attribute (CLEANUP,          None)
        self.set_attribute (CANDIDATE_HOSTS,  None)
        self.set_attribute (EXIT_ON_ERROR,    False)
        self.set_attribute (_CONFIG,          None)
        self.set_attribute (INPUT_STAGING,    None)
        self.set_attribute (OUTPUT_STAGING,   None)

        # apply initialization dict
        if from_dict:
            self.from_dict(from_dict)

<<<<<<< HEAD
      # FIXME
      #     logger.report.plain('[%s:%s:%s]' % (from_dict.get(RESOURCE, ''),
      #                                         from_dict.get(CORES,     1),
      #                                         from_dict.get(GPUS,      0)))
      # logger.report.ok('>>ok\n')

=======
>>>>>>> 1c35e226

    # --------------------------------------------------------------------------
    #
    def __deepcopy__ (self, memo):

        other = ComputePilotDescription ()

        for key in self.list_attributes ():
            other.set_attribute(key, self.get_attribute (key))

        return other


    # --------------------------------------------------------------------------
    #
    def __str__(self):
        """Returns a string representation of the object.
        """
        return str(self.as_dict())


# ------------------------------------------------------------------------------
<|MERGE_RESOLUTION|>--- conflicted
+++ resolved
@@ -191,15 +191,6 @@
         if from_dict:
             self.from_dict(from_dict)
 
-<<<<<<< HEAD
-      # FIXME
-      #     logger.report.plain('[%s:%s:%s]' % (from_dict.get(RESOURCE, ''),
-      #                                         from_dict.get(CORES,     1),
-      #                                         from_dict.get(GPUS,      0)))
-      # logger.report.ok('>>ok\n')
-
-=======
->>>>>>> 1c35e226
 
     # --------------------------------------------------------------------------
     #


__copyright__ = "Copyright 2013-2016, http://radical.rutgers.edu"
__license__   = "MIT"

# the session needs to get rid of child process handles after forks, as Python's
# multiprocessing module does not allow to check for child process health from
# processes which did not originally spawn the children.  For htis we use
# `at_fork`, which monkeypatches `os.fork()` to support prepare, parent and
# child hooks.  We then register a child hook during session initialization.
#
# Since the monkeypatch needs to be applies before `os` is imported, we do that
# right here, in the (probably vain) hope that os was not imported before.  If
# it was, at_fork will raise an error.
#


import os
import sys
import copy
import time
import glob
import copy
import pprint
import threading

import radical.utils        as ru
import saga                 as rs
import saga.utils.pty_shell as rsup

from . import utils         as rpu
from . import states        as rps
from . import constants     as rpc
from . import types         as rpt

from .unit_manager    import UnitManager
from .pilot_manager   import PilotManager
from .resource_config import ResourceConfig
from .db              import DBSession

from .utils import version_detail as rp_version_detail


# ------------------------------------------------------------------------------
#
class Session(rs.Session):
    """
    A Session encapsulates a RADICAL-Pilot instance and is the *root* object

    A Session holds :class:`radical.pilot.PilotManager` and
    :class:`radical.pilot.UnitManager` instances which in turn hold
    :class:`radical.pilot.ComputePilot` and :class:`radical.pilot.ComputeUnit`
    instances.
    """

    # the reporter is an applicataion-level singleton
    _reporter = None

    # We keep a static typemap for component startup. If we ever want to
    # become reeeealy fancy, we can derive that typemap from rp module
    # inspection.
    #
    # --------------------------------------------------------------------------
    #
    def __init__(self, dburl=None, uid=None, cfg=None, _connect=True):
        """
        Creates a new session.  A new Session instance is created and 
        stored in the database.

        **Arguments:**
            * **dburl** (`string`): The MongoDB URL.  If none is given,
              RP uses the environment variable RADICAL_PILOT_DBURL.  If that is
              not set, an error will be raises.

            * **uid** (`string`): Create a session with this UID.  
              *Only use this when you know what you are doing!*

        **Returns:**
            * A new Session instance.

        **Raises:**
            * :class:`radical.pilot.DatabaseError`

        """

        if os.uname()[0] == 'Darwin':
            # on MacOS, we are running out of file descriptors soon.  The code
            # below attempts to increase the limit of open files - but any error
            # is silently ignored, so this is an best-effort, no guarantee.  We
            # leave responsibility for system limits with the user.
            try:
                import resource
                limits    = list(resource.getrlimit(resource.RLIMIT_NOFILE))
                limits[0] = 512
                resource.setrlimit(resource.RLIMIT_NOFILE, limits)
            except:
                pass

        self._dh          = ru.DebugHelper()
        self._valid       = True
        self._closed      = False
        self._valid_iter  = 0  # detect recursive calls of `is_valid()`

        # class state
        self._dbs         = None
        self._uid         = None
        self._dburl       = None
        self._reconnected = False

        self._cache       = dict()  # cache sandboxes etc.
        self._cache_lock  = threading.RLock()

        self._cache['resource_sandbox'] = dict()
        self._cache['session_sandbox']  = dict()
        self._cache['pilot_sandbox']    = dict()

        # before doing anything else, set up the debug helper for the lifetime
        # of the session.
        self._debug_helper = ru.DebugHelper()

        # Dictionaries holding all manager objects created during the session.
        # NOTE: should this also include agents?
        self._pmgrs      = dict()
        self._umgrs      = dict()
        self._bridges    = list()
        self._components = list()

        # FIXME: we work around some garbage collection issues we don't yet
        #        understand: instead of relying on the GC to eventually collect
        #        some stuff, we actively free those on `session.close()`, at
        #        least for the current process.  Usually, all resources get
        #        nicely collected on process termination - but not when we
        #        create many sessions (one after the other) in the same
        #        application instance (ie. the same process).  This workarounf
        #        takes care of that use case.
        #        The clean solution would be to ensure clean termination
        #        sequence, something which I seem to be unable to implement...
        #        :/
        self._to_close   = list()
        self._to_stop    = list()
        self._to_destroy = list()

        # cache the client sandbox
        # FIXME: this needs to be overwritten if configured differently in the
        #        session config, as should be the case for any agent side
        #        session instance.
        self._client_sandbox = os.getcwd()

        # The resource configuration dictionary associated with the session.
        self._resource_configs = {}

        # if a config is given, us its values:
        if cfg:
            self._cfg = copy.deepcopy(cfg)
        else:
            # otherwise we need a config
            self._cfg = ru.read_json("%s/configs/session_%s.json" \
                    % (os.path.dirname(__file__),
                       os.environ.get('RADICAL_PILOT_SESSION_CFG', 'default')))

        # fall back to config data where possible
        # sanity check on parameters
        if not uid : 
            uid = self._cfg.get('session_id')

        if uid:
            self._uid         = uid
            self._reconnected = True
        else:
            # generate new uid, reset all other ID counters
            # FIXME: this will screw up counters for *concurrent* sessions, 
            #        as the ID generation is managed in a process singleton.
            self._uid = ru.generate_id('rp.session',  mode=ru.ID_PRIVATE)
            ru.reset_id_counters(prefix='rp.session', reset_all_others=True)

        if not self._cfg.get('session_id'): self._cfg['session_id'] = self._uid 
        if not self._cfg.get('owner')     : self._cfg['owner']      = self._uid 
        if not self._cfg.get('logdir')    : self._cfg['logdir']     = '%s/%s' \
                                                     % (os.getcwd(), self._uid)
        self._logdir = self._cfg['logdir']
        self._prof   = self._get_profiler(name=self._cfg['owner'])
        self._rep    = self._get_reporter(name=self._cfg['owner'])
        self._log    = self._get_logger  (name=self._cfg['owner'],
                                          level=self._cfg.get('debug'))

        if _connect:

            # we need a dburl to connect to.
            if not dburl:
                dburl = os.environ.get("RADICAL_PILOT_DBURL")

            if not dburl:
                dburl = self._cfg.get('default_dburl')

            if not dburl:
                dburl = self._cfg.get('dburl')

            if not dburl:
                # we forgive missing dburl on reconnect, but not otherwise
                raise RuntimeError("no database URL (set RADICAL_PILOT_DBURL)")  


        self._dburl = ru.Url(dburl)
        self._cfg['dburl'] = str(self._dburl)

        # now we have config and uid - initialize base class (saga session)
        rs.Session.__init__(self, uid=self._uid)


        # ----------------------------------------------------------------------
        # create new session
        if _connect:
            self._log.info("using database %s" % self._dburl)

            # if the database url contains a path element, we interpret that as
            # database name (without the leading slash)
            if  not self._dburl.path         or \
                self._dburl.path[0]   != '/' or \
                len(self._dburl.path) <=  1  :
                if not uid:
                    # we fake reconnnect if no DB is available -- but otherwise we
                    # really really need a db connection...
                    raise ValueError("incomplete DBURL '%s' no db name!" % self._dburl)

        if not self._reconnected:
            self._prof.prof('session_start', uid=self._uid)
            self._rep.info ('<<new session: ')
            self._rep.plain('[%s]' % self._uid)
            self._rep.info ('<<database   : ')
            self._rep.plain('[%s]' % self._dburl)

        self._load_resource_configs()

        self._rec = os.environ.get('RADICAL_PILOT_RECORD_SESSION')
        if self._rec:
            # NOTE: Session recording cannot handle reconnected sessions, yet.
            #       We thus turn it off here with a warning
            if self._reconnected:
                self._log.warn("no session recording on reconnected session")

            else:
                # append session ID to recording path
                self._rec = "%s/%s" % (self._rec, self._uid)

                # create recording path and record session
                os.system('mkdir -p %s' % self._rec)
                ru.write_json({'dburl': str(self.dburl)}, 
                              "%s/session.json" % self._rec)
                self._log.info("recording session in %s" % self._rec)


        # create/connect database handle
        try:
            self._dbs = DBSession(sid=self.uid, dburl=str(self._dburl),
                                  cfg=self._cfg, logger=self._log, 
                                  connect=_connect)

            # from here on we should be able to close the session again
            self._log.info("New Session created: %s." % self.uid)

        except Exception, ex:
            self._rep.error(">>err\n")
            self._log.exception('session create failed')
            raise RuntimeError("Couldn't create new session (database URL '%s' incorrect?): %s" \
                            % (dburl, ex))  

        # the session must not carry bridge and component handles across forks
        ru.atfork(self._atfork_prepare, self._atfork_parent, self._atfork_child)

        # if bridges and components are specified in the config, start them
        ruc = rpu.Component
        self._bridges    = ruc.start_bridges   (self._cfg, self, self._log)
        self._components = ruc.start_components(self._cfg, self, self._log)
        self.is_valid()

        # at this point we have a DB connection, logger, etc, and can record
        # some metadata
        self._log.info('radical.pilot version: %s' % rp_version_detail)
        self._log.info('radical.saga  version: %s' % rs.version_detail)
        self._log.info('radical.utils version: %s' % ru.version_detail)

        py_version_detail = sys.version.replace("\n", " ")
        self.inject_metadata({'radical_stack' : {'rp': rp_version_detail,
                                                 'rs': rs.version_detail,
                                                 'ru': ru.version_detail,
                                                 'py': py_version_detail}})


        # FIXME: make sure the above code results in a usable session on
        #        reconnect
        self._rep.ok('>>ok\n')


    # --------------------------------------------------------------------------
    #
    def _atfork_prepare(self): 
        pass

    def _atfork_parent(self) :
        pass

    def _atfork_child(self)  : 
        self._components = list()
        self._bridges    = list()
        self._to_close   = list()
        self._to_stop    = list()
        self._to_destroy = list()

    
    # --------------------------------------------------------------------------
    # Allow Session to function as a context manager in a `with` clause
    def __enter__(self):
        return self


    # --------------------------------------------------------------------------
    # Allow Session to function as a context manager in a `with` clause
    def __exit__(self, type, value, traceback):

        # FIXME: use cleanup_on_close, terminate_on_close attributes
        self.close()


    # --------------------------------------------------------------------------
    #
    def is_valid(self, term=True):

        # don't check validity during termination
        if self._closed:
            return True

        # if we check any manager or agent, it will likely also check the
        # session in turn.  We break that loop here.
        self._valid_iter += 1

        try:
            if self._valid_iter >= 2:
                # we are too deep - abort this line or tests
                return True

            if self._valid:
                for _,umgr in self._umgrs.iteritems():
                    if not umgr.is_valid(term):
                        self._valid = False
                        break

            if self._valid:
                for _,pmgr in self._pmgrs.iteritems():
                    if not pmgr.is_valid(term):
                        self._valid = False
                        break

            if self._valid:
                for bridge in self._bridges:
                    if not bridge.is_valid(term):
                        self._valid = False
                        break

            if self._valid:
                for component in self._components:
                    if not component.is_valid(term):
                        self._valid = False
                        break

        finally:
            pass

        if not self._valid and term:
            self._log.warn("session %s is invalid" % self.uid)
            self.close()
          # raise RuntimeError("session %s is invalid" % self.uid)

        return self._valid


    # --------------------------------------------------------------------------
    #
    def _load_resource_configs(self):

        self.is_valid()

        self._prof.prof('config_parser_start', uid=self._uid)

        # Loading all "default" resource configurations
        module_path  = os.path.dirname(os.path.abspath(__file__))
        default_cfgs = "%s/configs/resource_*.json" % module_path
        config_files = glob.glob(default_cfgs)

        for config_file in config_files:

            try:
                self._log.info("Load resource configurations from %s" % config_file)
                rcs = ResourceConfig.from_file(config_file)
            except Exception as e:
                self._log.exception("skip config file %s: %s" % (config_file, e))
                raise RuntimeError('config error (%s) - abort' % e)

            for rc in rcs:
                self._log.info("Load resource configurations for %s" % rc)
                self._resource_configs[rc] = rcs[rc].as_dict() 
                self._log.debug('read rcfg for %s (%s)', 
                        rc, self._resource_configs[rc].get('cores_per_node'))

        home         = os.environ.get('HOME', '')
        user_cfgs    = "%s/.radical/pilot/configs/resource_*.json" % home
        config_files = glob.glob(user_cfgs)

        for config_file in config_files:

            try:
                rcs = ResourceConfig.from_file(config_file)
            except Exception as e:
                self._log.exception("skip config file %s: %s" % (config_file, e))
                raise RuntimeError('config error (%s) - abort' % e)

            for rc in rcs:
                self._log.info("Load resource configurations for %s" % rc)

                if rc in self._resource_configs:
                    # config exists -- merge user config into it
                    ru.dict_merge(self._resource_configs[rc],
                                  rcs[rc].as_dict(),
                                  policy='overwrite')
                else:
                    # new config -- add as is
                    self._resource_configs[rc] = rcs[rc].as_dict() 

                self._log.debug('fix  rcfg for %s (%s)', 
                        rc, self._resource_configs[rc].get('cores_per_node'))

        default_aliases = "%s/configs/resource_aliases.json" % module_path
        self._resource_aliases = ru.read_json_str(default_aliases)['aliases']

        # check if we have aliases to merge
        usr_aliases = '%s/.radical/pilot/configs/resource_aliases.json' % home
        if os.path.isfile(usr_aliases):
            ru.dict_merge(self._resource_aliases,
                          ru.read_json_str(usr_aliases).get('aliases', {}),
                          policy='overwrite')

        self._prof.prof('config_parser_stop', uid=self._uid)


    # --------------------------------------------------------------------------
    #
    def close(self, cleanup=False, terminate=True, download=False):
        """Closes the session.

        All subsequent attempts access objects attached to the session will 
        result in an error. If cleanup is set to True (default) the session
        data is removed from the database.

        **Arguments:**
            * **cleanup** (`bool`): Remove session from MongoDB (implies * terminate)
            * **terminate** (`bool`): Shut down all pilots associated with the session. 

        **Raises:**
            * :class:`radical.pilot.IncorrectState` if the session is closed
              or doesn't exist. 
        """

        # close only once
        if self._closed:
            return

        self._rep.info('closing session %s' % self._uid)
        self._log.debug("session %s closing", self._uid)
        self._prof.prof("session_close", uid=self._uid)

        # set defaults
        if cleanup   == None: cleanup   = True
        if terminate == None: terminate = True

        if  cleanup:
            # cleanup implies terminate
            terminate = True

        for umgr_uid,umgr in self._umgrs.iteritems():
            self._log.debug("session %s closes umgr   %s", self._uid, umgr_uid)
            umgr.close()
            self._log.debug("session %s closed umgr   %s", self._uid, umgr_uid)

        for pmgr_uid,pmgr in self._pmgrs.iteritems():
            self._log.debug("session %s closes pmgr   %s", self._uid, pmgr_uid)
            pmgr.close(terminate=terminate)
            self._log.debug("session %s closed pmgr   %s", self._uid, pmgr_uid)

        for comp in self._components:
            self._log.debug("session %s closes comp   %s", self._uid, comp.uid)
            comp.stop()
            comp.join()
            self._log.debug("session %s closed comp   %s", self._uid, comp.uid)

        for bridge in self._bridges:
            self._log.debug("session %s closes bridge %s", self._uid, bridge.uid)
            bridge.stop()
            bridge.join()
            self._log.debug("session %s closed bridge %s", self._uid, bridge.uid)

        if self._dbs:
            self._log.debug("session %s closes db (%s)", self._uid, cleanup)
            self._dbs.close(delete=cleanup)

        self._log.debug("session %s closed (delete=%s)", self._uid, cleanup)
        self._prof.prof("session_stop", uid=self._uid)
        self._prof.close()

        # support GC
        for x in self._to_close: 
            try:    x.close()
            except: pass
        for x in self._to_stop:
            try:    x.stop()
            except: pass
        for x in self._to_destroy:
            try:    x.destroy()
            except: pass

        self._closed = True
        self._valid = False

        # after all is said and done, we attempt to download the pilot log- and
        # profiles, if so wanted
        if download:

            self._prof.prof("session_fetch_start", uid=self._uid)
            self._log.debug('start download')
            tgt = os.getcwd()
            self.fetch_json    (tgt='%s/%s' % (tgt, self.uid))
            self.fetch_profiles(tgt=tgt)
            self.fetch_logfiles(tgt=tgt)

            self._prof.prof("session_fetch_stop", uid=self._uid)

        self._rep.info('<<session lifetime: %.1fs' % (self.closed - self.created))
        self._rep.ok('>>ok\n')


    # --------------------------------------------------------------------------
    #
    def as_dict(self):
        """Returns a Python dictionary representation of the object.
        """

        self.is_valid()

        object_dict = {
            "uid"       : self._uid,
            "created"   : self.created,
            "connected" : self.connected,
            "closed"    : self.closed,
            "dburl"     : str(self.dburl),
            "cfg"       : copy.deepcopy(self._cfg)
        }
        return object_dict


    # --------------------------------------------------------------------------
    #
    def __str__(self):
        """Returns a string representation of the object.
        """
        return str(self.as_dict())


    # --------------------------------------------------------------------------
    #
    @property
    def uid(self):
        return self._uid


    # --------------------------------------------------------------------------
    #
    @property
    def logdir(self):
        return self._logdir


    # --------------------------------------------------------------------------
    #
    @property
    def dburl(self):
        return self._dburl


    # --------------------------------------------------------------------------
    #
    def get_db(self):

        self.is_valid()

        if self._dbs: return self._dbs.get_db()
        else        : return None


    
    # --------------------------------------------------------------------------
    #
    @property
    def created(self):
        """Returns the UTC date and time the session was created.
        """
        if self._dbs: return self._dbs.created
        else        : return None


    # --------------------------------------------------------------------------
    #
    @property
    def connected(self):
        """Returns the most recent UTC date and time the session was
        reconnected to.
        """
        if self._dbs: return self._dbs.connected
        else        : return None


    # -------------------------------------------------------------------------
    #
    @property
    def is_connected(self):

        self.is_valid()

        return self._dbs.is_connected


    # --------------------------------------------------------------------------
    #
    @property
    def closed(self):
        """
        Returns the time of closing
        """
        if self._dbs: return self._dbs.closed
        else        : return None


    # --------------------------------------------------------------------------
    #
    def _get_logger(self, name, level=None):
        """
        This is a thin wrapper around `ru.Logger()` which makes sure that
        log files end up in a separate directory with the name of `session.uid`.
        """
<<<<<<< HEAD
        log = ru.Logger(name=name, ns='radical.pilot', targets=['.'], 
                        path=self._logdir, level=level)
=======

        return ru.Logger(name=name, ns='radical.pilot', targets=['.'], 
                         path=self._logdir, level=level)


    # --------------------------------------------------------------------------
    #
    def _get_reporter(self, name):
        """
        This is a thin wrapper around `ru.Reporter()` which makes sure that
        log files end up in a separate directory with the name of `session.uid`.
        """
>>>>>>> 29c62012

        return ru.Reporter(name=name, ns='radical.pilot', targets=['stdout'],
                           path=self._logdir)


    # --------------------------------------------------------------------------
    #
    def _get_profiler(self, name):
        """
        This is a thin wrapper around `ru.Profiler()` which makes sure that
        log files end up in a separate directory with the name of `session.uid`.
        """

        prof = ru.Profiler(name=name, ns='radical.pilot', path=self._logdir)

        return prof


    # --------------------------------------------------------------------------
    #
    def _get_reporter(self, name):
        """
        This is a thin wrapper around `ru.Reporter()` which makes sure that
        log files end up in a separate directory with the name of `session.uid`.
        """

        if not self._reporter:
            self._reporter = ru.Reporter(name=name, ns='radical.pilot',
                                         targets=['stdout'], path=self._logdir)
        return self._reporter


    # --------------------------------------------------------------------------
    #
    def _get_profiler(self, name):
        """
        This is a thin wrapper around `ru.Profiler()` which makes sure that
        log files end up in a separate directory with the name of `session.uid`.
        """

        prof = ru.Profiler(name=name, ns='radical.pilot', path=self._logdir)

        return prof


    # --------------------------------------------------------------------------
    #
    def inject_metadata(self, metadata):
        """
        Insert (experiment) metadata into an active session
        RP stack version info always get added.
        """

        self.is_valid()

        if not isinstance(metadata, dict):
            raise Exception("Session metadata should be a dict!")

<<<<<<< HEAD
        if self._dbs and self._dbs._c:
            self._dbs._c.update({'type'  : 'session',
                                 "uid"   : self.uid},
                                {"$push" : {"metadata": metadata}})
=======
        self._dbs._c.update({'type'  : 'session', 
                             "uid"   : self.uid},
                            {"$push" : {"metadata": metadata}})
>>>>>>> 29c62012


    # --------------------------------------------------------------------------
    #
    def _register_pmgr(self, pmgr):

        self.is_valid()

        self._dbs.insert_pmgr(pmgr.as_dict())
        self._pmgrs[pmgr.uid] = pmgr


    # --------------------------------------------------------------------------
    #
    def list_pilot_managers(self):
        """
        Lists the unique identifiers of all :class:`radical.pilot.PilotManager` 
        instances associated with this session.

        **Returns:**
            * A list of :class:`radical.pilot.PilotManager` uids (`list` of `strings`).
        """

        self.is_valid()
        return self._pmgrs.keys()


    # --------------------------------------------------------------------------
    #
    def get_pilot_managers(self, pmgr_uids=None):
        """ 
        returns known PilotManager(s).

        **Arguments:**

            * **pmgr_uids** [`string`]: 
              unique identifier of the PilotManager we want

        **Returns:**
            * One or more [:class:`radical.pilot.PilotManager`] objects.
        """

        self.is_valid()

        return_scalar = False
        if not isinstance(pmgr_uids, list):
            pmgr_uids     = [pmgr_uids]
            return_scalar = True

        if pmgr_uids: pmgrs = [self._pmgrs[uid] for uid in pmgr_uids]
        else        : pmgrs =  self._pmgrs.values()

        if return_scalar: return pmgrs[0]
        else            : return pmgrs


    # --------------------------------------------------------------------------
    #
    def _register_umgr(self, umgr):

        self.is_valid()

        self._dbs.insert_umgr(umgr.as_dict())
        self._umgrs[umgr.uid] = umgr


    # --------------------------------------------------------------------------
    #
    def list_unit_managers(self):
        """
        Lists the unique identifiers of all :class:`radical.pilot.UnitManager` 
        instances associated with this session.

        **Returns:**
            * A list of :class:`radical.pilot.UnitManager` uids (`list` of `strings`).
        """

        self.is_valid()
        return self._umgrs.keys()


    # --------------------------------------------------------------------------
    #
    def get_unit_managers(self, umgr_uids=None):
        """ 
        returns known UnitManager(s).

        **Arguments:**

            * **umgr_uids** [`string`]: 
              unique identifier of the UnitManager we want

        **Returns:**
            * One or more [:class:`radical.pilot.UnitManager`] objects.
        """

        self.is_valid()

        return_scalar = False
        if not isinstance(umgr_uids, list):
            umgr_uids     = [umgr_uids]
            return_scalar = True

        if umgr_uids: umgrs = [self._umgrs[uid] for uid in umgr_uids]
        else        : umgrs =  self._umgrs.values()

        if return_scalar: return umgrs[0]
        else            : return umgrs


    # -------------------------------------------------------------------------
    #
    def list_resources(self):
        '''
        Returns a list of known resource labels which can be used in a pilot
        description.  Not that resource aliases won't be listed.
        '''

        return sorted(self._resource_configs.keys())


    # -------------------------------------------------------------------------
    #
    def add_resource_config(self, resource_config):
        """Adds a new :class:`radical.pilot.ResourceConfig` to the PilotManager's 
           dictionary of known resources, or accept a string which points to
           a configuration file.

           For example::

                  rc = radical.pilot.ResourceConfig(label="mycluster")
                  rc.job_manager_endpoint = "ssh+pbs://mycluster
                  rc.filesystem_endpoint  = "sftp://mycluster
                  rc.default_queue        = "private"
                  rc.bootstrapper         = "default_bootstrapper.sh"

                  pm = radical.pilot.PilotManager(session=s)
                  pm.add_resource_config(rc)

                  pd = radical.pilot.ComputePilotDescription()
                  pd.resource = "mycluster"
                  pd.cores    = 16
                  pd.runtime  = 5 # minutes

                  pilot = pm.submit_pilots(pd)
        """

        self.is_valid()

        if isinstance(resource_config, basestring):

            # let exceptions fall through
            rcs = ResourceConfig.from_file(resource_config)

            for rc in rcs:
                self._log.info("Loaded resource configurations for %s" % rc)
                self._resource_configs[rc] = rcs[rc].as_dict() 
                self._log.debug('add  rcfg for %s (%s)', 
                        rc, self._resource_configs[rc].get('cores_per_node'))

        else:
            self._resource_configs[resource_config.label] = resource_config.as_dict()
            self._log.debug('Add  rcfg for %s (%s)', 
                    resource_config.label, 
                    self._resource_configs[resource_config.label].get('cores_per_node'))

    # -------------------------------------------------------------------------
    #
    def get_resource_config(self, resource, schema=None):
        """
        Returns a dictionary of the requested resource config
        """

        self.is_valid()

        if  resource in self._resource_aliases:
            self._log.warning("using alias '%s' for deprecated resource key '%s'" \
                              % (self._resource_aliases[resource], resource))
            resource = self._resource_aliases[resource]

        if  resource not in self._resource_configs:
            raise RuntimeError("Resource '%s' is not known." % resource)

        resource_cfg = copy.deepcopy(self._resource_configs[resource])
        self._log.debug('get rcfg 1 for %s (%s)',  resource, resource_cfg.get('cores_per_node'))

        if  not schema:
            if 'schemas' in resource_cfg:
                schema = resource_cfg['schemas'][0]

        if  schema:
            if  schema not in resource_cfg:
                raise RuntimeError("schema %s unknown for resource %s" \
                                  % (schema, resource))

            for key in resource_cfg[schema]:
                # merge schema specific resource keys into the
                # resource config
                resource_cfg[key] = resource_cfg[schema][key]

        self._log.debug('get rcfg 2 for %s (%s)',  resource, resource_cfg.get('cores_per_node'))

        return resource_cfg


    # -------------------------------------------------------------------------
    #
    def fetch_profiles(self, tgt=None, fetch_client=False):

        return rpu.fetch_profiles(self._uid, dburl=self.dburl, tgt=tgt, 
                                  session=self)


    # -------------------------------------------------------------------------
    #
    def fetch_logfiles(self, tgt=None, fetch_client=False):

        return rpu.fetch_logfiles(self._uid, dburl=self.dburl, tgt=tgt, 
                                  session=self)


    # -------------------------------------------------------------------------
    #
    def fetch_json(self, tgt=None, fetch_client=False):

        return rpu.fetch_json(self._uid, dburl=self.dburl, tgt=tgt,
                              session=self)



    # -------------------------------------------------------------------------
    #
    def _get_client_sandbox(self):
        """
        For the session in the client application, this is os.getcwd().  For the
        session in any other component, specifically in pilot components, the
        client sandbox needs to be read from the session config (or pilot
        config).  The latter is not yet implemented, so the pilot can not yet
        interpret client sandboxes.  Since pilot-side stagting to and from the
        client sandbox is not yet supported anyway, this seems acceptable
        (FIXME).
        """

        return self._client_sandbox


    # -------------------------------------------------------------------------
    #
    def _get_resource_sandbox(self, pilot):
        """
        for a given pilot dict, determine the global RP sandbox, based on the
        pilot's 'resource' attribute.
        """

        self.is_valid()

        # FIXME: this should get 'resource, schema=None' as parameters

        resource = pilot['description'].get('resource')
        schema   = pilot['description'].get('access_schema')

        if not resource:
            raise ValueError('Cannot get pilot sandbox w/o resource target')

        # the global sandbox will be the same for all pilots on any resource, so
        # we cache it
        with self._cache_lock:

            if resource not in self._cache['resource_sandbox']:

                # cache miss -- determine sandbox and fill cache
                rcfg   = self.get_resource_config(resource, schema)
                fs_url = rs.Url(rcfg['filesystem_endpoint'])

                # Get the sandbox from either the pilot_desc or resource conf
                sandbox_raw = pilot['description'].get('sandbox')
                if not sandbox_raw:
                    sandbox_raw = rcfg.get('default_remote_workdir', "$PWD")
        
                # If the sandbox contains expandables, we need to resolve those remotely.
                # NOTE: Note that this will only work for (gsi)ssh or shell based access mechanisms
                if '$' not in sandbox_raw and '`' not in sandbox_raw:
                    # no need to expand further
                    sandbox_base = sandbox_raw

                else:
                    js_url = rs.Url(rcfg['job_manager_endpoint'])
        
                    if 'ssh' in js_url.schema.split('+'):
                        js_url.schema = 'ssh'
                    elif 'gsissh' in js_url.schema.split('+'):
                        js_url.schema = 'gsissh'
                    elif 'fork' in js_url.schema.split('+'):
                        js_url.schema = 'fork'
                    elif '+' not in js_url.schema:
                        # For local access to queueing systems use fork
                        js_url.schema = 'fork'
                    else:
                        raise Exception("unsupported access schema: %s" % js_url.schema)
        
                    self._log.debug("rsup.PTYShell('%s')", js_url)
                    shell = rsup.PTYShell(js_url, self)
        
                    ret, out, err = shell.run_sync(' echo "WORKDIR: %s"' % sandbox_raw)
                    if ret == 0 and 'WORKDIR:' in out:
                        sandbox_base = out.split(":")[1].strip()
                        self._log.debug("sandbox base %s: '%s'", js_url, sandbox_base)
                    else:
                        raise RuntimeError("Couldn't get remote working directory.")
        
                # at this point we have determined the remote 'pwd' - the global sandbox
                # is relative to it.
                fs_url.path = "%s/radical.pilot.sandbox" % sandbox_base
        
                # before returning, keep the URL string in cache
                self._cache['resource_sandbox'][resource] = fs_url

            return self._cache['resource_sandbox'][resource]


    # --------------------------------------------------------------------------
    #
    def _get_session_sandbox(self, pilot):

        self.is_valid()

        # FIXME: this should get 'resource, schema=None' as parameters

        resource = pilot['description'].get('resource')

        if not resource:
            raise ValueError('Cannot get session sandbox w/o resource target')

        with self._cache_lock:

            if resource not in self._cache['session_sandbox']:

                # cache miss
                resource_sandbox      = self._get_resource_sandbox(pilot)
                session_sandbox       = rs.Url(resource_sandbox)
                session_sandbox.path += '/%s' % self.uid

                self._cache['session_sandbox'][resource] = session_sandbox

            return self._cache['session_sandbox'][resource]


    # --------------------------------------------------------------------------
    #
    def _get_pilot_sandbox(self, pilot):

        self.is_valid()

        # FIXME: this should get 'pid, resource, schema=None' as parameters

        self.is_valid()

        pilot_sandbox = pilot.get('pilot_sandbox')
        if str(pilot_sandbox):
            return rs.Url(pilot_sandbox)

        pid = pilot['uid']
        with self._cache_lock:
            if  pid in self._cache['pilot_sandbox']:
                return self._cache['pilot_sandbox'][pid]

        # cache miss
        session_sandbox     = self._get_session_sandbox(pilot)
        pilot_sandbox       = rs.Url(session_sandbox)
        pilot_sandbox.path += '/%s/' % pilot['uid']

        with self._cache_lock:
            self._cache['pilot_sandbox'][pid] = pilot_sandbox

        return pilot_sandbox


    # --------------------------------------------------------------------------
    #
    def _get_unit_sandbox(self, unit, pilot):

        self.is_valid()

        # we don't cache unit sandboxes, they are just a string concat.
        pilot_sandbox = self._get_pilot_sandbox(pilot)
        return "%s/%s/" % (pilot_sandbox, unit['uid'])


    # --------------------------------------------------------------------------
    #
    def _get_jsurl(self, pilot):
        '''
        get job service endpoint and hop URL for the pilot's target resource.
        '''

        self.is_valid()

        resrc   = pilot['description']['resource']
        schema  = pilot['description']['access_schema']
        rcfg    = self.get_resource_config(resrc, schema)

        js_url  = rs.Url(rcfg.get('job_manager_endpoint'))
        js_hop  = rs.Url(rcfg.get('job_manager_hop', js_url))

        # make sure the js_hop url points to an interactive access
        if '+gsissh' in js_hop.schema or \
           'gsissh+' in js_hop.schema    : js_hop.schema = 'gsissh'
        if '+ssh'    in js_hop.schema or \
           'ssh+'    in js_hop.schema    : js_hop.schema = 'ssh'

        return js_url, js_hop


    # --------------------------------------------------------------------------
    #
    @staticmethod
    def autopilot(user, passwd):

        import github3
        import random

        labels = 'type:autopilot'
        titles = ['+++ Out of Cheese Error +++',
                  '+++ Redo From Start! +++',
                  '+++ Mr. Jelly! Mr. Jelly! +++',
                  '+++ Melon melon melon',
                  '+++ Wahhhhhhh! Mine! +++',
                  '+++ Divide By Cucumber Error +++',
                  '+++ Please Reinstall Universe And Reboot +++',
                  '+++ Whoops! Here comes the cheese! +++',
                  '+++ End of Cheese Error +++',
                  '+++ Can Not Find Drive Z: +++',
                  '+++ Unknown Application Error +++',
                  '+++ Please Reboot Universe +++',
                  '+++ Year Of The Sloth +++',
                  '+++ error of type 5307 has occured +++',
                  '+++ Eternal domain error +++',
                  '+++ Error at Address Number 6, Treacle Mine Road +++']

        def excuse():
            cmd_fetch  = "telnet bofh.jeffballard.us 666 2>&1 "
            cmd_filter = "grep 'Your excuse is:' | cut -f 2- -d :"
            out        = ru.sh_callout("%s | %s" % (cmd_fetch, cmd_filter),
                                       shell=True)[0]
            return out.strip()


        github = github3.login(user, passwd)
        repo   = github.repository("radical-cybertools", "radical.pilot")

        title = 'autopilot: %s' % titles[random.randint(0, len(titles)-1)]

        print '----------------------------------------------------'
        print 'autopilot'

        for issue in repo.issues(labels=labels, state='open'):
            if issue.title == title:
                reply = 'excuse: %s' % excuse()
                issue.create_comment(reply)
                print '  resolve: %s' % reply
                return

        # issue not found - create
        body  = 'problem: %s' % excuse()
        issue = repo.create_issue(title=title, body=body, labels=[labels],
                                  assignee=user)
        print '  issue  : %s' % title
        print '  problem: %s' % body
        print '----------------------------------------------------'


# -----------------------------------------------------------------------------
<|MERGE_RESOLUTION|>--- conflicted
+++ resolved
@@ -643,11 +643,6 @@
         This is a thin wrapper around `ru.Logger()` which makes sure that
         log files end up in a separate directory with the name of `session.uid`.
         """
-<<<<<<< HEAD
-        log = ru.Logger(name=name, ns='radical.pilot', targets=['.'], 
-                        path=self._logdir, level=level)
-=======
-
         return ru.Logger(name=name, ns='radical.pilot', targets=['.'], 
                          path=self._logdir, level=level)
 
@@ -659,7 +654,6 @@
         This is a thin wrapper around `ru.Reporter()` which makes sure that
         log files end up in a separate directory with the name of `session.uid`.
         """
->>>>>>> 29c62012
 
         return ru.Reporter(name=name, ns='radical.pilot', targets=['stdout'],
                            path=self._logdir)
@@ -718,16 +712,10 @@
         if not isinstance(metadata, dict):
             raise Exception("Session metadata should be a dict!")
 
-<<<<<<< HEAD
         if self._dbs and self._dbs._c:
             self._dbs._c.update({'type'  : 'session',
                                  "uid"   : self.uid},
                                 {"$push" : {"metadata": metadata}})
-=======
-        self._dbs._c.update({'type'  : 'session', 
-                             "uid"   : self.uid},
-                            {"$push" : {"metadata": metadata}})
->>>>>>> 29c62012
 
 
     # --------------------------------------------------------------------------

--- conflicted
+++ resolved
@@ -837,25 +837,12 @@
             rcs = ResourceConfig.from_file(resource_config)
 
             for rc in rcs:
-<<<<<<< HEAD
                 self._log.info('load rcfg for %s' % rc)
-=======
-                self._log.info("load resource configurations for %s" % rc)
->>>>>>> 55141a4b
                 self._resource_configs[rc] = rcs[rc].as_dict()
 
         else:
-<<<<<<< HEAD
             self._log.debug('load rcfg for %s', resource_config.label)
             self._resource_configs[resource_config.label] = resource_config.as_dict()
-            self._log.debug('add  rcfg for %s (%s)',
-                    resource_config.label,
-                    self._resource_configs[resource_config.label].get('cores_per_node'))
-=======
-            self._log.debug('add  rcfg for %s', resource_config.label)
-            self._resource_configs[resource_config.label] = resource_config.as_dict()
-
->>>>>>> 55141a4b
 
 
     # -------------------------------------------------------------------------
@@ -968,15 +955,10 @@
                 if not sandbox_raw:
                     sandbox_raw = rcfg.get('default_remote_workdir', "$PWD")
 
-<<<<<<< HEAD
 
                 # we may need to replace pat elements with data from the pilot
                 # description
                 if '%' in sandbox_raw:
-=======
-                # expand local placeholders from the pilot description
-                if '%' in sandbox:
->>>>>>> 55141a4b
                     # expand from pilot description
                     expand = dict()
                     for k,v in pilot['description'].iteritems():
@@ -992,27 +974,16 @@
                     sandbox_raw = sandbox_raw % expand
 
 
-<<<<<<< HEAD
                 # If the sandbox contains expandables, we need to resolve those
                 # remotely.
                 #
-                # NOTE: Note that this will only work for (gsi)ssh or shell
+                # NOTE: this will only work for (gsi)ssh or similar shell
                 #       based access mechanisms
-                if '$' not in sandbox_raw and '`' not in sandbox_raw:
+                if '$' not in sandbox_raw:
                     # no need to expand further
                     sandbox_base = sandbox_raw
 
                 else:
-                    js_url = rs.Url(rcfg['job_manager_endpoint'])
-=======
-                # If the sandbox contains expandables, resolve those remotely.
-                #
-                # NOTE: this will only work for (gsi)ssh or similar
-                #       shell based access schemes.
-                if '$' in sandbox or \
-                   '`' in sandbox :
->>>>>>> 55141a4b
-
                     js_url = rcfg['job_manager_endpoint']
                     js_url = rcfg.get('job_manager_hop', js_url)
                     js_url = rs.Url(js_url)
@@ -1032,30 +1003,16 @@
                     shell = rsup.PTYShell(js_url, self)
 
                     ret, out, err = shell.run_sync(' echo "WORKDIR: %s"'
-<<<<<<< HEAD
                                                                   % sandbox_raw)
-                    if ret != 0 or 'WORKDIR:' not in out:
-                        raise RuntimeError("Couldn't get remote workdir")
+                    if ret or 'WORKDIR:' not in out:
+                        raise RuntimeError("Couldn't get remote workdir.")
 
                     sandbox_base = out.split(":")[1].strip()
-                    self._log.debug("sandbox %s: '%s'", js_url, sandbox_base)
+                    self._log.debug("sandbox base %s: %s", js_url, sandbox_base)
 
                 # at this point we have determined the remote 'pwd' - the
                 # global sandbox is relative to it.
                 fs_url.path = "%s/radical.pilot.sandbox" % sandbox_base
-=======
-                                                  % sandbox)
-                    if ret or 'WORKDIR:' not in out:
-                        raise RuntimeError("Couldn't get remote workdir.")
-
-                    sandbox = out.split(":")[1].strip()
-                    self._log.debug("sandbox base %s: %s", js_url, sandbox)
-
-
-                # At this point we have determined the remote 'pwd'.
-                # The global sandbox is relative to it.
-                fs_url.path = "%s/radical.pilot.sandbox" % sandbox
->>>>>>> 55141a4b
 
                 # before returning, keep the URL string in cache
                 self._cache['resource_sandbox'][resource] = fs_url

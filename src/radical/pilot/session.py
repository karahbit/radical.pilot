--- conflicted
+++ resolved
@@ -248,19 +248,12 @@
             # from here on we should be able to close the session again
             self._log.info("New Session created: %s." % self.uid)
 
-<<<<<<< HEAD
-        except Exception:
-            self._rep.error(">>err\n")
-            self._log.exception('session create failed [%s]', self._dburl)
-            raise RuntimeError("session create failed")
-=======
         except Exception as e:
             self._rep.error(">>err\n")
             self._log.exception('session create failed')
             raise RuntimeError('Could not create new session '
                                '(database URL (%s) incorrect?): %s'
                                % (dburl, e))
->>>>>>> 34a9f24a
 
         # the session must not carry bridge and component handles across forks
         ru.atfork(self._atfork_prepare, self._atfork_parent, self._atfork_child)
@@ -592,10 +585,6 @@
         else        : return None
 
 
-<<<<<<< HEAD
-=======
-
->>>>>>> 34a9f24a
     # --------------------------------------------------------------------------
     #
     @property
@@ -657,15 +646,10 @@
         log files end up in a separate directory with the name of `session.uid`.
         """
 
-<<<<<<< HEAD
-        return ru.Reporter(name=name, ns='radical.pilot', targets=['stdout'],
-                           path=self._logdir)
-=======
         if not self._reporter:
             self._reporter = ru.Reporter(name=name, ns='radical.pilot',
                                          targets=['stdout'], path=self._logdir)
         return self._reporter
->>>>>>> 34a9f24a
 
 
     # --------------------------------------------------------------------------
@@ -854,25 +838,18 @@
             rcs = ResourceConfig.from_file(resource_config)
 
             for rc in rcs:
-<<<<<<< HEAD
-                self._log.info("load resource configurations for %s" % rc)
-                self._resource_configs[rc] = rcs[rc].as_dict()
-=======
-                self._log.info("Loaded resource configurations for %s" % rc)
+                self._log.info('load rcfg for %s' % rc)
                 self._resource_configs[rc] = rcs[rc].as_dict()
                 self._log.debug('add  rcfg for %s (%s)',
                         rc, self._resource_configs[rc].get('cores_per_node'))
->>>>>>> 34a9f24a
 
         else:
-            self._log.debug('add  rcfg for %s', resource_config.label)
+            self._log.debug('load rcfg for %s', resource_config.label)
             self._resource_configs[resource_config.label] = resource_config.as_dict()
-<<<<<<< HEAD
-=======
-            self._log.debug('Add  rcfg for %s (%s)',
+            self._log.debug('add  rcfg for %s (%s)',
                     resource_config.label,
                     self._resource_configs[resource_config.label].get('cores_per_node'))
->>>>>>> 34a9f24a
+
 
     # -------------------------------------------------------------------------
     #
@@ -892,11 +869,6 @@
             raise RuntimeError("Resource '%s' is not known." % resource)
 
         resource_cfg = copy.deepcopy(self._resource_configs[resource])
-<<<<<<< HEAD
-=======
-        self._log.debug('get rcfg 1 for %s (%s)',  resource,
-                        resource_cfg.get('cores_per_node'))
->>>>>>> 34a9f24a
 
         if  not schema:
             if 'schemas' in resource_cfg:
@@ -912,12 +884,6 @@
                 # resource config
                 resource_cfg[key] = resource_cfg[schema][key]
 
-<<<<<<< HEAD
-=======
-        self._log.debug('get rcfg 2 for %s (%s)',  resource,
-                        resource_cfg.get('cores_per_node'))
-
->>>>>>> 34a9f24a
         return resource_cfg
 
 
@@ -991,32 +957,14 @@
                 fs_url = rs.Url(rcfg['filesystem_endpoint'])
 
                 # Get the sandbox from either the pilot_desc or resource conf
-<<<<<<< HEAD
                 sandbox_raw = pilot['description'].get('sandbox')
                 if not sandbox_raw:
                     sandbox_raw = rcfg.get('default_remote_workdir', "$PWD")
 
-                # If the sandbox contains expandables, we need to resolve those
-                # remotely.
-                #
-                # NOTE: Note that this will only work for (gsi)ssh or shell
-                #       based access mechanisms
-                if '$' not in sandbox_raw and '`' not in sandbox_raw:
-                    # no need to expand further
-                    sandbox_base = sandbox_raw
-
-                else:
-                    js_url = rs.Url(rcfg['job_manager_endpoint'])
-=======
-                sandbox = pilot['description'].get('sandbox')
-                if not sandbox:
-                    sandbox = rcfg.get('default_remote_workdir', "$PWD")
-
-                # If the sandbox contains expandables, resolve those remotely.
-                # NOTE: Note that this will only work for (gsi)ssh or
-                #       shell based access schemes.
-
-                if '%' in sandbox:
+
+                # we may need to replace pat elements with data from the pilot
+                # description
+                if '%' in sandbox_raw:
                     # expand from pilot description
                     expand = dict()
                     for k,v in pilot['description'].iteritems():
@@ -1029,28 +977,31 @@
                         else:
                             expand['pd.%s' % k.upper()] = v
                             expand['pd.%s' % k.lower()] = v
-                    sandbox = sandbox % expand
-
-
-                if '$' in sandbox or \
-                   '`' in sandbox :
+                    sandbox_raw = sandbox_raw % expand
+
+
+                # If the sandbox contains expandables, we need to resolve those
+                # remotely.
+                #
+                # NOTE: Note that this will only work for (gsi)ssh or shell
+                #       based access mechanisms
+                if '$' not in sandbox_raw and '`' not in sandbox_raw:
+                    # no need to expand further
+                    sandbox_base = sandbox_raw
+
+                else:
+                    js_url = rs.Url(rcfg['job_manager_endpoint'])
 
                     js_url = rcfg['job_manager_endpoint']
                     js_url = rcfg.get('job_manager_hop', js_url)
                     js_url = rs.Url(js_url)
 
->>>>>>> 34a9f24a
                     elems  = js_url.schema.split('+')
 
                     if   'ssh'    in elems: js_url.schema = 'ssh'
                     elif 'gsissh' in elems: js_url.schema = 'gsissh'
                     elif 'fork'   in elems: js_url.schema = 'fork'
-<<<<<<< HEAD
-                    elif len(elems) == 1  : js_url.schema = 'fork'
-                    else: raise Exception("invalid schema: %s" % js_url.schema)
-=======
                     else:                   js_url.schema = 'fork'
->>>>>>> 34a9f24a
 
                     if js_url.schema == 'fork':
                         js_url.hostname = 'localhost'
@@ -1058,29 +1009,17 @@
                     self._log.debug("rsup.PTYShell('%s')", js_url)
                     shell = rsup.PTYShell(js_url, self)
 
-<<<<<<< HEAD
-                    ret, out, err = shell.run_sync(' echo "WORKDIR: %s"' % sandbox_raw)
-=======
                     ret, out, err = shell.run_sync(' echo "WORKDIR: %s"'
-                            % sandbox)
->>>>>>> 34a9f24a
-                    if ret == 0 and 'WORKDIR:' in out:
-                        sandbox = out.split(":")[1].strip()
-                        self._log.debug("sandbox base %s: '%s'", js_url, sandbox)
-                    else:
-<<<<<<< HEAD
-                        raise RuntimeError("Couldn't get remote working directory.")
-
-                # at this point we have determined the remote 'pwd' - the global sandbox
-                # is relative to it.
+                                                                  % sandbox_raw)
+                    if ret != 0 or 'WORKDIR:' not in out:
+                        raise RuntimeError("Couldn't get remote workdir")
+
+                    sandbox_base = out.split(":")[1].strip()
+                    self._log.debug("sandbox %s: '%s'", js_url, sandbox_base)
+
+                # at this point we have determined the remote 'pwd' - the
+                # global sandbox is relative to it.
                 fs_url.path = "%s/radical.pilot.sandbox" % sandbox_base
-=======
-                        raise RuntimeError("Couldn't get remote workdir.")
-
-                # At this point we have determined the remote 'pwd'.
-                # The global sandbox is relative to it.
-                fs_url.path = "%s/radical.pilot.sandbox" % sandbox
->>>>>>> 34a9f24a
 
                 # before returning, keep the URL string in cache
                 self._cache['resource_sandbox'][resource] = fs_url


__copyright__ = "Copyright 2013-2016, http://radical.rutgers.edu"
__license__   = "MIT"

import os
import sys
import copy

import radical.utils                as ru
import radical.saga                 as rs
import radical.saga.filesystem      as rsfs
import radical.saga.utils.pty_shell as rsup

from .db              import DBSession
from .                import utils          as rpu


# ------------------------------------------------------------------------------
#
class Session(rs.Session):
    '''
    A Session is the root object of all RP objects in an application instance:
    it holds :class:`radical.pilot.PilotManager` and
    :class:`radical.pilot.UnitManager` instances which in turn hold
    :class:`radical.pilot.ComputePilot` and :class:`radical.pilot.ComputeUnit`
    instances, and several other components which operate on those stateful
    entities.
    '''

    # In that role, the session will create a special pubsub channel `heartbeat`
    # which is used by all components in its hierarchy to exchange heartbeat
    # messages.  Those messages are used to watch component health - if
    # a (parent or child) component fails to send heartbeats for a certain
    # amount of time, it is considered dead and the process tree will terminate.
    # That heartbeat management is implemented in the `ru.Heartbeat` class.
    # Only primary sessions instantiate a heartbeat channel (i.e., only the root
    # sessions of RP client or agent modules), but all components need to call
    # the sessions `heartbeat()` method at regular intervals.

    # the reporter is an applicataion-level singleton
    _reporter = None

    # --------------------------------------------------------------------------
    #
    def __init__(self, dburl=None, uid=None, cfg=None, _primary=True):
        '''
        Creates a new session.  A new Session instance is created and
        stored in the database.

        **Arguments:**
            * **dburl** (`string`): The MongoDB URL.  If none is given,
              RP uses the environment variable RADICAL_PILOT_DBURL.  If that is
              not set, an error will be raises.

<<<<<<< HEAD
            * **uid** (`string`): Create a session with this UID.
              *Only use this when you know what you are doing!*

        **Returns:**
            * A new Session instance.

        **Raises:**
            * :class:`radical.pilot.DatabaseError`

        """

        if os.uname()[0] == 'Darwin':
            # on MacOS, we are running out of file descriptors soon.  The code
            # below attempts to increase the limit of open files - but any error
            # is silently ignored, so this is an best-effort, no guarantee.  We
            # leave responsibility for system limits with the user.
            try:
                import resource
                limits    = list(resource.getrlimit(resource.RLIMIT_NOFILE))
                limits[0] = 512
                resource.setrlimit(resource.RLIMIT_NOFILE, limits)
            except:
                pass

        self._dh          = ru.DebugHelper()
        self._valid       = True
        self._closed      = False
        self._valid_iter  = 0  # detect recursive calls of `is_valid()`

        # class state
        self._dbs         = None
        self._uid         = None
        self._dburl       = None
        self._reconnected = False

        self._cache       = dict()  # cache sandboxes etc.
        self._cache_lock  = threading.RLock()

        self._cache['resource_sandbox'] = dict()
        self._cache['session_sandbox']  = dict()
        self._cache['pilot_sandbox']    = dict()

        # before doing anything else, set up the debug helper for the lifetime
        # of the session.
        self._debug_helper = ru.DebugHelper()

        # Dictionaries holding all manager objects created during the session.
        # NOTE: should this also include agents?
        self._pmgrs      = dict()
        self._umgrs      = dict()
        self._bridges    = list()
        self._components = list()

        # FIXME: we work around some garbage collection issues we don't yet
        #        understand: instead of relying on the GC to eventually collect
        #        some stuff, we actively free those on `session.close()`, at
        #        least for the current process.  Usually, all resources get
        #        nicely collected on process termination - but not when we
        #        create many sessions (one after the other) in the same
        #        application instance (ie. the same process).  This workarounf
        #        takes care of that use case.
        #        The clean solution would be to ensure clean termination
        #        sequence, something which I seem to be unable to implement...
        #        :/
        self._to_close   = list()
        self._to_stop    = list()
        self._to_destroy = list()

        # cache the client sandbox
        # FIXME: this needs to be overwritten if configured differently in the
        #        session config, as should be the case for any agent side
        #        session instance.
        self._client_sandbox = os.getcwd()

        # cache job service shells
        self._js_shells = dict()
        self._fs_dirs   = dict()

        # The resource configuration dictionary associated with the session.
        self._resource_configs = {}

        # if a config is given, us its values:
        if cfg:
            self._cfg = copy.deepcopy(cfg)
        else:
            # otherwise we need a config
            self._cfg = ru.read_json("%s/configs/session_%s.json"
                    % (os.path.dirname(__file__),
                       os.environ.get('RADICAL_PILOT_SESSION_CFG', 'default')))

        # fall back to config data where possible
        # sanity check on parameters
        if not uid :
            uid = self._cfg.get('session_id')

        if uid:
            self._uid         = uid
            self._reconnected = True
        else:
            # generate new uid, reset all other ID counters
            # FIXME: this will screw up counters for *concurrent* sessions,
            #        as the ID generation is managed in a process singleton.
            self._uid = ru.generate_id('rp.session',  mode=ru.ID_PRIVATE)
            ru.reset_id_counters(prefix='rp.session', reset_all_others=True)

        if not self._cfg.get('session_id'): self._cfg['session_id'] = self._uid
        if not self._cfg.get('owner')     : self._cfg['owner']      = self._uid
        if not self._cfg.get('logdir')    : self._cfg['logdir']     = '%s/%s' \
                                                     % (os.getcwd(), self._uid)
        self._logdir = self._cfg['logdir']
        self._prof   = self._get_profiler(name=self._cfg['owner'])
        self._rep    = self._get_reporter(name=self._cfg['owner'])
        self._log    = self._get_logger  (name=self._cfg['owner'],
                                          level=self._cfg.get('debug'))

        if _connect:
=======
            * **cfg** (`str` or `dict`): a named or instantiated configuration
              to be used for the session.

            * **uid** (`string`): Create a session with this UID.  Session UIDs
              MUST be unique - otherwise they will lead to conflicts in the
              underlying database, resulting in undefined behaviours (or worse).

            * **_primary** (`bool`): only sessions created by the original
              application process (via `rp.Session()`, will connect to the  DB.
              Secondary session instances are instantiated internally in
              processes spawned (directly or indirectly) by the initial session,
              for example in some of it's components.  A secondary session will
              inherit the original session ID, but will not attempt to create
              a new DB collection - if such a DB connection is needed, the
              component needs to establish that on its own.
        '''
>>>>>>> 1c35e226

        # NOTE: `name` and `cfg` are overloaded, the user cannot point to
        #       a predefined config and amed it at the same time.  This might
        #       be ok for the session, but introduces a minor API inconsistency.
        name = 'default'
        if isinstance(cfg, str):
            name = cfg
            cfg  = None

        self._dbs     = None
        self._closed  = False
        self._primary = _primary

        self._pmgrs   = dict()  # map IDs to pmgr instances
        self._umgrs   = dict()  # map IDs to umgr instances
        self._cmgr    = None    # only primary sessions have a cmgr

        self._cfg     = ru.Config('radical.pilot.session',  name=name, cfg=cfg)
        self._rcfgs   = ru.Config('radical.pilot.resource', name='*')

        if _primary:

            pwd = os.getcwd()

            if not self._cfg.sid:
                if uid:
                    self._cfg.sid = uid
                else:
                    self._cfg.sid = ru.generate_id('rp.session',
                                                   mode=ru.ID_PRIVATE)
            if not self._cfg.base:
                self._cfg.base = pwd

            if not self._cfg.path:
                self._cfg.path = '%s/%s' % (self._cfg.base, self._cfg.sid)

            if not self._cfg.client_sandbox:
                self._cfg.client_sandbox = pwd

        else:
            for k in ['sid', 'base', 'path']:
                assert(k in self._cfg), 'non-primary session misses %s' % k

        # change RU defaults to point logfiles etc. to the session sandbox
        def_cfg             = ru.DefaultConfig()
        def_cfg.log_dir     = self._cfg.path
        def_cfg.report_dir  = self._cfg.path
        def_cfg.profile_dir = self._cfg.path

        self._uid  = self._cfg.sid

        self._prof = self._get_profiler(name=self._uid)
        self._rep  = self._get_reporter(name=self._uid)
        self._log  = self._get_logger  (name=self._uid,
                                       level=self._cfg.get('debug'))

        from . import version_detail as rp_version_detail
        self._log.info('radical.pilot version: %s' % rp_version_detail)
        self._log.info('radical.saga  version: %s' % rs.version_detail)
        self._log.info('radical.utils version: %s' % ru.version_detail)

        self._prof.prof('session_start', uid=self._uid, msg=int(_primary))
        self._rep.info ('<<new session: ')
        self._rep.plain('[%s]' % self._uid)

        # now we have config and uid - initialize base class (saga session)
        rs.Session.__init__(self, uid=self._uid)

        # cache sandboxes etc.
        self._cache_lock = ru.RLock()
        self._cache      = {'resource_sandbox' : dict(),
                            'session_sandbox'  : dict(),
                            'pilot_sandbox'    : dict(),
                            'client_sandbox'   : self._cfg.client_sandbox}

        if _primary:
            self._initialize_primary(dburl)

        # at this point we have a DB connection, logger, etc, and are done
        self._prof.prof('session_ok', uid=self._uid, msg=int(_primary))
        self._rep.ok('>>ok\n')


    # --------------------------------------------------------------------------
    def _initialize_primary(self, dburl):

        # create db connection - need a dburl to connect to
        if not dburl: dburl = self._cfg.dburl
        if not dburl: dburl = self._cfg.default_dburl
        if not dburl: raise RuntimeError("no db URL (set RADICAL_PILOT_DBURL)")

        self._cfg.dburl = dburl

        self._rep.info ('<<database   : ')
        self._rep.plain('[%s]'    % dburl)
        self._log.info('dburl %s' % dburl)

        # create/connect database handle on primary sessions
        try:
            self._dbs = DBSession(sid=self.uid, dburl=dburl,
                                  cfg=self._cfg, log=self._log)

            py_version_detail = sys.version.replace("\n", " ")
            from . import version_detail as rp_version_detail

            self.inject_metadata({'radical_stack':
                                         {'rp': rp_version_detail,
                                          'rs': rs.version_detail,
                                          'ru': ru.version_detail,
                                          'py': py_version_detail}})
        except Exception:
            self._rep.error(">>err\n")
            self._log.exception('session create failed [%s]',  dburl)
            raise RuntimeError ('session create failed [%s]' % dburl)

        # primary sessions have a component manager which also manages
        # heartbeat.  'self._cmgr.close()` should be called during termination
        self._cmgr = rpu.ComponentManager(self._cfg)
        self._cmgr.start_bridges()

        try:
            self._cmgr.start_components()
        except:
            sys.stdout.write('============= session\n')
            sys.stdout.flush()
            raise


        # expose the cmgr's heartbeat channel to anyone who wants to use it
        self._cfg.heartbeat = self._cmgr.cfg.heartbeat

        self._rec = False
        if self._cfg.record:

            # append session ID to recording path
            self._rec = "%s/%s" % (self._rec, self._uid)

            # create recording path and record session
            os.system('mkdir -p %s' % self._rec)
            ru.write_json({'dburl': str(self.dburl)},
                          "%s/session.json" % self._rec)
            self._log.info("recording session in %s" % self._rec)


    # --------------------------------------------------------------------------
    # context manager `with` clause
    # FIXME: cleanup_on_close, terminate_on_close attributes?
    #
    def __enter__(self):
        return self

    def __exit__(self, type, value, traceback):
        self.close(download=True)


    # --------------------------------------------------------------------------
    #
    def close(self, cleanup=False, terminate=True, download=False):
        '''Closes the session.

        All subsequent attempts access objects attached to the session will
        result in an error. If cleanup is set to True (default) the session
        data is removed from the database.

        **Arguments:**
            * **cleanup** (`bool`): Remove session from MongoDB (implies * terminate)
            * **terminate** (`bool`): Shut down all pilots associated with the session.

        **Raises:**
            * :class:`radical.pilot.IncorrectState` if the session is closed
              or doesn't exist.
        '''

        # close only once
        if self._closed:
            return

        self._rep.info('closing session %s' % self._uid)
        self._log.debug("session %s closing", self._uid)
        self._prof.prof("session_close", uid=self._uid)

        # set defaults
        if cleanup   is None: cleanup   = True
        if terminate is None: terminate = True

        if  cleanup:
            # cleanup implies terminate
            terminate = True

        for umgr_uid, umgr in self._umgrs.items():
            self._log.debug("session %s closes umgr   %s", self._uid, umgr_uid)
            umgr.close()
            self._log.debug("session %s closed umgr   %s", self._uid, umgr_uid)

        for pmgr_uid, pmgr in self._pmgrs.items():
            self._log.debug("session %s closes pmgr   %s", self._uid, pmgr_uid)
            pmgr.close(terminate=terminate)
            self._log.debug("session %s closed pmgr   %s", self._uid, pmgr_uid)

        if self._cmgr:
            self._cmgr.close()

        if self._dbs:
            self._log.debug("session %s closes db (%s)", self._uid, cleanup)
            self._dbs.close(delete=cleanup)

        self._log.debug("session %s closed (delete=%s)", self._uid, cleanup)
        self._prof.prof("session_stop", uid=self._uid)
        self._prof.close()

        self._closed = True

        # after all is said and done, we attempt to download the pilot log- and
        # profiles, if so wanted
        if download:

            self._prof.prof("session_fetch_start", uid=self._uid)
            self._log.debug('start download')
            tgt = os.getcwd()
            self.fetch_json    (tgt='%s/%s' % (tgt, self.uid))
            self.fetch_profiles(tgt=tgt)
            self.fetch_logfiles(tgt=tgt)

            self._prof.prof("session_fetch_stop", uid=self._uid)

        self._rep.info('<<session lifetime: %.1fs' % (self.closed - self.created))
        self._rep.ok('>>ok\n')


    # --------------------------------------------------------------------------
    #
    def as_dict(self):
        '''Returns a Python dictionary representation of the object.
        '''

        object_dict = {
            "uid"       : self._uid,
            "created"   : self.created,
            "connected" : self.connected,
            "closed"    : self.closed,
            "dburl"     : str(self.dburl),
            "cfg"       : copy.deepcopy(self._cfg)
        }
        return object_dict


    # --------------------------------------------------------------------------
    #
    def __str__(self):
        '''Returns a string representation of the object.
        '''
        return str(self.as_dict())


    # --------------------------------------------------------------------------
    #
    @property
    def uid(self):
        return self._uid


    # -------------------------------------------------------------------------
    #
    @property
    def base(self):
        return self._cfg.base


    # --------------------------------------------------------------------------
    #
    @property
    def path(self):
        return self._cfg.path


    # --------------------------------------------------------------------------
    #
    @property
    def dburl(self):
        return self._cfg.dburl


    # --------------------------------------------------------------------------
    #
    def get_db(self):

        if self._dbs: return self._dbs.get_db()
        else        : return None


    # --------------------------------------------------------------------------
    #
    @property
    def primary(self):
        return self._primary


    # --------------------------------------------------------------------------
    #
    @property
    def cfg(self):
        return self._cfg


    # --------------------------------------------------------------------------
    #
    @property
    def cmgr(self):
        assert(self._primary)
        return self._cmgr


    # --------------------------------------------------------------------------
    #
    @property
    def created(self):
        '''Returns the UTC date and time the session was created.
        '''
        if self._dbs: return self._dbs.created
        else        : return None


    # --------------------------------------------------------------------------
    #
    @property
    def connected(self):
        '''
        Return time when the session connected to the DB
        '''

        if self._dbs: return self._dbs.connected
        else        : return None


    # -------------------------------------------------------------------------
    #
    @property
    def is_connected(self):

        return self._dbs.is_connected


    # --------------------------------------------------------------------------
    #
    @property
    def closed(self):
        '''
        Returns the time of closing
        '''
        if self._dbs: return self._dbs.closed
        else        : return None


    # --------------------------------------------------------------------------
    #
    def _get_logger(self, name, level=None):
        '''
        This is a thin wrapper around `ru.Logger()` which makes sure that
        log files end up in a separate directory with the name of `session.uid`.
        '''
        return ru.Logger(name=name, ns='radical.pilot', path=self._cfg.path,
                         targets=['.'], level=level)


    # --------------------------------------------------------------------------
    #
    def _get_reporter(self, name):
        '''
        This is a thin wrapper around `ru.Reporter()` which makes sure that
        log files end up in a separate directory with the name of `session.uid`.
        '''

        if not self._reporter:
            self._reporter = ru.Reporter(name=name, ns='radical.pilot',
                                         path=self._cfg.path,
                                         targets=['stdout'])
        return self._reporter


    # --------------------------------------------------------------------------
    #
    def _get_profiler(self, name):
        '''
        This is a thin wrapper around `ru.Profiler()` which makes sure that
        log files end up in a separate directory with the name of `session.uid`.
        '''

        prof = ru.Profiler(name=name, ns='radical.pilot', path=self._cfg.path)

        return prof


    # --------------------------------------------------------------------------
    #
    def inject_metadata(self, metadata):
        '''
        Insert (experiment) metadata into an active session
        RP stack version info always get added.
        '''

        if not isinstance(metadata, dict):
            raise Exception("Session metadata should be a dict!")

        if self._dbs and self._dbs._c:
            self._dbs._c.update({'type'  : 'session',
                                 "uid"   : self.uid},
                                {"$push" : {"metadata": metadata}})


    # --------------------------------------------------------------------------
    #
    def _register_pmgr(self, pmgr):

        self._dbs.insert_pmgr(pmgr.as_dict())
        self._pmgrs[pmgr.uid] = pmgr


    # --------------------------------------------------------------------------
    #
    def list_pilot_managers(self):
        '''
        Lists the unique identifiers of all :class:`radical.pilot.PilotManager`
        instances associated with this session.

        **Returns:**
            * A list of :class:`radical.pilot.PilotManager` uids
              (`list` of `strings`).
        '''

        return list(self._pmgrs.keys())


    # --------------------------------------------------------------------------
    #
    def get_pilot_managers(self, pmgr_uids=None):
        '''
        returns known PilotManager(s).

        **Arguments:**

            * **pmgr_uids** [`string`]:
              unique identifier of the PilotManager we want

        **Returns:**
            * One or more [:class:`radical.pilot.PilotManager`] objects.
        '''

        return_scalar = False
        if not isinstance(pmgr_uids, list):
            pmgr_uids     = [pmgr_uids]
            return_scalar = True

        if pmgr_uids: pmgrs = [self._pmgrs[uid] for uid in pmgr_uids]
        else        : pmgrs =  list(self._pmgrs.values())

        if return_scalar: return pmgrs[0]
        else            : return pmgrs


    # --------------------------------------------------------------------------
    #
    def _register_umgr(self, umgr):

        self._dbs.insert_umgr(umgr.as_dict())
        self._umgrs[umgr.uid] = umgr


    # --------------------------------------------------------------------------
    #
    def list_unit_managers(self):
        '''
        Lists the unique identifiers of all :class:`radical.pilot.UnitManager`
        instances associated with this session.

        **Returns:**
            * A list of :class:`radical.pilot.UnitManager` uids (`list` of `strings`).
        '''

        return list(self._umgrs.keys())


    # --------------------------------------------------------------------------
    #
    def get_unit_managers(self, umgr_uids=None):
        '''
        returns known UnitManager(s).

        **Arguments:**

            * **umgr_uids** [`string`]:
              unique identifier of the UnitManager we want

        **Returns:**
            * One or more [:class:`radical.pilot.UnitManager`] objects.
        '''

        return_scalar = False
        if not isinstance(umgr_uids, list):
            umgr_uids     = [umgr_uids]
            return_scalar = True

        if umgr_uids: umgrs = [self._umgrs[uid] for uid in umgr_uids]
        else        : umgrs =  list(self._umgrs.values())

        if return_scalar: return umgrs[0]
        else            : return umgrs


    # -------------------------------------------------------------------------
    #
    def list_resources(self):
        '''
        Returns a list of known resource labels which can be used in a pilot
        description.  Not that resource aliases won't be listed.
        '''

        resources = list()
        for domain in self._rcfgs:
            if domain == 'aliases':
                continue
            for host in self._rcfgs:
                resources.append('%s.%s' % (domain, host))

        return sorted(resources)


    # -------------------------------------------------------------------------
    #
    def add_resource_config(self, resource_config):
        '''
        Adds a new :class:`ru.Config` to the session's dictionary of known
        resources, or accept a string which points to a configuration file.

        For example::

               rc = ru.Config("./mycluster.json")
               rc.job_manager_endpoint = "ssh+pbs://mycluster
               rc.filesystem_endpoint  = "sftp://mycluster
               rc.default_queue        = "private"

               session = rp.Session()
               session.add_resource_config(rc)

               pd = rp.ComputePilotDescription()
               pd.resource = "mycluster"
               pd.cores    = 16
               pd.runtime  = 5 # minutes

               pilot = pm.submit_pilots(pd)
        '''

        if isinstance(resource_config, str):

            # let exceptions fall through
            rcs = ru.Config('radical.pilot.resource', name=resource_config)

            for rc in rcs:
                self._log.info('load rcfg for %s' % rc)
                self._rcfgs[rc] = rcs[rc].as_dict()

        else:
            self._log.debug('load rcfg for %s', resource_config.label)
            self._rcfgs[resource_config.label] = resource_config.as_dict()


    # -------------------------------------------------------------------------
    #
    def get_resource_config(self, resource, schema=None):
        '''
        Returns a dictionary of the requested resource config
        '''

        if  resource in self._rcfgs.get('aliases', {}):
            self._log.warning("using alias '%s' for deprecated resource '%s'"
                              % (self._rcfgs.aliases.resource, resource))
            resource = self._rcfgs.aliases.resource

        domain, host = resource.split('.', 1)
        if domain not in self._rcfgs:
            raise RuntimeError("Resource domain '%s' is unknown." % domain)

        if host not in self._rcfgs[domain]:
            raise RuntimeError("Resource host '%s' ununknown." % host)

        resource_cfg = copy.deepcopy(self._rcfgs[domain][host])

        if  not schema:
            if 'schemas' in resource_cfg:
                schema = resource_cfg['schemas'][0]

        if  schema:
            if  schema not in resource_cfg:
                raise RuntimeError("schema %s unknown for resource %s"
                                  % (schema, resource))

            for key in resource_cfg[schema]:
                # merge schema specific resource keys into the
                # resource config
                resource_cfg[key] = resource_cfg[schema][key]

        return resource_cfg


    # -------------------------------------------------------------------------
    #
    def fetch_profiles(self, tgt=None, fetch_client=False):

        return rpu.fetch_profiles(self._uid, dburl=self.dburl, tgt=tgt,
                                  session=self)


    # -------------------------------------------------------------------------
    #
    def fetch_logfiles(self, tgt=None, fetch_client=False):

        return rpu.fetch_logfiles(self._uid, dburl=self.dburl, tgt=tgt,
                                  session=self)


    # -------------------------------------------------------------------------
    #
    def fetch_json(self, tgt=None, fetch_client=False):

        return rpu.fetch_json(self._uid, dburl=self.dburl, tgt=tgt,
                              session=self)


    # -------------------------------------------------------------------------
    #
    def _get_client_sandbox(self):
        '''
        For the session in the client application, this is os.getcwd().  For the
        session in any other component, specifically in pilot components, the
        client sandbox needs to be read from the session config (or pilot
        config).  The latter is not yet implemented, so the pilot can not yet
        interpret client sandboxes.  Since pilot-side stagting to and from the
        client sandbox is not yet supported anyway, this seems acceptable
        (FIXME).
        '''

        return self._cache['client_sandbox']


    # -------------------------------------------------------------------------
    #
    def _get_resource_sandbox(self, pilot):
        '''
        for a given pilot dict, determine the global RP sandbox, based on the
        pilot's 'resource' attribute.
        '''

        # FIXME: this should get 'resource, schema=None' as parameters

        resource = pilot['description'].get('resource')
        schema   = pilot['description'].get('access_schema')

        if not resource:
            raise ValueError('Cannot get pilot sandbox w/o resource target')

        # the global sandbox will be the same for all pilots on any resource, so
        # we cache it
        with self._cache_lock:

            if resource not in self._cache['resource_sandbox']:

                # cache miss -- determine sandbox and fill cache
                rcfg   = self.get_resource_config(resource, schema)
                fs_url = rs.Url(rcfg['filesystem_endpoint'])

                # Get the sandbox from either the pilot_desc or resource conf
                sandbox_raw = pilot['description'].get('sandbox')
                if not sandbox_raw:
                    sandbox_raw = rcfg.get('default_remote_workdir', "$PWD")


                # we may need to replace pat elements with data from the pilot
                # description
                if '%' in sandbox_raw:
                    # expand from pilot description
                    expand = dict()
                    for k,v in pilot['description'].items():
                        if v is None:
                            v = ''
                        expand['pd.%s' % k] = v
                        if isinstance(v, str):
                            expand['pd.%s' % k.upper()] = v.upper()
                            expand['pd.%s' % k.lower()] = v.lower()
                        else:
                            expand['pd.%s' % k.upper()] = v
                            expand['pd.%s' % k.lower()] = v
                    sandbox_raw = sandbox_raw % expand


                # If the sandbox contains expandables, we need to resolve those
                # remotely.
                #
                # NOTE: this will only work for (gsi)ssh or similar shell
                #       based access mechanisms
                if '$' not in sandbox_raw:
                    # no need to expand further
                    sandbox_base = sandbox_raw

                else:
                    shell = self.get_js_shell(resource, schema)
                    ret, out, err = shell.run_sync(' echo "WORKDIR: %s"'
                                                                  % sandbox_raw)
                    if ret or 'WORKDIR:' not in out:
                        raise RuntimeError("Couldn't get remote workdir.")

                    sandbox_base = out.split(":")[1].strip()
                    self._log.debug("sandbox base %s", sandbox_base)

                # at this point we have determined the remote 'pwd' - the
                # global sandbox is relative to it.
                fs_url.path = "%s/radical.pilot.sandbox" % sandbox_base

                # before returning, keep the URL string in cache
                self._cache['resource_sandbox'][resource] = fs_url

            return self._cache['resource_sandbox'][resource]


    # --------------------------------------------------------------------------
    #
    def get_js_shell(self, resource, schema):

        if resource not in self._js_shells:
            self._js_shells[resource] = dict()

        if schema not in self._js_shells[resource]:

            rcfg   = self.get_resource_config(resource, schema)

            js_url = rcfg['job_manager_endpoint']
            js_url = rcfg.get('job_manager_hop', js_url)
            js_url = rs.Url(js_url)

            elems  = js_url.schema.split('+')

            if   'ssh'    in elems: js_url.schema = 'ssh'
            elif 'gsissh' in elems: js_url.schema = 'gsissh'
            elif 'fork'   in elems: js_url.schema = 'fork'
            elif len(elems) == 1  : js_url.schema = 'fork'
            else: raise Exception("invalid schema: %s" % js_url.schema)

            if js_url.schema == 'fork':
                js_url.hostname = 'localhost'

            self._log.debug("rsup.PTYShell('%s')", js_url)
            self._js_shells[resource][schema] = rsup.PTYShell(js_url, self)

        return self._js_shells[resource][schema]


    # --------------------------------------------------------------------------
    #
    def get_fs_dir(self, url):

        if url not in self._fs_dirs:
            self._fs_dirs[url] = rsfs.Directory(url)

        return self._fs_dirs[url]


    # --------------------------------------------------------------------------
    #
    def _get_session_sandbox(self, pilot):

        # FIXME: this should get 'resource, schema=None' as parameters

        resource = pilot['description'].get('resource')

        if not resource:
            raise ValueError('Cannot get session sandbox w/o resource target')

        with self._cache_lock:

            if resource not in self._cache['session_sandbox']:

                # cache miss
                resource_sandbox      = self._get_resource_sandbox(pilot)
                session_sandbox       = rs.Url(resource_sandbox)
                session_sandbox.path += '/%s' % self.uid

                self._cache['session_sandbox'][resource] = session_sandbox

            return self._cache['session_sandbox'][resource]


    # --------------------------------------------------------------------------
    #
    def _get_pilot_sandbox(self, pilot):

        # FIXME: this should get 'pid, resource, schema=None' as parameters

        pilot_sandbox = pilot.get('pilot_sandbox')
        if str(pilot_sandbox):
            return rs.Url(pilot_sandbox)

        pid = pilot['uid']
        with self._cache_lock:
            if  pid in self._cache['pilot_sandbox']:
                return self._cache['pilot_sandbox'][pid]

        # cache miss
        session_sandbox     = self._get_session_sandbox(pilot)
        pilot_sandbox       = rs.Url(session_sandbox)
        pilot_sandbox.path += '/%s/' % pilot['uid']

        with self._cache_lock:
            self._cache['pilot_sandbox'][pid] = pilot_sandbox

        return pilot_sandbox


    # --------------------------------------------------------------------------
    #
    def _get_unit_sandbox(self, unit, pilot):

        # If a sandbox is specified in the unit description, then interpret
        # relative paths as relativet to the pilot sandbox.

        # unit sandboxes are cached in the unit dict
        unit_sandbox = unit.get('unit_sandbox')
        if unit_sandbox:
            return unit_sandbox

        # specified in description?
        if not unit_sandbox:
            sandbox  = unit['description'].get('sandbox')
            if sandbox:
                unit_sandbox = ru.Url(self._get_pilot_sandbox(pilot))
                if sandbox[0] == '/':
                    unit_sandbox.path = sandbox
                else:
                    unit_sandbox.path += '/%s/' % sandbox

        # default
        if not unit_sandbox:
            unit_sandbox = ru.Url(self._get_pilot_sandbox(pilot))
            unit_sandbox.path += "/%s/" % unit['uid']

        # cache
        unit['unit_sandbox'] = str(unit_sandbox)

        return unit_sandbox


    # --------------------------------------------------------------------------
    #
    def _get_jsurl(self, pilot):
        '''
        get job service endpoint and hop URL for the pilot's target resource.
        '''

        resrc   = pilot['description']['resource']
        schema  = pilot['description']['access_schema']
        rcfg    = self.get_resource_config(resrc, schema)

        js_url  = rs.Url(rcfg.get('job_manager_endpoint'))
        js_hop  = rs.Url(rcfg.get('job_manager_hop', js_url))

        # make sure the js_hop url points to an interactive access
        # TODO: this is an unreliable heuristics - we should require the js_hop
        #       URL to be specified in the resource configs.
        if   '+gsissh' in js_hop.schema or \
             'gsissh+' in js_hop.schema    : js_hop.schema = 'gsissh'
        elif '+ssh'    in js_hop.schema or \
             'ssh+'    in js_hop.schema    : js_hop.schema = 'ssh'
        else                               : js_hop.schema = 'fork'

        return js_url, js_hop


    # --------------------------------------------------------------------------
    #
    @staticmethod
    def autopilot(user, passwd):

        import github3
        import random

        labels = 'type:autopilot'
        titles = ['+++ Out of Cheese Error +++',
                  '+++ Redo From Start! +++',
                  '+++ Mr. Jelly! Mr. Jelly! +++',
                  '+++ Melon melon melon',
                  '+++ Wahhhhhhh! Mine! +++',
                  '+++ Divide By Cucumber Error +++',
                  '+++ Please Reinstall Universe And Reboot +++',
                  '+++ Whoops! Here comes the cheese! +++',
                  '+++ End of Cheese Error +++',
                  '+++ Can Not Find Drive Z: +++',
                  '+++ Unknown Application Error +++',
                  '+++ Please Reboot Universe +++',
                  '+++ Year Of The Sloth +++',
                  '+++ error of type 5307 has occured +++',
                  '+++ Eternal domain error +++',
                  '+++ Error at Address Number 6, Treacle Mine Road +++']

        def excuse():
            cmd_fetch  = "telnet bofh.jeffballard.us 666 2>&1 "
            cmd_filter = "grep 'Your excuse is:' | cut -f 2- -d :"
            out        = ru.sh_callout("%s | %s" % (cmd_fetch, cmd_filter),
                                       shell=True)[0]
            return out.strip()


        github = github3.login(user, passwd)
        repo   = github.repository("radical-cybertools", "radical.pilot")

        title = 'autopilot: %s' % titles[random.randint(0, len(titles) - 1)]

        print('----------------------------------------------------')
        print('autopilot')

        for issue in repo.issues(labels=labels, state='open'):
            if issue.title == title:
                reply = 'excuse: %s' % excuse()
                issue.create_comment(reply)
                print('  resolve: %s' % reply)
                return

        # issue not found - create
        body  = 'problem: %s' % excuse()
        issue = repo.create_issue(title=title, body=body, labels=[labels],
                                  assignee=user)
        print('  issue  : %s' % title)
        print('  problem: %s' % body)
        print('----------------------------------------------------')


# ------------------------------------------------------------------------------
<|MERGE_RESOLUTION|>--- conflicted
+++ resolved
@@ -52,124 +52,6 @@
               RP uses the environment variable RADICAL_PILOT_DBURL.  If that is
               not set, an error will be raises.
 
-<<<<<<< HEAD
-            * **uid** (`string`): Create a session with this UID.
-              *Only use this when you know what you are doing!*
-
-        **Returns:**
-            * A new Session instance.
-
-        **Raises:**
-            * :class:`radical.pilot.DatabaseError`
-
-        """
-
-        if os.uname()[0] == 'Darwin':
-            # on MacOS, we are running out of file descriptors soon.  The code
-            # below attempts to increase the limit of open files - but any error
-            # is silently ignored, so this is an best-effort, no guarantee.  We
-            # leave responsibility for system limits with the user.
-            try:
-                import resource
-                limits    = list(resource.getrlimit(resource.RLIMIT_NOFILE))
-                limits[0] = 512
-                resource.setrlimit(resource.RLIMIT_NOFILE, limits)
-            except:
-                pass
-
-        self._dh          = ru.DebugHelper()
-        self._valid       = True
-        self._closed      = False
-        self._valid_iter  = 0  # detect recursive calls of `is_valid()`
-
-        # class state
-        self._dbs         = None
-        self._uid         = None
-        self._dburl       = None
-        self._reconnected = False
-
-        self._cache       = dict()  # cache sandboxes etc.
-        self._cache_lock  = threading.RLock()
-
-        self._cache['resource_sandbox'] = dict()
-        self._cache['session_sandbox']  = dict()
-        self._cache['pilot_sandbox']    = dict()
-
-        # before doing anything else, set up the debug helper for the lifetime
-        # of the session.
-        self._debug_helper = ru.DebugHelper()
-
-        # Dictionaries holding all manager objects created during the session.
-        # NOTE: should this also include agents?
-        self._pmgrs      = dict()
-        self._umgrs      = dict()
-        self._bridges    = list()
-        self._components = list()
-
-        # FIXME: we work around some garbage collection issues we don't yet
-        #        understand: instead of relying on the GC to eventually collect
-        #        some stuff, we actively free those on `session.close()`, at
-        #        least for the current process.  Usually, all resources get
-        #        nicely collected on process termination - but not when we
-        #        create many sessions (one after the other) in the same
-        #        application instance (ie. the same process).  This workarounf
-        #        takes care of that use case.
-        #        The clean solution would be to ensure clean termination
-        #        sequence, something which I seem to be unable to implement...
-        #        :/
-        self._to_close   = list()
-        self._to_stop    = list()
-        self._to_destroy = list()
-
-        # cache the client sandbox
-        # FIXME: this needs to be overwritten if configured differently in the
-        #        session config, as should be the case for any agent side
-        #        session instance.
-        self._client_sandbox = os.getcwd()
-
-        # cache job service shells
-        self._js_shells = dict()
-        self._fs_dirs   = dict()
-
-        # The resource configuration dictionary associated with the session.
-        self._resource_configs = {}
-
-        # if a config is given, us its values:
-        if cfg:
-            self._cfg = copy.deepcopy(cfg)
-        else:
-            # otherwise we need a config
-            self._cfg = ru.read_json("%s/configs/session_%s.json"
-                    % (os.path.dirname(__file__),
-                       os.environ.get('RADICAL_PILOT_SESSION_CFG', 'default')))
-
-        # fall back to config data where possible
-        # sanity check on parameters
-        if not uid :
-            uid = self._cfg.get('session_id')
-
-        if uid:
-            self._uid         = uid
-            self._reconnected = True
-        else:
-            # generate new uid, reset all other ID counters
-            # FIXME: this will screw up counters for *concurrent* sessions,
-            #        as the ID generation is managed in a process singleton.
-            self._uid = ru.generate_id('rp.session',  mode=ru.ID_PRIVATE)
-            ru.reset_id_counters(prefix='rp.session', reset_all_others=True)
-
-        if not self._cfg.get('session_id'): self._cfg['session_id'] = self._uid
-        if not self._cfg.get('owner')     : self._cfg['owner']      = self._uid
-        if not self._cfg.get('logdir')    : self._cfg['logdir']     = '%s/%s' \
-                                                     % (os.getcwd(), self._uid)
-        self._logdir = self._cfg['logdir']
-        self._prof   = self._get_profiler(name=self._cfg['owner'])
-        self._rep    = self._get_reporter(name=self._cfg['owner'])
-        self._log    = self._get_logger  (name=self._cfg['owner'],
-                                          level=self._cfg.get('debug'))
-
-        if _connect:
-=======
             * **cfg** (`str` or `dict`): a named or instantiated configuration
               to be used for the session.
 
@@ -186,7 +68,6 @@
               a new DB collection - if such a DB connection is needed, the
               component needs to establish that on its own.
         '''
->>>>>>> 1c35e226
 
         # NOTE: `name` and `cfg` are overloaded, the user cannot point to
         #       a predefined config and amed it at the same time.  This might
@@ -306,14 +187,7 @@
         # heartbeat.  'self._cmgr.close()` should be called during termination
         self._cmgr = rpu.ComponentManager(self._cfg)
         self._cmgr.start_bridges()
-
-        try:
-            self._cmgr.start_components()
-        except:
-            sys.stdout.write('============= session\n')
-            sys.stdout.flush()
-            raise
-
+        self._cmgr.start_components()
 
         # expose the cmgr's heartbeat channel to anyone who wants to use it
         self._cfg.heartbeat = self._cmgr.cfg.heartbeat
@@ -345,19 +219,20 @@
     # --------------------------------------------------------------------------
     #
     def close(self, cleanup=False, terminate=True, download=False):
-        '''Closes the session.
-
-        All subsequent attempts access objects attached to the session will
-        result in an error. If cleanup is set to True (default) the session
-        data is removed from the database.
+        '''
+
+        Closes the session.  All subsequent attempts access objects attached to
+        the session will result in an error. If cleanup is set to True (default)
+        the session data is removed from the database.
 
         **Arguments:**
-            * **cleanup** (`bool`): Remove session from MongoDB (implies * terminate)
-            * **terminate** (`bool`): Shut down all pilots associated with the session.
-
-        **Raises:**
-            * :class:`radical.pilot.IncorrectState` if the session is closed
-              or doesn't exist.
+            * **cleanup**   (`bool`):
+              Remove session from MongoDB (implies * terminate)
+            * **terminate** (`bool`):
+              Shut down all pilots associated with the session.
+            * **download** (`bool`):
+              Fetch pilot profiles and database entries.
+
         '''
 
         # close only once
@@ -419,7 +294,8 @@
     # --------------------------------------------------------------------------
     #
     def as_dict(self):
-        '''Returns a Python dictionary representation of the object.
+        '''
+        Returns a Python dictionary representation of the object.
         '''
 
         object_dict = {
@@ -448,7 +324,7 @@
         return self._uid
 
 
-    # -------------------------------------------------------------------------
+    # --------------------------------------------------------------------------
     #
     @property
     def base(self):
@@ -521,7 +397,7 @@
         else        : return None
 
 
-    # -------------------------------------------------------------------------
+    # --------------------------------------------------------------------------
     #
     @property
     def is_connected(self):
@@ -695,7 +571,7 @@
         else            : return umgrs
 
 
-    # -------------------------------------------------------------------------
+    # --------------------------------------------------------------------------
     #
     def list_resources(self):
         '''
@@ -713,7 +589,7 @@
         return sorted(resources)
 
 
-    # -------------------------------------------------------------------------
+    # --------------------------------------------------------------------------
     #
     def add_resource_config(self, resource_config):
         '''
@@ -752,7 +628,7 @@
             self._rcfgs[resource_config.label] = resource_config.as_dict()
 
 
-    # -------------------------------------------------------------------------
+    # --------------------------------------------------------------------------
     #
     def get_resource_config(self, resource, schema=None):
         '''
@@ -790,7 +666,7 @@
         return resource_cfg
 
 
-    # -------------------------------------------------------------------------
+    # --------------------------------------------------------------------------
     #
     def fetch_profiles(self, tgt=None, fetch_client=False):
 
@@ -798,7 +674,7 @@
                                   session=self)
 
 
-    # -------------------------------------------------------------------------
+    # --------------------------------------------------------------------------
     #
     def fetch_logfiles(self, tgt=None, fetch_client=False):
 
@@ -806,7 +682,7 @@
                                   session=self)
 
 
-    # -------------------------------------------------------------------------
+    # --------------------------------------------------------------------------
     #
     def fetch_json(self, tgt=None, fetch_client=False):
 
@@ -814,7 +690,7 @@
                               session=self)
 
 
-    # -------------------------------------------------------------------------
+    # --------------------------------------------------------------------------
     #
     def _get_client_sandbox(self):
         '''
@@ -830,7 +706,7 @@
         return self._cache['client_sandbox']
 
 
-    # -------------------------------------------------------------------------
+    # --------------------------------------------------------------------------
     #
     def _get_resource_sandbox(self, pilot):
         '''

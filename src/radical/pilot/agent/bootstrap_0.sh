--- conflicted
+++ resolved
@@ -14,16 +14,9 @@
 echo "bootstrap_0 started as     : '$0 $@'"
 echo "safe environment of bootstrap_0"
 
-<<<<<<< HEAD
-# print the sorted env for logging, but also keep a copy so that we can dig
-# original env settings for any CUs, if so specified in the resource config.
-env | sort | grep '=' | sed -e 's/\([^=]*\)=\(.*\)/export \1="\2"/g' > env.orig
-echo "# -----------------------------------------------------------------------"
-=======
 # store the sorted env for logging, but also so that we can dig original env
 # settings for task environments, if needed
 env | sort | grep '=' | sed -e 's/\([^=]*\)=\(.*\)/export \1="\2"/g' > env.orig
->>>>>>> f51346d3
 
 
 # create a `deactivate` script
@@ -1809,16 +1802,6 @@
     echo "# -------------------------------------------------------------------"
 fi
 
-<<<<<<< HEAD
-# capture the new environment
-env | sort | grep '=' | sed -e 's/\([^=]*\)=\(.*\)/export \1="\2"/g' > env.bs_0
-
-# start the master agent instance (zero)
-profile_event 'sync_rel' 'agent.0'
-
-
-=======
->>>>>>> f51346d3
 # # I am ashamed that we have to resort to this -- lets hope it's temporary...
 # cat > packer.sh <<EOT
 # #!/bin/sh

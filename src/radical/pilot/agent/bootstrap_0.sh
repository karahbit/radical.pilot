--- conflicted
+++ resolved
@@ -1047,20 +1047,6 @@
     # make sure the new pip version is used (but keep the python executable)
     rehash "$PYTHON"
 
-<<<<<<< HEAD
-
-    # NOTE: On india/fg 'pip install saga-python' does not work as pip fails to
-    #       install apache-libcloud (missing bz2 compression).  We thus install
-    #       that dependency via easy_install.- but we fall back to pip in case
-    #       this goes wrong (like with a recent easy-install/setuptools
-    #       conflict)
-    run_cmd "install apache-libcloud" "easy_install apache-libcloud" || \
-    run_cmd "install apache-libcloud" "pip install  apache-libcloud" || \
-    echo "Couldn't install/upgrade apache-libcloud! Lets see how far we get ..."
-
-
-=======
->>>>>>> 80a33a58
     # now that the virtenv is set up, we install all dependencies
     # of the RADICAL stack
     for dep in $VIRTENV_RADICAL_DEPS

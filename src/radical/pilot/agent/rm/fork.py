--- conflicted
+++ resolved
@@ -36,22 +36,6 @@
         # if cores_per_node is set in the agent config, we slice the number of
         # cores into that many virtual nodes.  cpn defaults to requested_cores,
         # to preserve the previous behavior (1 node).
-<<<<<<< HEAD
-        self.cores_per_node = self._cfg.get('cores_per_node')
-        self.gpus_per_node  = self._cfg.get('gpus_per_node')
-
-        if not self.cores_per_node: self.cores_per_node = self.requested_cores
-      # if not self.gpus_per_node : self.gpus_per_node  = self.requested_gpus
-      # FIXME
-
-        self.node_list  = list()
-        requested_nodes = int(math.ceil(float(self.requested_cores) /
-                                        float(self.cores_per_node)))
-
-        self._log.debug('configure localhost as %s nodes (%s cores, %s gpus).',
-                requested_nodes, self.cores_per_node, self.gpus_per_node)
-
-=======
         self.cores_per_node = self._cfg.get('cores_per_node', self.requested_cores)
         self.gpus_per_node  = self._cfg.get('gpus_per_node', 0)  # FIXME GPU
         self.lfs_per_node   = {'path' : self._cfg.get('lfs_path_per_node', None),
@@ -64,7 +48,6 @@
         self.node_list  = list()
         requested_nodes = int(math.ceil(float(self.requested_cores) /
                                         float(self.cores_per_node ) ) )
->>>>>>> 1e6543f3
         for i in range(requested_nodes):
             # enumerate the node list entries for a unique uis
             self.node_list.append(["localhost", 'localhost_%d' % i])

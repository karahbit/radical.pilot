
__copyright__ = "Copyright 2016, http://radical.rutgers.edu"
__license__   = "MIT"

import math
import multiprocessing

from .base import LRMS


# ==============================================================================
#
class Fork(LRMS):

    # --------------------------------------------------------------------------
    #
    def __init__(self, cfg, session):

        LRMS.__init__(self, cfg, session)


    # --------------------------------------------------------------------------
    #
    def _configure(self):

        self._log.info("Using fork on localhost.")

        # For the fork LRMS (ie. on localhost), we fake an infinite number of
        # cores, so don't perform any sanity checks.
        detected_cpus = multiprocessing.cpu_count()

        if detected_cpus != self.requested_cores:
            self._log.info("using %d instead of physically available %d cores.",
                    self.requested_cores, detected_cpus)

        # if cores_per_node is set in the agent config, we slice the number of
        # cores into that many virtual nodes.  cpn defaults to requested_cores,
        # to preserve the previous behavior (1 node).
        self.cores_per_node = self._cfg.get('cores_per_node', self.requested_cores)
        self.gpus_per_node  = self._cfg.get('gpus_per_node', 0)  # FIXME GPU
<<<<<<< HEAD

        self._log.debug('=== req: %d', self.requested_cores)
        self._log.debug('=== cpn: %d', self.cores_per_node)
=======
        self.lfs_per_node   = {'path' : self._cfg.get('lfs_path_per_node', None),
                               'size' : self._cfg.get('lfs_size_per_node', 0)
                              }

        if not self.cores_per_node:
            self.cores_per_node = 1
>>>>>>> 1e6543f3

        self.node_list  = list()
        requested_nodes = int(math.ceil(float(self.requested_cores) /
                                        float(self.cores_per_node ) ) )
        for i in range(requested_nodes):
            # enumerate the node list entries for a unique uis
            self.node_list.append(["localhost", 'localhost_%d' % i])

        self._log.debug('configure localhost as %s nodes (%s cores, %s gpus, %s lfs).',
                len(self.node_list), self.cores_per_node, self.gpus_per_node, self.lfs_per_node)


# ------------------------------------------------------------------------------
<|MERGE_RESOLUTION|>--- conflicted
+++ resolved
@@ -38,18 +38,13 @@
         # to preserve the previous behavior (1 node).
         self.cores_per_node = self._cfg.get('cores_per_node', self.requested_cores)
         self.gpus_per_node  = self._cfg.get('gpus_per_node', 0)  # FIXME GPU
-<<<<<<< HEAD
 
-        self._log.debug('=== req: %d', self.requested_cores)
-        self._log.debug('=== cpn: %d', self.cores_per_node)
-=======
         self.lfs_per_node   = {'path' : self._cfg.get('lfs_path_per_node', None),
                                'size' : self._cfg.get('lfs_size_per_node', 0)
                               }
 
         if not self.cores_per_node:
             self.cores_per_node = 1
->>>>>>> 1e6543f3
 
         self.node_list  = list()
         requested_nodes = int(math.ceil(float(self.requested_cores) /

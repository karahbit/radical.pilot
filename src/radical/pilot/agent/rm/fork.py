
__copyright__ = "Copyright 2016, http://radical.rutgers.edu"
__license__   = "MIT"

import math
import multiprocessing

import radical.utils as ru

from .base import LRMS


# ------------------------------------------------------------------------------
#
class Fork(LRMS):

    # --------------------------------------------------------------------------
    #
    def __init__(self, cfg, session):

        LRMS.__init__(self, cfg, session)


    # --------------------------------------------------------------------------
    #
    def _configure(self):

        self._log.info("Using fork on localhost.")

        # For the fork LRMS (ie. on localhost), we fake an infinite number of
        # cores, so don't perform any sanity checks.
        detected_cpus = multiprocessing.cpu_count()

        if detected_cpus != self.requested_cores:
            self._log.info("using %d instead of physically available %d cores.",
                    self.requested_cores, detected_cpus)

        # if cores_per_node is set in the agent config, we slice the number of
        # cores into that many virtual nodes.  cpn defaults to requested_cores,
        # to preserve the previous behavior (1 node).
        self.cores_per_node = self._cfg.get('cores_per_node', self.requested_cores)
        self.gpus_per_node  = self._cfg.get('gpus_per_node', 0)
        self.mem_per_node   = self._cfg.get('mem_per_node',  0)

        self.lfs_per_node   = {'path' : ru.expand_env(
                                           self._cfg.get('lfs_path_per_node')),
                               'size' :    self._cfg.get('lfs_size_per_node', 0)
                              }
        self._log.debug('=== req: %d', self.requested_cores)
        self._log.debug('=== cpn: %d', self.cores_per_node)
<<<<<<< HEAD


=======
>>>>>>> ea928765

        if not self.cores_per_node:
            self.cores_per_node = 1

        self.node_list  = list()
        requested_nodes = int(math.ceil(float(self.requested_cores) /
                                        float(self.cores_per_node ) ) )
        for i in range(requested_nodes):
            # enumerate the node list entries for a unique uis
            self.node_list.append(["localhost", 'localhost_%d' % i])

<<<<<<< HEAD
        self._log.debug('use localhost as %s nodes (%s cores, %s gpus, %s lfs)',
                        len(self.node_list), self.cores_per_node,
                        self.gpus_per_node, self.lfs_per_node)
=======
        self._log.debug('configure localhost as %s nodes '
                        '(%s cores, %s gpus, %s lfs, %s mem)',
                        len(self.node_list), self.cores_per_node,
                        self.gpus_per_node, self.lfs_per_node,
                        self.mem_per_node)
>>>>>>> ea928765


# ------------------------------------------------------------------------------
<|MERGE_RESOLUTION|>--- conflicted
+++ resolved
@@ -48,11 +48,6 @@
                               }
         self._log.debug('=== req: %d', self.requested_cores)
         self._log.debug('=== cpn: %d', self.cores_per_node)
-<<<<<<< HEAD
-
-
-=======
->>>>>>> ea928765
 
         if not self.cores_per_node:
             self.cores_per_node = 1
@@ -64,17 +59,11 @@
             # enumerate the node list entries for a unique uis
             self.node_list.append(["localhost", 'localhost_%d' % i])
 
-<<<<<<< HEAD
-        self._log.debug('use localhost as %s nodes (%s cores, %s gpus, %s lfs)',
-                        len(self.node_list), self.cores_per_node,
-                        self.gpus_per_node, self.lfs_per_node)
-=======
         self._log.debug('configure localhost as %s nodes '
                         '(%s cores, %s gpus, %s lfs, %s mem)',
                         len(self.node_list), self.cores_per_node,
                         self.gpus_per_node, self.lfs_per_node,
                         self.mem_per_node)
->>>>>>> ea928765
 
 
 # ------------------------------------------------------------------------------

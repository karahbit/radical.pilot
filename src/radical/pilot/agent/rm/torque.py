--- conflicted
+++ resolved
@@ -56,14 +56,9 @@
         torque_gpus_per_node  = self._cfg.get('gpus_per_node', 0)  # FIXME GPU
 
         lfs_path = self._cfg.get('lfs_path_per_node', '')
-<<<<<<< HEAD
-        if lfs_path:
-            lfs_path = os.path.expandvars(lfs_path)
-=======
         if lfs_path is None: 
             lfs_path = ''  # Empty string guard against None values
         lfs_path = os.path.expandvars(lfs_path)
->>>>>>> cd1ee6b7
 
         torque_lfs_per_node   = {'path' : lfs_path,
                                  'size' : self._cfg.get('lfs_size_per_node', 0)

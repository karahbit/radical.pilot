--- conflicted
+++ resolved
@@ -8,10 +8,7 @@
 from base import LRMS
 import radical.utils as ru
 
-<<<<<<< HEAD
-
-=======
->>>>>>> 8606936c
+
 # ------------------------------------------------------------------------------
 #
 class LSF_SUMMIT(LRMS):
@@ -95,14 +92,9 @@
         if not self.node_list        or\
            self.sockets_per_node < 1 or \
            self.cores_per_socket < 1:
-<<<<<<< HEAD
             raise RuntimeError('LRMS configuration invalid (%s)(%s)(%s)' %
                     (self.node_list, self.sockets_per_node,
                      self.cores_per_socket))
-=======
-            raise RuntimeError('LRMS configuration invalid (%s)(%s)(%s)' % \
-                    (self.node_list, self.sockets_per_node, self.cores_per_socket))
->>>>>>> 8606936c
 
         # Check if the LRMS implementation reserved agent nodes.  If not, pick
         # the first couple of nodes from the nodelist as a fallback.
@@ -224,7 +216,6 @@
         # from the configuration
         lsf_sockets_per_node = self._cfg.get('sockets_per_node', 1)
         lsf_gpus_per_node    = self._cfg.get('gpus_per_node',    0)
-<<<<<<< HEAD
 
         # ensure we can derive the number of cores per socket
         assert(not lsf_cores_per_node % lsf_sockets_per_node)
@@ -234,17 +225,6 @@
         assert(not lsf_gpus_per_node % lsf_sockets_per_node)
         lsf_gpus_per_socket = lsf_gpus_per_node / lsf_sockets_per_node
 
-=======
-
-        # ensure we can derive the number of cores per socket
-        assert(not lsf_cores_per_node % lsf_sockets_per_node)
-        lsf_cores_per_socket = lsf_cores_per_node / lsf_sockets_per_node
-
-        # same for gpus
-        assert(not lsf_gpus_per_node % lsf_sockets_per_node)
-        lsf_gpus_per_socket = lsf_gpus_per_node / lsf_sockets_per_node
-
->>>>>>> 8606936c
         # get LSF info from configs, too
         lsf_lfs_per_node = {'path': self._cfg.get('lfs_path_per_node', None),
                             'size': self._cfg.get('lfs_size_per_node', 0)}
@@ -260,14 +240,9 @@
         # need an integer index later on for resource set specifications.
         # (LSF starts node indexes at 1, not 0)
 
-<<<<<<< HEAD
-        self.node_list        = [[n, i + 1] for i, n
-                                            in  enumerate(lsf_nodes.keys())]
-=======
-        self.node_list        = [[node, idx + 1] 
-                                        for idx,node
-                                        in  enumerate(sorted(lsf_nodes.keys()))]
->>>>>>> 8606936c
+        self.node_list = [[n, i + 1] for i, n
+                                     in enumerate(sorted(lsf_nodes.keys()))]
+
         self.sockets_per_node = lsf_sockets_per_node
         self.cores_per_socket = lsf_cores_per_socket
         self.gpus_per_socket  = lsf_gpus_per_socket

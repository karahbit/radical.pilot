
__copyright__ = "Copyright 2016, http://radical.rutgers.edu"
__license__   = "MIT"


import os

import radical.utils as ru


# 'enum' for resource manager types
RM_NAME_FORK        = 'FORK'
RM_NAME_CCM         = 'CCM'
RM_NAME_LOADLEVELER = 'LOADLEVELER'
RM_NAME_LSF         = 'LSF'
RM_NAME_PBSPRO      = 'PBSPRO'
RM_NAME_SGE         = 'SGE'
RM_NAME_SLURM       = 'SLURM'
RM_NAME_TORQUE      = 'TORQUE'
RM_NAME_YARN        = 'YARN'
RM_NAME_SPARK       = 'SPARK'


# ==============================================================================
#
# Base class for LRMS implementations.
#
class LRMS(object):
    """
    The Local Resource Manager (LRMS -- where does the 's' come from, actually?)
    provide three fundamental information:

      LRMS.node_list      : a list of node names
      LRMS.agent_node_list: the list of nodes reserved for agent execution
      LRMS.cores_per_node : the number of cores each node has available
      LRMS.gpus_per_node  : the number of gpus  each node has available

    Schedulers can rely on these information to be available.  Specific LRMS
    incarnation may have additional information available -- but schedulers
    relying on those are invariably bound to the specific LRMS.  An example is
    the Torus Scheduler which relies on detailed torus layout information from
    the LoadLevelerLRMS (which describes the BG/Q).

    The LRMS will reserve nodes for the agent execution, by deriving the
    respectively required node count from the config's 'agents' section.
    Those nodes will be listed in LRMS.agent_node_list. Schedulers MUST NOT use
    the agent_node_list to place compute units -- CUs are limited to the nodes
    in LRMS.node_list.
    """

    # TODO: Core counts dont have to be the same number for all hosts.

    # TODO: We might not have reserved the whole node.

    # TODO: Given that the Agent can determine the real core count, in
    #       principle we could just ignore the config and use as many as we
    #       have to our availability (taken into account that we might not
    #       have the full node reserved of course)
    #       Answer: at least on Yellowstone this doesnt work for MPI,
    #               as you can't spawn more tasks then the number of slots.


    # --------------------------------------------------------------------------
    #
    def __init__(self, cfg, session):        

        self.name            = type(self).__name__
        self._cfg            = cfg
        self._rcfg           = cfg['rcfg']
        self._acfg           = cfg['acfg']
        self._session        = session
        self._log            = self._session._log
        self._prof           = self._session._prof
        self.requested_cores = self._cfg['description']['cores']
        self.requested_gpus  = self._cfg['description']['gpus']

        self._log.info("Configuring LRMS %s.", self.name)

        self.lm_info         = dict()
        self.lrms_info       = dict()
        self.node_list       = list()
        self.agent_nodes     = dict()
        self.cores_per_node  = None
        self.gpus_per_node   = None
        self.lfs_per_node    = None
        self.mem_per_node    = None

        # The LRMS will possibly need to reserve nodes for the agent, according
        # to the agent layout.  We dig out the respective requirements from the
        # config right here.
        #
        # FIXME: this loop iterates over all agents *defined* in the layout, not
        #        over all agents which are to be actually executed, thus
        #        potentially reserving too many nodes.
        #
        # NOTE:  this code path is *within* the agent, so at least agent_0
        #        cannot possibly land on a different node.
        #
        self._agent_reqs = list()
        agents = self._acfg['layout'].get('agents', {})
        for agent in agents:

            target = agents[agent]['target']

            # make sure that the target either 'local', which we will ignore,
            # or 'node'.
            if   target == 'local': pass
            elif target == 'node' : self._agent_reqs.append(agent)
            else: raise ValueError("ill-formatted agent target '%s'" % target)

        # We are good to get rolling, and to detect the runtime environment of
        # the local LRMS.
        self._configure()
        self._log.info("Discovered execution environment: %s", self.node_list)

        # Make sure we got a valid nodelist and a valid setting for
        # cores_per_node
        if not self.node_list or self.cores_per_node < 1:
            raise RuntimeError('LRMS configuration invalid (%s)(%s)' %
                    (self.node_list, self.cores_per_node))

        # Check if the LRMS implementation reserved agent nodes.  If not, pick
        # the first couple of nodes from the nodelist as a fallback.
        if self._agent_reqs and not self.agent_nodes:
            self._log.info('Determine list of agent nodes generically.')
            for agent in self._agent_reqs:
                # Get a node from the end of the node list
                self.agent_nodes[agent] = self.node_list.pop()
                # If all nodes are taken by workers now, we can safely stop,
                # and let the raise below do its thing.
                if not self.node_list:
                    break

        if self.agent_nodes:
            self._log.info('Reserved nodes: %s' % self.agent_nodes.values())
            self._log.info('Agent    nodes: %s' % self.agent_nodes.keys())
            self._log.info('Worker   nodes: %s' % self.node_list)

        # Check if we can do any work
        if not self.node_list:
            raise RuntimeError('LRMS has no nodes left to run units')

        # After LRMS configuration, we call any existing config hooks on the
        # launch methods.  Those hooks may need to adjust the LRMS settings
        # (hello ORTE).  We only call LM hooks *once* (thus using a set)
        lm_cfg = self._acfg['config']['components']['AgentExecutingComponent']
        launch_methods = set()
        launch_methods.add(lm_cfg['mpi_launch_method'])
        launch_methods.add(lm_cfg['task_launch_method'])
        launch_methods.add(lm_cfg['agent_launch_method'])

        launch_methods.discard(None)

        for lm in launch_methods:
            try:
                from .... import pilot as rp
                ru.dict_merge(self.lm_info,
                        rp.agent.LM.lrms_config_hook(lm, self._cfg, self,
                            self._log, self._prof))
                self._log.info("lrms config hook succeeded (%s)" % lm)
            except Exception as e:
<<<<<<< HEAD
                self._log.error("lrms config hook failed: %s" % e)
=======
                # FIXME don't catch/raise
                self._log.exception("lrms config hook failed: %s" % e)
>>>>>>> 80a33a58
                raise


        # For now assume that all nodes have equal amount of cores and gpus
        cores_avail = (len(self.node_list) + len(self.agent_nodes)) * self.cores_per_node
        gpus_avail  = (len(self.node_list) + len(self.agent_nodes)) * self.gpus_per_node

        # on debug runs, we allow more cpus/gpus to appear than physically exist
        if 'RADICAL_DEBUG' not in os.environ:
            if cores_avail < int(self.requested_cores):
                raise ValueError("Not enough cores available (%s < %s)."
                                % (str(cores_avail), str(self.requested_cores)))

            if gpus_avail < int(self.requested_gpus):
                raise ValueError("Not enough gpus available (%s < %s)."
                                % (str(gpus_avail), str(self.requested_gpus)))


        # NOTE: self.lrms_info is what scheduler and launch method can
        # ultimately use, as it is included into the cfg passed to all
        # components.
        #
        # five elements are well defined:
        #   lm_info:        the dict received via the LM's lrms_config_hook
        #   node_list:      a list of node names to be used for unit execution
        #   cores_per_node: as the name says
        #   gpus_per_node:  as the name says
        #   agent_nodes:    list of node names reserved for agent execution
        #
        # That list may turn out to be insufficient for some schedulers.  Yarn
        # for example may need to communicate YARN service endpoints etc.  an
        # LRMS can thus expand this dict, but is then likely bound to a specific
        # scheduler which can interpret the additional information.
        self.lrms_info['name']           = self.name
        self.lrms_info['lm_info']        = self.lm_info
        self.lrms_info['node_list']      = self.node_list
        self.lrms_info['cores_per_node'] = self.cores_per_node
        self.lrms_info['gpus_per_node']  = self.gpus_per_node
        self.lrms_info['agent_nodes']    = self.agent_nodes
        self.lrms_info['lfs_per_node']   = self.lfs_per_node
        self.lrms_info['mem_per_node']   = self.mem_per_node


    # --------------------------------------------------------------------------
    #
    # This class-method creates the appropriate sub-class for the LRMS.
    #
    @classmethod
    def create(cls, name, cfg, session):

        from .ccm         import CCM        
        from .fork        import Fork       
        from .loadleveler import LoadLeveler
        from .lsf         import LSF        
        from .pbspro      import PBSPro     
        from .sge         import SGE        
        from .slurm       import Slurm      
        from .torque      import Torque     
        from .yarn        import Yarn      
        from .spark       import Spark       

        # Make sure that we are the base-class!
        if cls != LRMS:
            raise TypeError("LRMS Factory only available to base class!")

        impls = {RM_NAME_FORK        : Fork,
                 RM_NAME_CCM         : CCM,
                 RM_NAME_LOADLEVELER : LoadLeveler,
                 RM_NAME_LSF         : LSF,
                 RM_NAME_PBSPRO      : PBSPro,
                 RM_NAME_SGE         : SGE,
                 RM_NAME_SLURM       : Slurm,
                 RM_NAME_TORQUE      : Torque,
                 RM_NAME_YARN        : Yarn,
                 RM_NAME_SPARK       : Spark
                }

        if name not in impls:
            raise RuntimeError("LRMS '%s' unknown" % name)

        impl = impls[name]

        return impl(cfg, session)


    # --------------------------------------------------------------------------
    #
    def stop(self):

        # During LRMS termination, we call any existing shutdown hooks on the
        # launch methods.  We only call LM shutdown hooks *once*
        launch_methods = set() # set keeps entries unique
        launch_methods.add(self._acfg['config']['mpi_launch_method'])
        launch_methods.add(self._acfg['config']['task_launch_method'])
        launch_methods.add(self._acfg['config']['agent_launch_method'])

        launch_methods.discard(None)

        for lm in launch_methods:
            try:
                from .... import pilot as rp
                ru.dict_merge(self.lm_info,
                rp.agent.LM.lrms_shutdown_hook(lm, self._cfg, self,
                                                self.lm_info, self._log,
                                                self._prof))
                self._log.info("lrms shutdown hook succeeded (%s)" % lm)

            except Exception as e:
                self._log.error("lrms shutdown hook failed: %s" % e)
                raise



    # --------------------------------------------------------------------------
    #
    def _configure(self):

        raise NotImplementedError("_Configure missing for %s" % self.name)


# ------------------------------------------------------------------------------
<|MERGE_RESOLUTION|>--- conflicted
+++ resolved
@@ -159,12 +159,8 @@
                             self._log, self._prof))
                 self._log.info("lrms config hook succeeded (%s)" % lm)
             except Exception as e:
-<<<<<<< HEAD
+                # FIXME don't catch/raise
                 self._log.error("lrms config hook failed: %s" % e)
-=======
-                # FIXME don't catch/raise
-                self._log.exception("lrms config hook failed: %s" % e)
->>>>>>> 80a33a58
                 raise
 
 

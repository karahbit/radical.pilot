--- conflicted
+++ resolved
@@ -20,10 +20,7 @@
 RM_NAME_SPARK       = 'SPARK'
 RM_NAME_DEBUG       = 'DEBUG'
 
-<<<<<<< HEAD
-=======
-
->>>>>>> 4f05a4fd
+
 # ------------------------------------------------------------------------------
 #
 # Base class for LRMS implementations.

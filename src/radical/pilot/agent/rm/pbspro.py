
__copyright__ = "Copyright 2016, http://radical.rutgers.edu"
__license__   = "MIT"


import os
import subprocess

from base import LRMS


# ==============================================================================
#
class PBSPro(LRMS):

    # --------------------------------------------------------------------------
    #
    def __init__(self, cfg, session):

        LRMS.__init__(self, cfg, session)


    # --------------------------------------------------------------------------
    #
    def _configure(self):
        # TODO: $NCPUS?!?! = 1 on archer

        pbspro_nodefile = os.environ.get('PBS_NODEFILE')

        if pbspro_nodefile is None:
            msg = "$PBS_NODEFILE not set!"
            self._log.error(msg)
            raise RuntimeError(msg)

        self._log.info("Found PBSPro $PBS_NODEFILE %s." % pbspro_nodefile)

        # Dont need to parse the content of nodefile for PBSPRO, only the length
        # is interesting, as there are only duplicate entries in it.
        pbspro_nodes        = [line.strip() for line in open(pbspro_nodefile)]
        pbspro_nodes_length = len(pbspro_nodes)

        # Number of Processors per Node
        val = os.environ.get('NUM_PPN')
        if not val:
            val = os.environ.get('SAGA_PPN')

        if not val:
            raise RuntimeError("$NUM_PPN / $SAGA_PPN not set!")

        pbspro_num_ppn = int(val)

        # Number of Nodes allocated
        val = os.environ.get('NODE_COUNT')
        if val:
            pbspro_node_count = int(val)
        else:
            pbspro_node_count = len(set(pbspro_nodes))
            self._log.error("$NODE_COUNT not set - use %d" % pbspro_node_count)

        # Number of Parallel Environments
        val = os.environ.get('NUM_PES')
        if val:
            pbspro_num_pes = int(val)
        else:
            pbspro_num_pes = len(pbspro_nodes)
            self._log.error("$NUM_PES not set - use %d" % pbspro_num_pes)

        pbspro_vnodes = self._parse_pbspro_vnodes()

        # Verify that $NUM_PES == $NODE_COUNT * $NUM_PPN == len($PBS_NODEFILE)
        if not (pbspro_node_count * pbspro_num_ppn == pbspro_num_pes == pbspro_nodes_length):
            self._log.warning("NUM_PES != NODE_COUNT * NUM_PPN != len($PBS_NODEFILE)")

        # node names are unique, so can serve as node uids
        self.node_list      = [[node, node] for node in pbspro_vnodes]
        self.cores_per_node = pbspro_num_ppn
        self.gpus_per_node  = self._cfg.get('gpus_per_node', 0)  # FIXME GPU
<<<<<<< HEAD
        self.lfs_per_node   = {'path' : self._cfg.get('lfs_path_per_node', None),
=======

        lfs_path = self._cfg.get('lfs_path_per_node', '')
        if lfs_path is None:
            lfs_path = ''  # Empty string guard against None values
        lfs_path = os.path.expandvars(lfs_path)

        self.lfs_per_node   = {'path' : lfs_path,
>>>>>>> ee684bd6
                               'size' : self._cfg.get('lfs_size_per_node', 0)
                              }


    # --------------------------------------------------------------------------
    #
    def _parse_pbspro_vnodes(self):

        # PBS Job ID
        val = os.environ.get('PBS_JOBID')
        if val:
            pbspro_jobid = val
        else:
            msg = "$PBS_JOBID not set!"
            self._log.error(msg)
            raise RuntimeError(msg)

        # Get the output of qstat -f for this job
        output = subprocess.check_output(["qstat", "-f", pbspro_jobid])

        # Get the (multiline) 'exec_vnode' entry
        vnodes_str = ''
        for line in output.splitlines():
            # Detect start of entry
            if 'exec_vnode = ' in line:
                vnodes_str += line.strip()
            elif vnodes_str:
                # Find continuing lines
                if " = " not in line:
                    vnodes_str += line.strip()
                else:
                    break

        # Get the RHS of the entry
        rhs = vnodes_str.split('=',1)[1].strip()
        self._log.debug("input: %s", rhs)

        nodes_list = []
        # Break up the individual node partitions into vnode slices
        while True:
            idx = rhs.find(')+(')

            node_str = rhs[1:idx]
            nodes_list.append(node_str)
            rhs = rhs[idx + 2:]

            if idx < 0:
                break

        vnodes_list = []
        cpus_list = []
        # Split out the slices into vnode name and cpu count
        for node_str in nodes_list:
            slices = node_str.split('+')
            for _slice in slices:
                vnode, cpus = _slice.split(':')
                cpus = int(cpus.split('=')[1])
                self._log.debug("vnode: %s cpus: %s", vnode, cpus)
                vnodes_list.append(vnode)
                cpus_list.append(cpus)

        self._log.debug("vnodes: %s", vnodes_list)
        self._log.debug("cpus: %s", cpus_list)

        cpus_list = list(set(cpus_list))
        min_cpus = int(min(cpus_list))

        if len(cpus_list) > 1:
            self._log.debug("Detected vnodes of different sizes: %s, the minimal is: %d.", cpus_list, min_cpus)

        node_list = []
        for vnode in vnodes_list:
            # strip the last _0 of the vnodes to get the node name
            # Disabled as ARCHER no longer splits the nodes into multiple vnodes it seems
            # vnode = vnode.rsplit('_', 1)[0]
            node_list.append(vnode)

        # only unique node names
        node_list = list(set(node_list))
        self._log.debug("Node list: %s", node_list)

        # Return the list of node names
        return node_list


<|MERGE_RESOLUTION|>--- conflicted
+++ resolved
@@ -75,9 +75,6 @@
         self.node_list      = [[node, node] for node in pbspro_vnodes]
         self.cores_per_node = pbspro_num_ppn
         self.gpus_per_node  = self._cfg.get('gpus_per_node', 0)  # FIXME GPU
-<<<<<<< HEAD
-        self.lfs_per_node   = {'path' : self._cfg.get('lfs_path_per_node', None),
-=======
 
         lfs_path = self._cfg.get('lfs_path_per_node', '')
         if lfs_path is None:
@@ -85,7 +82,6 @@
         lfs_path = os.path.expandvars(lfs_path)
 
         self.lfs_per_node   = {'path' : lfs_path,
->>>>>>> ee684bd6
                                'size' : self._cfg.get('lfs_size_per_node', 0)
                               }
 

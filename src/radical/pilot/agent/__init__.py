--- conflicted
+++ resolved
@@ -2,17 +2,6 @@
 __copyright__ = "Copyright 2013-2014, http://radical.rutgers.edu"
 __license__   = "MIT"
 
-<<<<<<< HEAD
-from .agent_0        import Agent_0
-from .agent_n        import Agent_n
-
-from .rm             import RM
-from .lm             import LM
-from .scheduler      import Scheduler
-from .executing      import Executing
-from .staging_input  import Input
-from .staging_output import Output
-=======
 from .agent_0          import Agent_0
 from .agent_n          import Agent_n
 
@@ -22,5 +11,4 @@
 from .executing        import Executing
 from .staging_input    import Input
 from .staging_output   import Output
->>>>>>> c58eccfa
 

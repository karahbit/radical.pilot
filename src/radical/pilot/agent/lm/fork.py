
__copyright__ = "Copyright 2016, http://radical.rutgers.edu"
__license__   = "MIT"


from .base import LaunchMethod


# ==============================================================================
#
class Fork(LaunchMethod):

    # --------------------------------------------------------------------------
    #
    def __init__(self, cfg, session):

        LaunchMethod.__init__(self, cfg, session)


    # --------------------------------------------------------------------------
    #
    def _configure(self):
        # "Regular" tasks
        self.launch_command = ''

    # --------------------------------------------------------------------------
    #
    @classmethod
<<<<<<< HEAD
    def lrms_config_hook(cls, name, cfg, lrms, logger, profile):
=======
    def lrms_config_hook(cls, name, cfg, lrms, logger, profiler):
>>>>>>> b2413bc7
        return {'version_info': {
            name: {'version': '0.42', 'version_detail': 'There is no spoon'}}}

    # --------------------------------------------------------------------------
    #
    def construct_command(self, cu, launch_script_hop):

        opaque_slots = cu['opaque_slots']
        cud          = cu['description']
        task_exec    = cud['executable']
        task_cores   = cud['cores']
        task_args    = cud.get('arguments') or []
        task_argstr  = self._create_arg_string(task_args)

        if task_argstr:
            command = "%s %s" % (task_exec, task_argstr)
        else:
            command = task_exec

        return command, None


# ------------------------------------------------------------------------------
<|MERGE_RESOLUTION|>--- conflicted
+++ resolved
@@ -26,11 +26,7 @@
     # --------------------------------------------------------------------------
     #
     @classmethod
-<<<<<<< HEAD
-    def lrms_config_hook(cls, name, cfg, lrms, logger, profile):
-=======
     def lrms_config_hook(cls, name, cfg, lrms, logger, profiler):
->>>>>>> b2413bc7
         return {'version_info': {
             name: {'version': '0.42', 'version_detail': 'There is no spoon'}}}
 

--- conflicted
+++ resolved
@@ -72,12 +72,6 @@
         rs_id  = 0
         rs_str = ''
 
-<<<<<<< HEAD
-        import pprint
-        self._log.debug('slots: \n%s', pprint.pprint(slots))
-
-=======
->>>>>>> 8606936c
         for node in slots['nodes']:
 
             cores = ' '.join([str(core_set[0]) for core_set
@@ -105,10 +99,7 @@
 
         # FIXME: derive task_procs from slots (to include GPU)
 
-<<<<<<< HEAD
         uid            = cu['uid']
-=======
->>>>>>> 8606936c
         slots          = cu['slots']
         cud            = cu['description']
         task_exec      = cud['executable']
@@ -128,11 +119,7 @@
         env_list   = self.EXPORT_ENV_VARIABLES + task_env.keys()
         env_string = ' '.join(['-E "%s"' % var for var in env_list])
 
-<<<<<<< HEAD
         rs_fname = self._create_resource_set_file(slots=slots, uid=uid,
-=======
-        rs_fname = self._create_resource_set_file(slots=slots, uid=cu['uid'],
->>>>>>> 8606936c
                                                   sandbox=task_sandbox)
 
       # flags = '-n%d -a1 ' % (task_procs)

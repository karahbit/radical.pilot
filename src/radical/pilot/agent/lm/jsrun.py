--- conflicted
+++ resolved
@@ -77,50 +77,7 @@
         rs_str = 'cpu_index_using: physical\n'
         rank = 0
         for node in slots['nodes']:
-<<<<<<< HEAD
 
-            if node['gpu_map'] and node['core_map']:
-
-                # need same number of GPUs as processes (if we have both)
-                # FIXME: assert *globally*, across all nodes
-                assert len(node['core_map']) == len(node['gpu_map'])
-
-                for cmap,gmap in zip(node['core_map'], node['gpu_map']):
-
-                    rs_str += 'RS %d: {'  % rs_id
-                    rs_str += ' host: %s' % node['uid']
-                    rs_str += ' cpu: %s'  % ' '.join([str(c) for c in cmap])
-                    rs_str += ' gpu: %s'  % ' '.join([str(g) for g in gmap])
-                    rs_str += ' }\n'
-                    rs_id  += 1
-
-
-            elif node['core_map']:
-
-                for cmap in node['core_map']:
-
-                    rs_str += 'RS %d: {'  % rs_id
-                    rs_str += ' host: %s' % node['uid']
-                    rs_str += ' cpu: %s'  % ' '.join([str(c) for c in cmap])
-                    rs_str += ' }\n'
-                    rs_id  += 1
-
-
-            elif node['gpu_map']:
-
-                for cmap in node['gpu_map']:
-
-                    rs_str += 'RS %d: {'  % rs_id
-                    rs_str += ' host: %s' % node['uid']
-                    rs_str += ' gpu: %s'  % ' '.join([str(g) for g in gmap])
-                    rs_str += ' }\n'
-                    rs_id  += 1
-
-            else:
-
-                raise ValueError('cannot handle slots %s' % nodes)
-
-=======
             gpu_maps = list(node['gpu_map'])
             for map_set in node['core_map']:
                 cores = ','.join(str(core * 4) for core in map_set)
@@ -132,7 +89,6 @@
                     rs_str += '; gpu: {%s}' % gpus
                 rs_str += '}\n'
                 rank   += 1
->>>>>>> 073315b5
 
         rs_name = '%s/%s.rs' % (sandbox, uid)
         with open(rs_name, 'w') as fout:
@@ -145,19 +101,7 @@
     #
     def construct_command(self, cu, launch_script_hop):
 
-        # FIXME: derive task_procs from slots (to include GPU)
-
-<<<<<<< HEAD
-        uid            = cu['uid']
-        slots          = cu['slots']
-        cud            = cu['description']
-        task_exec      = cud['executable']
-        task_procs     = cud.get('cpu_processes', 0)
-        task_env       = cud.get('environment') or dict()
-        task_args      = cud.get('arguments')   or list()
-        task_argstr    = self._create_arg_string(task_args)
-        task_sandbox   = ru.Url(cu['unit_sandbox']).path
-=======
+        uid          = cu['uid']
         slots        = cu['slots']
         cud          = cu['description']
         task_exec    = cud['executable']
@@ -165,7 +109,6 @@
         task_args    = cud.get('arguments')   or list()
         task_argstr  = self._create_arg_string(task_args)
         task_sandbox = ru.Url(cu['unit_sandbox']).path
->>>>>>> 073315b5
 
         assert(slots), 'missing slots for %s' % uid
 
@@ -180,14 +123,8 @@
         rs_fname = self._create_resource_set_file(slots=slots, uid=uid,
                                                   sandbox=task_sandbox)
 
-      # flags = '-n%d -a1 ' % (task_procs)
-<<<<<<< HEAD
-        command = '%s -U %s -a 1 %s %s' % (self.launch_command, rs_fname, 
-                                           env_string, task_command)
-=======
         command = '%s --erf_input %s  %s %s' % (self.launch_command, rs_fname, 
                                                 env_string, task_command)
->>>>>>> 073315b5
         return command, None
 
 

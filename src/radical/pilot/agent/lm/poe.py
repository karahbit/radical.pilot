--- conflicted
+++ resolved
@@ -33,17 +33,12 @@
         slots        = cu['slots']
         cud          = cu['description']
         task_exec    = cud['executable']
-<<<<<<< HEAD
-        task_args    = cud.get('arguments') or []
-=======
-        task_cores   = cud['cores']
         task_env     = cud.get('environment', dict())
         task_args    = cud.get('arguments',   list())
->>>>>>> 55abc181
         task_argstr  = self._create_arg_string(task_args)
 
-        if not 'task_slots' in slots:
-            raise RuntimeError('insufficient information to launch via %s: %s' \
+        if 'task_slots' not in slots:
+            raise RuntimeError('insufficient information to launch via %s: %s'
                     % (self.name, slots))
 
         task_slots = slots['task_slots']

--- conflicted
+++ resolved
@@ -144,11 +144,7 @@
             raise RuntimeError('name not in lm_info for %s' % name)
 
         if lm_info['name'] != 'SPARKLRMS':
-<<<<<<< HEAD
-            logger.info('Stoping SPARK')
-=======
             log.info('Stoping SPARK')
->>>>>>> 4f05a4fd
             stop_spark = subprocess.check_output(lm_info['spark_home'] + '/sbin/stop-all.sh')
             if 'Error' in stop_spark:
                 log.warn("Spark didn't terminate properly")

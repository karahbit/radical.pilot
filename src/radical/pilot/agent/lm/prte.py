--- conflicted
+++ resolved
@@ -117,11 +117,7 @@
                             break
 
             except Exception as e:
-<<<<<<< HEAD
-                self._log.debug('DVM check: %s' % e)
-=======
                 logger.debug('DVM check: %s' % e)
->>>>>>> 32c9ca75
                 time.sleep(0.5)
 
             if dvm_uri:
@@ -254,16 +250,10 @@
             for var in env_list:
                 env_string += '-x "%s" ' % var
 
-<<<<<<< HEAD
-      # map_flag  = ' --bind-to hwthread:overload-allowed --use-hwthread-cpus --oversubscribe'
-      # map_flag += ' -np %d --cpus-per-proc %d' % (n_procs, n_threads)
-        map_flag  = ' -np %d --report-bindings' % n_procs
-=======
         map_flag  = ' -np %d --cpus-per-proc %d' % (n_procs, n_threads)
         map_flag += ' --report-bindings'
-      # map_flag += ' --bind-to hwthread:overload-allowed --use-hwthread-cpus'
+        map_flag += ' --bind-to hwthread:overload-allowed --use-hwthread-cpus'
       # map_flag += ' --oversubscribe'
->>>>>>> 32c9ca75
 
         if 'nodes' not in slots:
             # this task is unscheduled - we leave it to PRRTE/PMI-X to
@@ -291,11 +281,7 @@
         if self._verbose:
             debug_string = ' '.join([# '-display-devel-map',
                                      # '-display-allocation',
-<<<<<<< HEAD
-                                     # '--debug-devel', 
-=======
                                      # '--debug-devel',
->>>>>>> 32c9ca75
                                        '--report-bindings',
                                     ])
 

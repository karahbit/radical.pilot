--- conflicted
+++ resolved
@@ -222,11 +222,7 @@
     def construct_command(self, cu, launch_script_hop):
 
         import time
-<<<<<<< HEAD
-        time.sleep(0.05)
-=======
         time.sleep(0.02)
->>>>>>> 3165d464
 
         slots        = cu['slots']
         cud          = cu['description']

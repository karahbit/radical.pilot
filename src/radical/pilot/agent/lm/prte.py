
__copyright__ = "Copyright 2016, http://radical.rutgers.edu"
__license__   = "MIT"


import os
import time
import threading     as mt
import subprocess    as mp
import radical.utils as ru

from .base import LaunchMethod


# ------------------------------------------------------------------------------
#
class PRTE(LaunchMethod):

    # --------------------------------------------------------------------------
    #
    def __init__(self, name, cfg, session):

        LaunchMethod.__init__(self, name, cfg, session)

        # We remove all PRUN related environment variables from the launcher
        # environment, so that we can use PRUN for both launch of the
        # (sub-)agent and CU execution.
        self.env_removables.extend(["OMPI_", "OPAL_", "PMIX_"])

        self._verbose = bool(os.environ.get('RADICAL_PILOT_PRUN_VERBOSE'))


    # --------------------------------------------------------------------------
    #
    @classmethod
    def lrms_config_hook(cls, name, cfg, lrms, log, profiler):

        prte = ru.which('prte')
        if not prte:
            raise Exception("Couldn't find prte")

        # Now that we found the prte, get PRUN version
        out, _, _ = ru.sh_callout('prte_info | grep "Open RTE"', shell=True)
        prte_info = dict()
        for line in out.split('\n'):

            line = line.strip()

            if 'Open RTE:' in line:
                prte_info['version'] = line.split(':')[1].strip()

            elif  'Open RTE repo revision:' in line:
                prte_info['version_detail'] = line.split(':')[1].strip()

        log.info("Found Open RTE: %s [%s]",
                 prte_info.get('version'), prte_info.get('version_detail'))


        # write hosts file
        furi    = '%s/prrte.uri'   % os.getcwd()
        fhosts  = '%s/prrte.hosts' % os.getcwd()
        vm_size = len(lrms.node_list)

        with open(fhosts, 'w') as fout:
            for node in lrms.node_list:
                fout.write('%s slots=%d\n' % (node[0],
                                              lrms.cores_per_node * lrms.smt))

        pre   = os.environ['PRRTE_PREFIX']
        prte += ' --prefix %s'     % pre
        prte += ' --report-uri %s' % furi
        prte += ' --hostfile %s'   % fhosts

        if profiler.enabled:
            prte += ' --pmca orte_state_base_verbose 1'  # prte profiling


        # we apply two temporary tweaks on Summit which should not be needed in
        # the long run:
        #
        # avoid 64 node limit (ssh connection limit)
        prte += ' --pmca plm_rsh_no_tree_spawn 1'

        # ensure 1 ssh per dvm
        prte += ' --pmca plm_rsh_num_concurrent %d' % vm_size

        # Use (g)stdbuf to disable buffering.  We need this to get the
        # "DVM ready" message to ensure DVM startup completion
        #
        # The command seems to be generally available on our Cray's,
        # if not, we can code some home-coooked pty stuff (TODO)
        stdbuf_cmd =  ru.which(['stdbuf', 'gstdbuf'])
        if not stdbuf_cmd:
            raise Exception("Couldn't find (g)stdbuf")
        stdbuf_arg = "-oL"

        # Base command = (g)stdbuf <args> + prte + prte-args + debug_args
        cmdline   = '%s %s %s ' % (stdbuf_cmd, stdbuf_arg, prte)
      # cmdline   = prte

        # Additional (debug) arguments to prte
        verbose = bool(os.environ.get('RADICAL_PILOT_PRUN_VERBOSE'))
        if verbose:
            debug_strings = [
                             '--debug-devel',
                             '--pmca odls_base_verbose 100',
                             '--pmca rml_base_verbose 100'
                            ]
        else:
            debug_strings = []

        # Split up the debug strings into args and add them to the cmdline
        cmdline += ' '.join(debug_strings)
        cmdline  = cmdline.strip()

<<<<<<< HEAD
        logger.info("Start prte on %d nodes [%s]", vm_size, cmdline)
=======
        log.info("Start prte on %d nodes [%s]", vm_size, cmdline)
>>>>>>> 4f05a4fd
        profiler.prof(event='dvm_start', uid=cfg['pid'])

        dvm_uri     = None
        dvm_process = mp.Popen(cmdline.split(), stdout=mp.PIPE,
                               stderr=mp.STDOUT)

        # ----------------------------------------------------------------------
        def _watch_dvm():

            log.info('starting prte watcher')

            retval = dvm_process.poll()
            while retval is None:
                line = dvm_process.stdout.readline().strip()
                if line:
                    log.debug('prte output: %s', line)
                else:
                    time.sleep(1.0)

            if retval != 0:
                # send a kill signal to the main thread.
                # We know that Python and threading are likely not to play well
                # with signals - but this is an exceptional case, and not part
                # of the stadard termination sequence.  If the signal is
                # swallowed, the next `prun` call will trigger
                # termination anyway.
                os.kill(os.getpid())
                raise RuntimeError('PRTE DVM died')

            log.info('prte stopped (%d)' % dvm_process.returncode)
        # ----------------------------------------------------------------------

        dvm_watcher = mt.Thread(target=_watch_dvm)
        dvm_watcher.daemon = True
        dvm_watcher.start()

        for _ in range(100):

            time.sleep(0.5)
            try:
                with open(furi, 'r') as fin:
                    for line in fin.readlines():
                        if '://' in line:
                            dvm_uri = line.strip()
                            break

            except Exception as e:
                log.debug('DVM check: uri file missing: %s...' % str(e)[:24])
                time.sleep(0.5)

            if dvm_uri:
                break

        if not dvm_uri:
            raise Exception("VMURI not found!")

        log.info("prte startup successful: [%s]", dvm_uri)

        # in some cases, the DVM seems to need some additional time to settle.
        # FIXME: this should not be needed, really
        time.sleep(10)
        profiler.prof(event='dvm_ok', uid=cfg['pid'])


        lm_info = {'dvm_uri'     : dvm_uri,
                   'version_info': prte_info}

        # we need to inform the actual LM instance about the prte URI.  So we
        # pass it back to the LRMS which will keep it in an 'lm_info', which
        # will then be passed as part of the slots via the scheduler
        return lm_info


    # --------------------------------------------------------------------------
    #
    @classmethod
    def lrms_shutdown_hook(cls, name, cfg, lrms, lm_info, log, profiler):
        """
        This hook is symmetric to the config hook above, and is called during
        shutdown sequence, for the sake of freeing allocated resources.
        """

        if 'dvm_uri' in lm_info:
            try:
                log.info('terminating prte')
                prun = ru.which('prun')
                if not prun:
                    raise Exception("Couldn't find prun")
                ru.sh_callout('%s --hnp %s --terminate'
                             % (prun, lm_info['dvm_uri']))
                profiler.prof(event='dvm_stop', uid=cfg['pid'])

            except Exception as e:
                # use the same event name as for runtime failures - those are
                # not distinguishable at the moment from termination failures
                profiler.prof(event='dvm_fail', uid=cfg['pid'], msg=e)
<<<<<<< HEAD
                logger.exception('prte termination failed')
=======
                log.exception('prte termination failed')
>>>>>>> 4f05a4fd


    # --------------------------------------------------------------------------
    #
    def _configure(self):

        # ensure that `prun` is in the path (`which` will raise otherwise)
        ru.which('prun')
        self.launch_command = 'prun'


    # --------------------------------------------------------------------------
    #
    def construct_command(self, cu, launch_script_hop):

        import time
        time.sleep(0.1)

        slots        = cu['slots']
        cud          = cu['description']
        task_exec    = cud['executable']
        task_env     = cud.get('environment') or dict()
        task_args    = cud.get('arguments')   or list()
        task_argstr  = self._create_arg_string(task_args)

        n_threads = cu['description'].get('cpu_threads',   1)
        n_procs   = cu['description'].get('cpu_processes', 0) \
                  + cu['description'].get('gpu_processes', 0)

        if not n_procs  : n_procs   = 1
        if not n_threads: n_threads = 1

      # import pprint
        self._log.debug('prep %s', cu['uid'])

        if 'lm_info' not in slots:
            raise RuntimeError('No lm_info to launch via %s: %s'
                               % (self.name, slots))

        if not slots['lm_info']:
            raise RuntimeError('lm_info missing for %s: %s'
                               % (self.name, slots))

        if 'dvm_uri' not in slots['lm_info']:
            raise RuntimeError('dvm_uri not in lm_info for %s: %s'
                               % (self.name, slots))

        dvm_uri = slots['lm_info']['dvm_uri']

        if task_argstr: task_command = "%s %s" % (task_exec, task_argstr)
        else          : task_command = task_exec

        env_string = ''
        env_list   = self.EXPORT_ENV_VARIABLES + list(task_env.keys())
        if env_list:
            for var in env_list:
                env_string += '-x "%s" ' % var

        map_flag  = ' -np %d --cpus-per-proc %d' % (n_procs, n_threads)
        map_flag += ' --bind-to hwthread:overload-allowed --use-hwthread-cpus'
        map_flag += ' --oversubscribe'

        if 'nodes' not in slots:
            # this task is unscheduled - we leave it to PRRTE/PMI-X to
            # correctly place the task
            pass

        else:
            # FIXME: ensure correct binding for procs and threads via slotfile

            # enact the scheduler's host placement.  For now, we leave socket,
            # core and thread placement to the prted, and just add all cpu and
            # gpu process slots to the host list.
            hosts = ''

            for node in slots['nodes']:

                # for each cpu and gpu slot, add the respective node name
                for _ in node['core_map']: hosts += '%s,' % node['name']
                for _ in node['gpu_map' ]: hosts += '%s,' % node['name']

            # remove trailing ','
            map_flag += ' -host %s' % hosts.rstrip(',')

        # Additional (debug) arguments to prun
        debug_string = ''
        if self._verbose:
            debug_string += ' '.join([
                                        '-verbose',
                                      # '--debug-devel',
                                      # '-display-devel-map',
                                      # '-display-allocation',
                                        '--report-bindings',
                                     ])

      # env_string = ''  # FIXME
        command = '%s --hnp "%s" %s %s %s %s' % (self.launch_command,
                  dvm_uri, map_flag, debug_string, env_string, task_command)

        return command, None


# ------------------------------------------------------------------------------
<|MERGE_RESOLUTION|>--- conflicted
+++ resolved
@@ -113,11 +113,7 @@
         cmdline += ' '.join(debug_strings)
         cmdline  = cmdline.strip()
 
-<<<<<<< HEAD
-        logger.info("Start prte on %d nodes [%s]", vm_size, cmdline)
-=======
         log.info("Start prte on %d nodes [%s]", vm_size, cmdline)
->>>>>>> 4f05a4fd
         profiler.prof(event='dvm_start', uid=cfg['pid'])
 
         dvm_uri     = None
@@ -214,11 +210,7 @@
                 # use the same event name as for runtime failures - those are
                 # not distinguishable at the moment from termination failures
                 profiler.prof(event='dvm_fail', uid=cfg['pid'], msg=e)
-<<<<<<< HEAD
-                logger.exception('prte termination failed')
-=======
                 log.exception('prte termination failed')
->>>>>>> 4f05a4fd
 
 
     # --------------------------------------------------------------------------

--- conflicted
+++ resolved
@@ -151,11 +151,7 @@
                 # swallowed, the next `prun` call will trigger
                 # termination anyway.
                 os.kill(os.getpid())
-<<<<<<< HEAD
-                raise RuntimeError('PRTE DVM dies')
-=======
                 raise RuntimeError('PRTE DVM died')
->>>>>>> 81cbeb92
 
             logger.info('prte stopped (%d)' % dvm_process.returncode)
         # ----------------------------------------------------------------------
@@ -211,12 +207,8 @@
     #
     def construct_command(self, cu, launch_script_hop):
 
-<<<<<<< HEAD
         import time
         time.sleep(0.05)
-=======
-        time.sleep(0.1)
->>>>>>> 81cbeb92
 
         slots        = cu['slots']
         cud          = cu['description']
@@ -259,12 +251,8 @@
                 env_string += '-x "%s" ' % var
 
         map_flag  = ' -np %d --cpus-per-proc %d' % (n_procs, n_threads)
-<<<<<<< HEAD
         map_flag += ' --report-bindings'
         map_flag += ' --bind-to hwthread:overload-allowed --use-hwthread-cpus'
-=======
-      # map_flag += ' --bind-to hwthread:overload-allowed --use-hwthread-cpus'
->>>>>>> 81cbeb92
       # map_flag += ' --oversubscribe'
 
         if 'nodes' not in slots:
@@ -282,14 +270,9 @@
 
             for node in slots['nodes']:
 
-<<<<<<< HEAD
-                for cpu_slot in node['core_map']: hosts += '%s,' % node['name']
-                for gpu_slot in node['gpu_map' ]: hosts += '%s,' % node['name']
-=======
                 # for each cpu and gpu slot, add the respective node name
                 for _ in node['core_map']: hosts += '%s,' % node['name']
                 for _ in node['gpu_map' ]: hosts += '%s,' % node['name']
->>>>>>> 81cbeb92
 
             # remove trailing ','
             map_flag += ' -host %s' % hosts.rstrip(',')
@@ -297,12 +280,8 @@
         # Additional (debug) arguments to prun
         debug_string = ''
         if self._verbose:
-<<<<<<< HEAD
-            debug_string = ' '.join([# '-display-devel-map',
-=======
             debug_string = ' '.join([
                                      # '-display-devel-map',
->>>>>>> 81cbeb92
                                      # '-display-allocation',
                                      # '--debug-devel',
                                        '--report-bindings',


__copyright__ = "Copyright 2016, http://radical.rutgers.edu"
__license__   = "MIT"


import os
import radical.utils as ru

from .base import LaunchMethod


# ==============================================================================
#
class MPIRun(LaunchMethod):

    # --------------------------------------------------------------------------
    #
    def __init__(self, name, cfg, session):

        LaunchMethod.__init__(self, name, cfg, session)


    # --------------------------------------------------------------------------
    #
    def _configure(self):

        if   '_rsh' in self.name:
            self.launch_command = ru.which('mpirun_rsh')  # Gordon   @ SDSC

        elif '_mpt' in self.name:
            self.launch_command = ru.which('mpirun_mpt')  # Cheyenne @ NCAR

        else:
            self.launch_command = ru.which(['mpirun',            # general case
                                            'mpirun-mpich-mp',   # Mac OSX
                                            'mpirun-openmpi-mp'  # Mac OSX
                                           ])

        # don't use the full pathname as the user might load a different
        # compiler / MPI library suite from his CU pre_exec that requires
        # the launcher from that version -- see #572.
        self.launch_command = os.path.basename(self.launch_command)


        # do we need ccmrun or dplace?
        self.ccmrun_command = ''
        if '_ccmrun' in self.name:
            self.ccmrun_command = ru.which('ccmrun')
            if not self.ccmrun_command:
                raise RuntimeError("ccmrun not found!")

        self.dplace_command = ''
        if '_dplace' in self.name:
            self.dplace_command = ru.which('dplace')
            if not self.dplace_command:
                raise RuntimeError("dplace not found!")

        self.mpi_version, self.mpi_flavor = \
                                       self._get_mpi_info(self.launch_command)


    # --------------------------------------------------------------------------
    #
    def construct_command(self, cu, launch_script_hop):

        slots        = cu['slots']
        uid          = cu['uid']
        cud          = cu['description']
        task_exec    = cud['executable']
<<<<<<< HEAD
        task_threads = cud['cpu_threads']
=======
        task_threads = cud.get('cpu_threads', 1)
>>>>>>> 8d8422b6
        task_env     = cud.get('environment') or dict()
        task_args    = cud.get('arguments')   or list()
        task_argstr  = self._create_arg_string(task_args)

        if '_dplace' in self.name and task_threads > 1:
            # dplace pinning would disallow threads to map to other cores
            raise ValueError('dplace can not place threads [%d]' % task_threads)

        # Construct the executable and arguments
        if task_argstr: task_command = "%s %s" % (task_exec, task_argstr)
        else          : task_command = task_exec

        env_string = ''
        env_list   = self.EXPORT_ENV_VARIABLES + task_env.keys()
        if env_list:

            if self.mpi_flavor == self.MPI_FLAVOR_HYDRA:
                env_string = '-envlist "%s"' % ','.join(env_list)

            elif self.mpi_flavor == self.MPI_FLAVOR_OMPI:
                for var in env_list:
                    env_string += '-x "%s" ' % var

        # Cheyenne is the only machine that requires mpirun_mpt.  We then 
        # have to set MPI_SHEPHERD=true
        if '_mpt' in self.name:
            if not cu.get['description'].get('environment'):
                cu['description']['environment'] = dict()
            cu['description']['environment']['MPI_SHEPHERD'] = 'true'

        # Extract all the hosts from the slots
        host_list = list()
        core_list = list()
        save_list = list()
        for node in slots['nodes']:
<<<<<<< HEAD
            for cpu_proc in node[2]:
                host_list.append(node['name'])
                core_list.append(cpu_proc[0])
            for gpu_proc in node[3]:
=======
            for cpu_proc in node['core_map']:
                host_list.append(node['name'])
                core_list.append(cpu_proc[0])
            for gpu_proc in node['gpu_map']:
>>>>>>> 8d8422b6
                host_list.append(node['name'])
                core_list.append(gpu_proc[0])

            if '_dplace' in self.name and save_list:
                assert(save_list == core_list), 'inhomog. core sets (dplace)'
            else:
                save_list = core_list

        if '_dplace' in self.name:
            self.dplace_command += ' -c '
            self.dplace_command += ','.join(core_list)


        # If we have a CU with many cores, we will create a hostfile and pass
        # that as an argument instead of the individual hosts
        if len(host_list) > 42:

            # Create a hostfile from the list of hosts
            hostfile = self._create_hostfile(uid, host_list, impaired=True)
            hosts_string = '-hostfile %s' % hostfile

        else:
            # Construct the hosts_string ('h1,h2,..,hN')
            hosts_string = '-host %s' % ",".join(host_list)

        # -np:  usually len(host_list), meaning N processes over N hosts, but
        # for Cheyenne (mpt) the specification of -host lands N processes on
        # EACH host, where N is specified as arg to -np
        if '_mpt' in self.name:
            np = 1
        else:
            np = len(host_list)

        command = ("%s %s -np %d %s %s %s %s" %
                   (self.ccmrun_command, self.launch_command, np,
                    self.dplace_command, hosts_string, env_string, 
                    task_command)).strip()

        return command, None


# ------------------------------------------------------------------------------
<|MERGE_RESOLUTION|>--- conflicted
+++ resolved
@@ -67,11 +67,7 @@
         uid          = cu['uid']
         cud          = cu['description']
         task_exec    = cud['executable']
-<<<<<<< HEAD
-        task_threads = cud['cpu_threads']
-=======
         task_threads = cud.get('cpu_threads', 1)
->>>>>>> 8d8422b6
         task_env     = cud.get('environment') or dict()
         task_args    = cud.get('arguments')   or list()
         task_argstr  = self._create_arg_string(task_args)
@@ -95,7 +91,7 @@
                 for var in env_list:
                     env_string += '-x "%s" ' % var
 
-        # Cheyenne is the only machine that requires mpirun_mpt.  We then 
+        # Cheyenne is the only machine that requires mpirun_mpt.  We then
         # have to set MPI_SHEPHERD=true
         if '_mpt' in self.name:
             if not cu.get['description'].get('environment'):
@@ -107,17 +103,12 @@
         core_list = list()
         save_list = list()
         for node in slots['nodes']:
-<<<<<<< HEAD
-            for cpu_proc in node[2]:
-                host_list.append(node['name'])
-                core_list.append(cpu_proc[0])
-            for gpu_proc in node[3]:
-=======
+
             for cpu_proc in node['core_map']:
                 host_list.append(node['name'])
                 core_list.append(cpu_proc[0])
+
             for gpu_proc in node['gpu_map']:
->>>>>>> 8d8422b6
                 host_list.append(node['name'])
                 core_list.append(gpu_proc[0])
 
@@ -153,7 +144,7 @@
 
         command = ("%s %s -np %d %s %s %s %s" %
                    (self.ccmrun_command, self.launch_command, np,
-                    self.dplace_command, hosts_string, env_string, 
+                    self.dplace_command, hosts_string, env_string,
                     task_command)).strip()
 
         return command, None

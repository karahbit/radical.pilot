--- conflicted
+++ resolved
@@ -78,14 +78,9 @@
         # (CPUs here mostly means cores)
         #
         # Example:
-<<<<<<< HEAD
-        #     aprun -L node_1 -n 1 -d 3 -cc 0,1,2       cmd : \
-        #           -L node_2 -n 2 -d 3 -cc 0,1,2:3,4,5 cmd :
-=======
         #     aprun -L node_1 -n 1 -N 1 -d 3 -cc 0,1,2       cmd : \
         #           -L node_2 -n 1 -N 1 -d 3 -cc 0,1,2       cmd : \
         #           -L node_3 -n 2 -N 2 -d 3 -cc 0,1,2:3,4,5 cmd :
->>>>>>> 09de6a75
         #
         # Each node can only be used *once* in that way for any individual
         # aprun command.  This means that the depth must be uniform for that
@@ -96,8 +91,6 @@
         # basically defines sets of cores (-cc) for each node (-L).  Those sets
         # need to have the same size per node (the depth -d).  The number of
         # sets defines the number of procs to start (-n/-N).
-<<<<<<< HEAD
-=======
         #
         # If the list of arguments for aprun becomes too long, we create
         # a temporary hostfile instead, and reference it from the aprun command
@@ -123,7 +116,6 @@
         #
         # Note that the `-n` argument needs to be adjusted accordingly.
         #
->>>>>>> 09de6a75
         nodes = dict()
         for node in slots['nodes']:
 
@@ -144,11 +136,7 @@
         # create a node_spec for each node, which contains the aprun options for
         # that node to start the number of application processes on the given
         # core.
-<<<<<<< HEAD
-        node_specs = list()
-=======
         node_specs = dict()
->>>>>>> 09de6a75
         for node_id in nodes:
 
             cpu_slots = nodes[node_id]['cpu']
@@ -184,16 +172,6 @@
             # count toal cpu / gpu processes
             nprocs = len(cpu_slots) + len(gpu_slots)
 
-<<<<<<< HEAD
-            # add the node spec for this node
-            node_specs.append(' -L %s -n %d -d %d -cc %s -j 2 %s'
-                              % (node_id, nprocs, depth, 
-                                 pin_specs, cmd))
-
-
-        node_layout   = ' : '.join(node_specs)
-        aprun_command = "%s %s" % (self.launch_command, node_layout)
-=======
             # create the unique part of the node spec, and keep spec info like
             # this:
             #
@@ -228,7 +206,6 @@
 
         # remove trailing colon from above
         aprun_command = aprun_command[:-1]
->>>>>>> 09de6a75
         self._log.debug('aprun cmd: %s', aprun_command)
 
         return aprun_command, None

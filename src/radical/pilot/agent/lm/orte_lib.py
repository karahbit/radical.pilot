
__copyright__ = "Copyright 2016, http://radical.rutgers.edu"
__license__   = "MIT"


import os
import time
import threading
import subprocess

import radical.utils as ru

from .base import LaunchMethod


# ==============================================================================
#
# NOTE: This requires a development version of Open MPI available.
#
class ORTELib(LaunchMethod):

    # --------------------------------------------------------------------------
    #
    def __init__(self, cfg, session):

        LaunchMethod.__init__(self, cfg, session)

<<<<<<< HEAD
        # We remove all ORTE related environment variables from the launcher
        # environment, so that we can use ORTE for both launch of the
        # (sub-)agent and CU execution.
        self.env_removables.extend(["OMPI_", "OPAL_", "PMIX_"])


    # --------------------------------------------------------------------------
    #
    # NOTE: ORTE_LIB LM relies on the ORTE LaunchMethod's lrms_config_hook and
    # lrms_shutdown_hook. These are "always" called, as even in the ORTE_LIB
    # case we use ORTE for the sub-agent launch.
    #
    # --------------------------------------------------------------------------
=======

    # --------------------------------------------------------------------------
    #
    @classmethod
    def lrms_config_hook(cls, name, cfg, lrms, logger):
        """
        FIXME: this config hook will manipulate the LRMS nodelist.  Not a nice
               thing to do, but hey... :P
               What really should be happening is that the LRMS digs information
               on node reservation out of the config and configures the node
               list accordingly.  This config hook should be limited to starting
               the DVM.
        """

        dvm_command = ru.which('orte-dvm')
        if not dvm_command:
            raise Exception("Couldn't find orte-dvm")

        # Now that we found the orte-dvm, get ORTE version
        orte_info = {}
        oi_output = subprocess.check_output(['orte-info|grep "Open RTE"'], shell=True)
        oi_lines = oi_output.split('\n')
        for line in oi_lines:
            if not line:
                continue
            key, val = line.split(':')
            if 'Open RTE' == key.strip():
                orte_info['version'] = val.strip()
            elif  'Open RTE repo revision' == key.strip():
                orte_info['version_detail'] = val.strip()
        logger.info("Found Open RTE: %s / %s",
                    orte_info['version'], orte_info['version_detail'])

        # Use (g)stdbuf to disable buffering.
        # We need this to get the "DVM ready",
        # without waiting for orte-dvm to complete.
        # The command seems to be generally available on our Cray's,
        # if not, we can code some home-coooked pty stuff.
        stdbuf_cmd =  cls._find_executable(['stdbuf', 'gstdbuf'])
        if not stdbuf_cmd:
            raise Exception("Couldn't find (g)stdbuf")
        stdbuf_arg = "-oL"

        # Base command = (g)stdbuf <args> + orte-dvm + debug_args
        dvm_args = [stdbuf_cmd, stdbuf_arg, dvm_command]

        # Additional (debug) arguments to orte-dvm
        debug_strings = [
            #'--debug-devel',
            #'--mca odls_base_verbose 100',
            #'--mca rml_base_verbose 100',
        ]
        # Split up the debug strings into args and add them to the dvm_args
        [dvm_args.extend(ds.split()) for ds in debug_strings]

        vm_size = len(lrms.node_list)
        logger.info("Starting ORTE DVM on %d nodes with '%s' ...", vm_size, ' '.join(dvm_args))
        dvm_process = subprocess.Popen(dvm_args, stdout=subprocess.PIPE, stderr=subprocess.STDOUT)

        dvm_uri = None
        while True:

            line = dvm_process.stdout.readline().strip()

            if line.startswith('VMURI:'):

                if len(line.split(' ')) != 2:
                    raise Exception("Unknown VMURI format: %s" % line)

                label, dvm_uri = line.split(' ', 1)

                if label != 'VMURI:':
                    raise Exception("Unknown VMURI format: %s" % line)

                logger.info("ORTE DVM URI: %s" % dvm_uri)

            elif line == 'DVM ready':

                if not dvm_uri:
                    raise Exception("VMURI not found!")

                logger.info("ORTE DVM startup successful!")
                break

            else:

                # Check if the process is still around,
                # and log output in debug mode.
                if None == dvm_process.poll():
                    logger.debug("ORTE: %s" % line)
                else:
                    # Process is gone: fatal!
                    raise Exception("ORTE DVM process disappeared")


        # ----------------------------------------------------------------------
        def _watch_dvm(dvm_process):

            logger.info('starting DVM watcher')

            while dvm_process.poll() is None:
                line = dvm_process.stdout.readline().strip()
                if line:
                    logger.debug('dvm output: %s' % line)
                else:
                    time.sleep(1.0)

            logger.info('DVM stopped (%d)' % dvm_process.returncode)
            # TODO: Tear down everything?
        # ----------------------------------------------------------------------

        dvm_watcher = threading.Thread(target=_watch_dvm, args=(dvm_process,),
                                       name="DVMWatcher")
        dvm_watcher.daemon = True
        dvm_watcher.start()

        lm_info = {'dvm_uri'     : dvm_uri,
                   'version_info': {name: orte_info}}

        # we need to inform the actual LM instance about the DVM URI.  So we
        # pass it back to the LRMS which will keep it in an 'lm_info', which
        # will then be passed as part of the opaque_slots via the scheduler
        return lm_info


    # --------------------------------------------------------------------------
    #
    @classmethod
    def lrms_shutdown_hook(cls, name, cfg, lrms, lm_info, logger):
        """
        This hook is symmetric to the config hook above, and is called during
        shutdown sequence, for the sake of freeing allocated resources.
        """

        if 'dvm_uri' in lm_info:
            try:
                logger.info('terminating dvm')
                orte_submit = ru.which('orterun')
                if not orte_submit:
                    raise Exception("Couldn't find orterun")
                subprocess.Popen([orte_submit, "--hnp", lm_info['dvm_uri'], "--terminate"])
            except Exception as e:
                logger.exception('dmv termination failed')
>>>>>>> 899d4747


    # --------------------------------------------------------------------------
    #
    def _configure(self):

<<<<<<< HEAD
        self.launch_command = self._which('orterun')
=======
        self.launch_command = ru.which('orterun')
>>>>>>> 899d4747

        # Request to create a background asynchronous event loop
        os.putenv("OMPI_MCA_ess_tool_async_progress", "enabled")


    # --------------------------------------------------------------------------
    #
    def construct_command(self, cu, launch_script_hop):

        opaque_slots = cu['opaque_slots']
        cud          = cu['description']
        task_exec    = cud['executable']
        task_cores   = cud['cores']
        task_mpi     = cud.get('mpi')       or False
        task_args    = cud.get('arguments') or []
        task_argstr  = self._create_arg_string(task_args)

        if 'task_slots' not in opaque_slots:
            raise RuntimeError('No task_slots to launch via %s: %s' \
                               % (self.name, opaque_slots))

        task_slots = opaque_slots['task_slots']

        if task_argstr:
            task_command = "%s %s" % (task_exec, task_argstr)
        else:
            task_command = task_exec

        # Construct the hosts_string, env vars
        # On some Crays, like on ARCHER, the hostname is "archer_N".
        # In that case we strip off the part upto and including the underscore.
        #
        # TODO: If this ever becomes a problem, i.e. we encounter "real" hostnames
        #       with underscores in it, or other hostname mangling, we need to turn
        #       this into a system specific regexp or so.
        #
        hosts_string = ",".join([slot.split(':')[0].rsplit('_', 1)[-1] for slot in task_slots])
        export_vars  = ' '.join(['-x ' + var for var in self.EXPORT_ENV_VARIABLES if var in os.environ])

        # Additional (debug) arguments to orterun
        debug_strings = [
            #'--debug-devel',
            #'--mca oob_base_verbose 100',
            #'--mca rml_base_verbose 100'
        ]
        orte_command = '%s %s %s -np %d -host %s' % (
            self.launch_command, ' '.join(debug_strings), export_vars, task_cores if task_mpi else 1, hosts_string)

        return orte_command, task_command<|MERGE_RESOLUTION|>--- conflicted
+++ resolved
@@ -25,21 +25,11 @@
 
         LaunchMethod.__init__(self, cfg, session)
 
-<<<<<<< HEAD
         # We remove all ORTE related environment variables from the launcher
         # environment, so that we can use ORTE for both launch of the
         # (sub-)agent and CU execution.
         self.env_removables.extend(["OMPI_", "OPAL_", "PMIX_"])
 
-
-    # --------------------------------------------------------------------------
-    #
-    # NOTE: ORTE_LIB LM relies on the ORTE LaunchMethod's lrms_config_hook and
-    # lrms_shutdown_hook. These are "always" called, as even in the ORTE_LIB
-    # case we use ORTE for the sub-agent launch.
-    #
-    # --------------------------------------------------------------------------
-=======
 
     # --------------------------------------------------------------------------
     #
@@ -167,6 +157,10 @@
 
     # --------------------------------------------------------------------------
     #
+    # NOTE: ORTE_LIB LM relies on the ORTE LaunchMethod's lrms_config_hook and
+    # lrms_shutdown_hook. These are "always" called, as even in the ORTE_LIB
+    # case we use ORTE for the sub-agent launch.
+    #
     @classmethod
     def lrms_shutdown_hook(cls, name, cfg, lrms, lm_info, logger):
         """
@@ -183,18 +177,13 @@
                 subprocess.Popen([orte_submit, "--hnp", lm_info['dvm_uri'], "--terminate"])
             except Exception as e:
                 logger.exception('dmv termination failed')
->>>>>>> 899d4747
 
 
     # --------------------------------------------------------------------------
     #
     def _configure(self):
 
-<<<<<<< HEAD
-        self.launch_command = self._which('orterun')
-=======
         self.launch_command = ru.which('orterun')
->>>>>>> 899d4747
 
         # Request to create a background asynchronous event loop
         os.putenv("OMPI_MCA_ess_tool_async_progress", "enabled")

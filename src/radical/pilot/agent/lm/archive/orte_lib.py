--- conflicted
+++ resolved
@@ -93,11 +93,7 @@
         for ds in debug_strings: dvm_args.extend(ds.split())
 
         vm_size = len(lrms.node_list)
-<<<<<<< HEAD
-        logger.info("Start DVM on %d nodes ['%s']", vm_size, ' '.join(dvm_args))
-=======
         log.info("Start DVM on %d nodes ['%s']", vm_size, ' '.join(dvm_args))
->>>>>>> 4f05a4fd
         profiler.prof(event='orte_dvm_start', uid=cfg['pid'])
 
         dvm_uri     = None
@@ -124,11 +120,7 @@
                 if not dvm_uri:
                     raise Exception("VMURI not found!")
 
-<<<<<<< HEAD
-                logger.info("ORTE DVM startup successful!")
-=======
                 log.info("ORTE DVM startup successful!")
->>>>>>> 4f05a4fd
                 profiler.prof(event='orte_dvm_ok', uid=cfg['pid'])
                 break
 
@@ -208,11 +200,7 @@
                 # use the same event name as for runtime failures - those are
                 # not distinguishable at the moment from termination failures
                 profiler.prof(event='orte_dvm_fail', uid=cfg['pid'], msg=e)
-<<<<<<< HEAD
-                logger.exception('dvm termination failed')
-=======
                 log.exception('dvm termination failed')
->>>>>>> 4f05a4fd
 
 
     # --------------------------------------------------------------------------

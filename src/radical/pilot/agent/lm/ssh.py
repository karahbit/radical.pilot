--- conflicted
+++ resolved
@@ -56,20 +56,16 @@
         slots        = cu['slots']
         cud          = cu['description']
         task_exec    = cud['executable']
-<<<<<<< HEAD
-        task_args    = cud.get('arguments') or []
-=======
         task_cores   = cud['cores']
         task_env     = cud.get('environment', dict())
         task_args    = cud.get('arguments',   list())
->>>>>>> 55abc181
         task_argstr  = self._create_arg_string(task_args)
 
         task_slots   = slots.get('task_slots')
 
         if not task_slots:
-            raise RuntimeError('insufficient information to launch via %s: %s' \
-                    % (self.name, slots))
+            raise RuntimeError('insufficient information to launch via %s: %s'
+                              % (self.name, slots))
 
         if not launch_script_hop :
             raise ValueError ("LaunchMethodSSH.construct_command needs launch_script_hop!")
@@ -84,27 +80,16 @@
         else:
             task_command = task_exec
 
-<<<<<<< HEAD
         # Pass configured and available environment variables to the remote shell
-        export_vars = ' '.join(['%s=%s' % (var, os.environ[var])     \
-                                for var in self.EXPORT_ENV_VARIABLES \
-                                if  var in os.environ])
-=======
+        export_vars  = ' '.join(['%s=%s' % (var, os.environ[var])
+                                 for var in self.EXPORT_ENV_VARIABLES
+                                 if  var in os.environ])
 
-        env_string = ''
-        env_list   = self.EXPORT_ENV_VARIABLES + task_env.keys()
-        if env_list:
-            # this is a crude version of env transplanting where we prep the
-            # shell command line.  We likely won't survive any complicated vars
-            # (multiline, quotes, etc)
-            env_string = ' '
-            for var in env_string:
-                env_string += '%s="$%s" ' % (var, var)
-
->>>>>>> 55abc181
+        export_vars += ' '.join(['%s=%s' % (var, task_env[var]) 
+                                 for var in task_env]) 
 
         # Command line to execute launch script via ssh on host
-        ssh_hop_cmd = "%s %s %s %s" % (self.launch_command, host, env_string,
+        ssh_hop_cmd = "%s %s %s %s" % (self.launch_command, host, export_vars,
                 launch_script_hop)
 
         # Special case, return a tuple that overrides the default command line.


__copyright__ = "Copyright 2016, http://radical.rutgers.edu"
__license__   = "MIT"


import os
import time
import threading
import subprocess

import radical.utils as ru

from .base import LaunchMethod


# ==============================================================================
#
# NOTE: This requires a development version of Open MPI available.
#
class ORTE(LaunchMethod):

    # --------------------------------------------------------------------------
    #
    def __init__(self, cfg, session):

        LaunchMethod.__init__(self, cfg, session)

        # We remove all ORTE related environment variables from the launcher
        # environment, so that we can use ORTE for both launch of the
        # (sub-)agent and CU execution.
        self.env_removables.extend(["OMPI_", "OPAL_", "PMIX_"])


    # --------------------------------------------------------------------------
    #
    @classmethod
    def lrms_config_hook(cls, name, cfg, lrms, logger, profiler):
        """
        FIXME: this config hook will manipulate the LRMS nodelist.  Not a nice
               thing to do, but hey... :P
               What really should be happening is that the LRMS digs information
               on node reservation out of the config and configures the node
               list accordingly.  This config hook should be limited to starting
               the DVM.
        """

        dvm_command = ru.which('orte-dvm')
        if not dvm_command:
            raise Exception("Couldn't find orte-dvm")

        # Now that we found the orte-dvm, get ORTE version
        orte_info = {}
        os.system('orte-info')
        os.system('orte-info | grep "Open RTE"')
        oi_output = subprocess.check_output(['orte-info|grep "Open RTE"'], shell=True)
        oi_lines = oi_output.split('\n')
        for line in oi_lines:
            if not line:
                continue
            key, val = line.split(':')
            if 'Open RTE' == key.strip():
                orte_info['version'] = val.strip()
            elif  'Open RTE repo revision' == key.strip():
                orte_info['version_detail'] = val.strip()
        logger.info("Found Open RTE: %s / %s",
                    orte_info['version'], orte_info['version_detail'])

        # Use (g)stdbuf to disable buffering.
        # We need this to get the "DVM ready",
        # without waiting for orte-dvm to complete.
        # The command seems to be generally available on our Cray's,
        # if not, we can code some home-coooked pty stuff.
        stdbuf_cmd =  cls._find_executable(['stdbuf', 'gstdbuf'])
        if not stdbuf_cmd:
            raise Exception("Couldn't find (g)stdbuf")
        stdbuf_arg = "-oL"

        # Base command = (g)stdbuf <args> + orte-dvm + debug_args
        dvm_args = [stdbuf_cmd, stdbuf_arg, dvm_command]

        # Additional (debug) arguments to orte-dvm
        if os.environ.get('RADICAL_PILOT_ORTE_VERBOSE'):
            debug_strings = [ # '--debug-devel',
                              # '--mca odls_base_verbose 100',
                              # '--mca rml_base_verbose 100'
                            ]
        else:
            debug_strings = []

        # Split up the debug strings into args and add them to the dvm_args
        [dvm_args.extend(ds.split()) for ds in debug_strings]

        vm_size = len(lrms.node_list)
        profiler.prof(event='orte_dvm_start', uid=cfg['pilot_id'])
        logger.info("Starting ORTE DVM on %d nodes with '%s' ...", vm_size, ' '.join(dvm_args))
        dvm_process = subprocess.Popen(dvm_args, stdout=subprocess.PIPE, stderr=subprocess.STDOUT)

        dvm_uri = None
        while True:

            line = dvm_process.stdout.readline().strip()

            if line.startswith('VMURI:'):

                if len(line.split(' ')) != 2:
                    raise Exception("Unknown VMURI format: %s" % line)

                label, dvm_uri = line.split(' ', 1)

                if label != 'VMURI:':
                    raise Exception("Unknown VMURI format: %s" % line)

                logger.info("ORTE DVM URI: %s" % dvm_uri)

            elif line == 'DVM ready':

                if not dvm_uri:
                    raise Exception("VMURI not found!")

                logger.info("ORTE DVM startup successful!")
                profiler.prof(event='orte_dvm_ok', uid=cfg['pilot_id'])
                break

            else:

                # Check if the process is still around,
                # and log output in debug mode.
                if None == dvm_process.poll():
                    logger.debug("ORTE: %s", line)
                else:
                    # Process is gone: fatal!
                    raise Exception("ORTE DVM process disappeared")
                    profiler.prof(event='orte_dvm_fail', uid=cfg['pilot_id'])


        # ----------------------------------------------------------------------
        def _watch_dvm():

            logger.info('starting DVM watcher')

            retval = dvm_process.poll()
            while retval is None:
                line = dvm_process.stdout.readline().strip()
                if line:
                    logger.debug('dvm output: %s', line)
                else:
                    time.sleep(1.0)

            if retval != 0:
                # send a kill signal to the main thread.
                # We know that Python and threading are likely not to play well
                # with signals - but this is an exceptional case, and not part
                # of the stadard termination sequence.  If the signal is
                # swallowed, the next `orte-submit` call will trigger
                # termination anyway.
                os.kill(os.getpid())

            logger.info('DVM stopped (%d)' % dvm_process.returncode)
        # ----------------------------------------------------------------------

        dvm_watcher = ru.Thread(target=_watch_dvm, name="DVMWatcher")
        dvm_watcher.start()

        lm_info = {'dvm_uri'     : dvm_uri,
                   'version_info': {name: orte_info}}

        # we need to inform the actual LM instance about the DVM URI.  So we
        # pass it back to the LRMS which will keep it in an 'lm_info', which
        # will then be passed as part of the opaque_slots via the scheduler
        return lm_info


    # --------------------------------------------------------------------------
    #
    @classmethod
    def lrms_shutdown_hook(cls, name, cfg, lrms, lm_info, logger, profiler):
        """
        This hook is symmetric to the config hook above, and is called during
        shutdown sequence, for the sake of freeing allocated resources.
        """

        if 'dvm_uri' in lm_info:
            try:
                logger.info('terminating dvm')
                orterun = ru.which('orterun')
                if not orterun:
                    raise Exception("Couldn't find orterun")
                ru.sh_callout('%s --hnp %s --terminate' 
                             % (orterun, lm_info['dvm_uri']))
                profiler.prof(event='orte_dvm_stop', uid=cfg['pilot_id'])
            except Exception as e:
                # use the same event name as for runtime failures - those are
                # not distinguishable at the moment from termination failures
                profiler.prof(event='orte_dvm_fail', uid=cfg['pilot_id'])
                logger.exception('dvm termination failed')


    # --------------------------------------------------------------------------
    #
    def _configure(self):

        self.launch_command = ru.which('orterun')


    # --------------------------------------------------------------------------
    #
    def construct_command(self, cu, launch_script_hop):

        opaque_slots = cu['opaque_slots']
        cud          = cu['description']
        task_exec    = cud['executable']
        task_cores   = cud['cores']
        task_mpi     = cud.get('mpi', False)
        task_env     = cud.get('environment', dict())
        task_args    = cud.get('arguments',   list())
        task_argstr  = self._create_arg_string(task_args)

        if 'task_slots' not in opaque_slots:
            raise RuntimeError('No task_slots to launch via %s: %s'
                               % (self.name, opaque_slots))

        if 'lm_info' not in opaque_slots:
            raise RuntimeError('No lm_info to launch via %s: %s'
                    % (self.name, opaque_slots))

        if not opaque_slots['lm_info']:
            raise RuntimeError('lm_info missing for %s: %s'
                               % (self.name, opaque_slots))

        if 'dvm_uri' not in opaque_slots['lm_info']:
            raise RuntimeError('dvm_uri not in lm_info for %s: %s'
                    % (self.name, opaque_slots))

        task_slots = opaque_slots['task_slots']
        dvm_uri    = opaque_slots['lm_info']['dvm_uri']

        if task_argstr:
            task_command = "%s %s" % (task_exec, task_argstr)
        else:
            task_command = task_exec

        # Construct the hosts_string, env vars
        # On some Crays, like on ARCHER, the hostname is "archer_N".
        # In that case we strip off the part upto and including the underscore.
        #
        # TODO: If this ever becomes a problem, i.e. we encounter "real" hostnames
        #       with underscores in it, or other hostname mangling, we need to turn
        #       this into a system specific regexp or so.
        #
        hosts_string = ",".join([slot.split(':')[0].rsplit('_', 1)[-1] for slot in task_slots])
<<<<<<< HEAD
        export_vars  = ' '.join(['-x ' + var for var in self.EXPORT_ENV_VARIABLES])
=======
>>>>>>> 55abc181

        # Additional (debug) arguments to orterun
        if os.environ.get('RADICAL_PILOT_ORTE_VERBOSE'):
            debug_strings = [ # '--debug-devel',
                              # '--mca oob_base_verbose 100',
                              # '--mca rml_base_verbose 100'
                            ]
        else:
            debug_strings = []
        debug_string = ' '.join(debug_strings)

        if task_mpi: np_flag = '-np %s' % task_cores
        else       : np_flag = '-np 1'


        env_string = ''
        env_list   = self.EXPORT_ENV_VARIABLES + task_env.keys()
        if env_list:
            env_string = ''
            for var in env_list:
                env_string += '-x "%s" ' % var


        orte_command = '%s %s --hnp "%s" --bind-to none %s -host %s %s %s' % (
                self.launch_command, debug_string, dvm_uri, np_flag,
                hosts_string, env_string, task_command)

        return orte_command, None


# ------------------------------------------------------------------------------
<|MERGE_RESOLUTION|>--- conflicted
+++ resolved
@@ -248,10 +248,6 @@
         #       this into a system specific regexp or so.
         #
         hosts_string = ",".join([slot.split(':')[0].rsplit('_', 1)[-1] for slot in task_slots])
-<<<<<<< HEAD
-        export_vars  = ' '.join(['-x ' + var for var in self.EXPORT_ENV_VARIABLES])
-=======
->>>>>>> 55abc181
 
         # Additional (debug) arguments to orterun
         if os.environ.get('RADICAL_PILOT_ORTE_VERBOSE'):

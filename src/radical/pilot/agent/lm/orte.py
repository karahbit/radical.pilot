
__copyright__ = "Copyright 2016, http://radical.rutgers.edu"
__license__   = "MIT"


import os
import time
import threading
import subprocess

import radical.utils as ru

from .base import LaunchMethod


# ==============================================================================
#
# NOTE: This requires a development version of Open MPI available.
#
class ORTE(LaunchMethod):

    # --------------------------------------------------------------------------
    #
    def __init__(self, cfg, session):

        LaunchMethod.__init__(self, cfg, session)

        # We remove all ORTE related environment variables from the launcher
        # environment, so that we can use ORTE for both launch of the
        # (sub-)agent and CU execution.
        self.env_removables.extend(["OMPI_", "OPAL_", "PMIX_"])


    # --------------------------------------------------------------------------
    #
    @classmethod
    def lrms_config_hook(cls, name, cfg, lrms, logger):
        """
        FIXME: this config hook will manipulate the LRMS nodelist.  Not a nice
               thing to do, but hey... :P
               What really should be happening is that the LRMS digs information
               on node reservation out of the config and configures the node
               list accordingly.  This config hook should be limited to starting
               the DVM.
        """

        dvm_command = ru.which('orte-dvm')
        if not dvm_command:
            raise Exception("Couldn't find orte-dvm")

        # Now that we found the orte-dvm, get ORTE version
        orte_info = {}
        os.system('orte-info')
        os.system('orte-info | grep "Open RTE"')
        oi_output = subprocess.check_output(['orte-info|grep "Open RTE"'], shell=True)
        oi_lines = oi_output.split('\n')
        for line in oi_lines:
            if not line:
                continue
            key, val = line.split(':')
            if 'Open RTE' == key.strip():
                orte_info['version'] = val.strip()
            elif  'Open RTE repo revision' == key.strip():
                orte_info['version_detail'] = val.strip()
        logger.info("Found Open RTE: %s / %s",
                    orte_info['version'], orte_info['version_detail'])

        # Use (g)stdbuf to disable buffering.
        # We need this to get the "DVM ready",
        # without waiting for orte-dvm to complete.
        # The command seems to be generally available on our Cray's,
        # if not, we can code some home-coooked pty stuff.
        stdbuf_cmd =  cls._find_executable(['stdbuf', 'gstdbuf'])
        if not stdbuf_cmd:
            raise Exception("Couldn't find (g)stdbuf")
        stdbuf_arg = "-oL"

        # Base command = (g)stdbuf <args> + orte-dvm + debug_args
        dvm_args = [stdbuf_cmd, stdbuf_arg, dvm_command]

        # Additional (debug) arguments to orte-dvm
        if os.environ.get('RADICAL_PILOT_ORTE_VERBOSE'):
            debug_strings = [ # '--debug-devel',
                              # '--mca odls_base_verbose 100',
                              # '--mca rml_base_verbose 100'
                            ]
        else:
            debug_strings = []

        # Split up the debug strings into args and add them to the dvm_args
        [dvm_args.extend(ds.split()) for ds in debug_strings]

        vm_size = len(lrms.node_list)
        logger.info("Starting ORTE DVM on %d nodes with '%s' ...", vm_size, ' '.join(dvm_args))
        dvm_process = subprocess.Popen(dvm_args, stdout=subprocess.PIPE, stderr=subprocess.STDOUT)

        dvm_uri = None
        while True:

            line = dvm_process.stdout.readline().strip()

            if line.startswith('VMURI:'):

                if len(line.split(' ')) != 2:
                    raise Exception("Unknown VMURI format: %s" % line)

                label, dvm_uri = line.split(' ', 1)

                if label != 'VMURI:':
                    raise Exception("Unknown VMURI format: %s" % line)

                logger.info("ORTE DVM URI: %s" % dvm_uri)

            elif line == 'DVM ready':

                if not dvm_uri:
                    raise Exception("VMURI not found!")

                logger.info("ORTE DVM startup successful!")
                break

            else:

                # Check if the process is still around,
                # and log output in debug mode.
                if None == dvm_process.poll():
                    logger.debug("ORTE: %s", line)
                else:
                    # Process is gone: fatal!
                    raise Exception("ORTE DVM process disappeared")

        # ----------------------------------------------------------------------
        def _watch_dvm():

            logger.info('starting DVM watcher')

            retval = dvm_process.poll()
            while retval is None:
                line = dvm_process.stdout.readline().strip()
                if line:
                    logger.debug('dvm output: %s', line)
                else:
                    time.sleep(1.0)

            if retval != 0:
                # send a kill signal to the main thread.
                # We know that Python and threading are likely not to play well
                # with signals - but this is an exceptional case, and not part
                # of the stadard termination sequence.  If the signal is
                # swallowed, the next `orte-submit` call will trigger
                # termination anyway.
                os.kill(os.getpid())

            logger.info('DVM stopped (%d)' % dvm_process.returncode)
        # ----------------------------------------------------------------------

        dvm_watcher = ru.Thread(target=_watch_dvm, name="DVMWatcher")
        dvm_watcher.start()

        lm_info = {'dvm_uri'     : dvm_uri,
                   'version_info': {name: orte_info}}

        # we need to inform the actual LM instance about the DVM URI.  So we
        # pass it back to the LRMS which will keep it in an 'lm_info', which
        # will then be passed as part of the opaque_slots via the scheduler
        return lm_info


    # --------------------------------------------------------------------------
    #
    @classmethod
    def lrms_shutdown_hook(cls, name, cfg, lrms, lm_info, logger):
        """
        This hook is symmetric to the config hook above, and is called during
        shutdown sequence, for the sake of freeing allocated resources.
        """

        if 'dvm_uri' in lm_info:
            try:
                logger.info('terminating dvm')
                orterun = ru.which('orterun')
                if not orterun:
                    raise Exception("Couldn't find orterun")
                subprocess.Popen([orterun, "--hnp", lm_info['dvm_uri'], "--terminate"])
            except Exception as e:
                logger.exception('dmv termination failed')


    # --------------------------------------------------------------------------
    #
    def _configure(self):

        self.launch_command = ru.which('orterun')


    # --------------------------------------------------------------------------
    #
    def construct_command(self, cu, launch_script_hop):

        opaque_slots = cu['opaque_slots']
        cud          = cu['description']
        task_exec    = cud['executable']
        task_cores   = cud['cores']
        task_mpi     = cud.get('mpi', False)
        task_env     = cud.get('environment', dict())
        task_args    = cud.get('arguments',   list())
        task_argstr  = self._create_arg_string(task_args)

        if 'task_slots' not in opaque_slots:
            raise RuntimeError('No task_slots to launch via %s: %s'
                               % (self.name, opaque_slots))

        if 'lm_info' not in opaque_slots:
            raise RuntimeError('No lm_info to launch via %s: %s'
                    % (self.name, opaque_slots))

        if not opaque_slots['lm_info']:
            raise RuntimeError('lm_info missing for %s: %s'
                               % (self.name, opaque_slots))

        if 'dvm_uri' not in opaque_slots['lm_info']:
            raise RuntimeError('dvm_uri not in lm_info for %s: %s'
                    % (self.name, opaque_slots))

        task_slots = opaque_slots['task_slots']
        dvm_uri    = opaque_slots['lm_info']['dvm_uri']

        if task_argstr:
            task_command = "%s %s" % (task_exec, task_argstr)
        else:
            task_command = task_exec

        # Construct the hosts_string, env vars
        # On some Crays, like on ARCHER, the hostname is "archer_N".
        # In that case we strip off the part upto and including the underscore.
        #
        # TODO: If this ever becomes a problem, i.e. we encounter "real" hostnames
        #       with underscores in it, or other hostname mangling, we need to turn
        #       this into a system specific regexp or so.
        #
        hosts_string = ",".join([slot.split(':')[0].rsplit('_', 1)[-1] for slot in task_slots])

        # Additional (debug) arguments to orterun
<<<<<<< HEAD
        debug_flags = [
                       #'--debug-devel',
                       #'--mca oob_base_verbose 100',
                       #'--mca rml_base_verbose 100'
                      ]
        debug_string = ' '.join(debug_flags)
=======
        if os.environ.get('RADICAL_PILOT_ORTE_VERBOSE'):
            debug_strings = [ # '--debug-devel',
                              # '--mca oob_base_verbose 100',
                              # '--mca rml_base_verbose 100'
                            ]
        else:
            debug_strings = []
>>>>>>> a4819118

        if task_mpi: np_flag = '-np %s' % task_cores
        else       : np_flag = '-np 1'


        env_string = ''
        env_list   = self.EXPORT_ENV_VARIABLES + task_env.keys()
        if env_list:
            env_string = ''
            for var in env_list:
                env_string += '-x "%s" ' % var


        orte_command = '%s %s --hnp "%s" --bind-to none %s -host %s %s %s' % (
                self.launch_command, debug_string, dvm_uri, np_flag,
                hosts_string, env_string, task_command)

        return orte_command, None


# ------------------------------------------------------------------------------
<|MERGE_RESOLUTION|>--- conflicted
+++ resolved
@@ -241,14 +241,6 @@
         hosts_string = ",".join([slot.split(':')[0].rsplit('_', 1)[-1] for slot in task_slots])
 
         # Additional (debug) arguments to orterun
-<<<<<<< HEAD
-        debug_flags = [
-                       #'--debug-devel',
-                       #'--mca oob_base_verbose 100',
-                       #'--mca rml_base_verbose 100'
-                      ]
-        debug_string = ' '.join(debug_flags)
-=======
         if os.environ.get('RADICAL_PILOT_ORTE_VERBOSE'):
             debug_strings = [ # '--debug-devel',
                               # '--mca oob_base_verbose 100',
@@ -256,7 +248,7 @@
                             ]
         else:
             debug_strings = []
->>>>>>> a4819118
+        debug_string = ' '.join(debug_strings)
 
         if task_mpi: np_flag = '-np %s' % task_cores
         else       : np_flag = '-np 1'


__copyright__ = "Copyright 2016, http://radical.rutgers.edu"
__license__   = "MIT"


import os
import time
import threading
import subprocess    as mp
import radical.utils as ru

from .base import LaunchMethod


# ==============================================================================
#
# NOTE: This requires a development version of Open MPI available.
#
class ORTE(LaunchMethod):

    # --------------------------------------------------------------------------
    #
    def __init__(self, cfg, session):

        LaunchMethod.__init__(self, cfg, session)

        # We remove all ORTE related environment variables from the launcher
        # environment, so that we can use ORTE for both launch of the
        # (sub-)agent and CU execution.
        self.env_removables.extend(["OMPI_", "OPAL_", "PMIX_"])


    # --------------------------------------------------------------------------
    #
    @classmethod
    def lrms_config_hook(cls, name, cfg, lrms, logger, profiler):
        """
        FIXME: this config hook will manipulate the LRMS nodelist.  Not a nice
               thing to do, but hey... :P
               What really should be happening is that the LRMS digs information
               on node reservation out of the config and configures the node
               list accordingly.  This config hook should be limited to starting
               the DVM.
        """

        dvm_command = ru.which('orte-dvm')
        if not dvm_command:
            raise Exception("Couldn't find orte-dvm")

        # Now that we found the orte-dvm, get ORTE version
        out, err, ret = ru.sh_callout('orte-info | grep "Open RTE"', shell=True)
        orte_info = dict()
        for line in out.split('\n'):

            line = line.strip()
            if not line:
                continue

            key, val = line.split(':', 1)
            if 'Open RTE' == key.strip():
                orte_info['version'] = val.strip()
            elif  'Open RTE repo revision' == key.strip():
                orte_info['version_detail'] = val.strip()

        assert(orte_info.get('version'))
        logger.info("Found Open RTE: %s / %s",
                    orte_info['version'], orte_info.get('version_detail'))

        # Use (g)stdbuf to disable buffering.
        # We need this to get the "DVM ready",
        # without waiting for orte-dvm to complete.
        # The command seems to be generally available on our Cray's,
        # if not, we can code some home-coooked pty stuff.
        stdbuf_cmd =  ru.which(['stdbuf', 'gstdbuf'])
        if not stdbuf_cmd:
            raise Exception("Couldn't find (g)stdbuf")
        stdbuf_arg = "-oL"

        # Base command = (g)stdbuf <args> + orte-dvm + debug_args
        dvm_args = [stdbuf_cmd, stdbuf_arg, dvm_command]

        # Additional (debug) arguments to orte-dvm
        if os.environ.get('RADICAL_PILOT_ORTE_VERBOSE'):
            debug_strings = [
                             '--debug-devel',
                             '--mca odls_base_verbose 100',
                             '--mca rml_base_verbose 100'
                            ]
        else:
            debug_strings = []

        # Split up the debug strings into args and add them to the dvm_args
        [dvm_args.extend(ds.split()) for ds in debug_strings]

        vm_size = len(lrms.node_list)
        logger.info("Start DVM on %d nodes ['%s']", vm_size, ' '.join(dvm_args))
        profiler.prof(event='orte_dvm_start', uid=cfg['pilot_id'])

        dvm_uri     = None
        dvm_process = mp.Popen(dvm_args, stdout=mp.PIPE, stderr=mp.STDOUT)

        while True:

            line = dvm_process.stdout.readline().strip()

            if line.startswith('VMURI:'):

                if len(line.split(' ')) != 2:
                    raise Exception("Unknown VMURI format: %s" % line)

                label, dvm_uri = line.split(' ', 1)

                if label != 'VMURI:':
                    raise Exception("Unknown VMURI format: %s" % line)

                logger.info("ORTE DVM URI: %s" % dvm_uri)

            elif line == 'DVM ready':

                if not dvm_uri:
                    raise Exception("VMURI not found!")

                logger.info("ORTE DVM startup successful!")
                profiler.prof(event='orte_dvm_ok', uid=cfg['pilot_id'])
                break

            else:

                # Check if the process is still around,
                # and log output in debug mode.
                if dvm_process.poll() is None:
                    logger.debug("ORTE: %s", line)
                else:
                    # Process is gone: fatal!
                    raise Exception("ORTE DVM process disappeared")
                    profiler.prof(event='orte_dvm_fail', uid=cfg['pilot_id'])


        # ----------------------------------------------------------------------
        def _watch_dvm():

            logger.info('starting DVM watcher')

            retval = dvm_process.poll()
            while retval is None:
                line = dvm_process.stdout.readline().strip()
                if line:
                    logger.debug('dvm output: %s', line)
                else:
                    time.sleep(1.0)

            if retval != 0:
                # send a kill signal to the main thread.
                # We know that Python and threading are likely not to play well
                # with signals - but this is an exceptional case, and not part
                # of the stadard termination sequence.  If the signal is
                # swallowed, the next `orte-submit` call will trigger
                # termination anyway.
                os.kill(os.getpid())

            logger.info('DVM stopped (%d)' % dvm_process.returncode)
        # ----------------------------------------------------------------------

        dvm_watcher = ru.Thread(target=_watch_dvm, name="DVMWatcher")
        dvm_watcher.start()

        lm_info = {'dvm_uri'     : dvm_uri,
                   'version_info': {name: orte_info}}

        # we need to inform the actual LM instance about the DVM URI.  So we
        # pass it back to the LRMS which will keep it in an 'lm_info', which
        # will then be passed as part of the slots via the scheduler
        return lm_info


    # --------------------------------------------------------------------------
    #
    @classmethod
    def lrms_shutdown_hook(cls, name, cfg, lrms, lm_info, logger, profiler):
        """
        This hook is symmetric to the config hook above, and is called during
        shutdown sequence, for the sake of freeing allocated resources.
        """

        if 'dvm_uri' in lm_info:
            try:
                logger.info('terminating dvm')
                orterun = ru.which('orterun')
                if not orterun:
                    raise Exception("Couldn't find orterun")
                ru.sh_callout('%s --hnp %s --terminate' 
                             % (orterun, lm_info['dvm_uri']))
                profiler.prof(event='orte_dvm_stop', uid=cfg['pilot_id'])

            except Exception as e:
                # use the same event name as for runtime failures - those are
                # not distinguishable at the moment from termination failures
                profiler.prof(event='orte_dvm_fail', uid=cfg['pilot_id'], msg=e)
                logger.exception('dvm termination failed')


    # --------------------------------------------------------------------------
    #
    def _configure(self):

        self.launch_command = ru.which('orterun')


    # --------------------------------------------------------------------------
    #
    def construct_command(self, cu, launch_script_hop):

        slots        = cu['slots']
        cud          = cu['description']
        task_exec    = cud['executable']
        task_mpi     = bool('mpi' in cud.get('cpu_process_type', '').lower())
        task_cores   = cud.get('cpu_processes', 0) + cud.get('gpu_processes', 0)
        task_env     = cud.get('environment') or dict()
        task_args    = cud.get('arguments')   or list()
        task_argstr  = self._create_arg_string(task_args)

     #  import pprint
     #  self._log.debug('prep %s', pprint.pformat(cu))
        self._log.debug('prep %s', cu['uid'])

        if 'lm_info' not in slots:
            raise RuntimeError('No lm_info to launch via %s: %s'
                               % (self.name, slots))

        if not slots['lm_info']:
            raise RuntimeError('lm_info missing for %s: %s'
                               % (self.name, slots))

        if 'dvm_uri' not in slots['lm_info']:
            raise RuntimeError('dvm_uri not in lm_info for %s: %s'
                               % (self.name, slots))

        dvm_uri = slots['lm_info']['dvm_uri']

        if task_argstr: task_command = "%s %s" % (task_exec, task_argstr)
        else          : task_command = task_exec

        env_string = ''
        env_list   = self.EXPORT_ENV_VARIABLES + task_env.keys()
        if env_list:
            for var in env_list:
                env_string += '-x "%s" ' % var

        # Construct the hosts_string, env vars
        hosts_string = ''
        depths       = set()
        for node in slots['nodes']:

            # On some Crays, like on ARCHER, the hostname is "archer_N".  In
            # that case we strip off the part upto and including the underscore.
            #
            # TODO: If this ever becomes a problem, i.e. we encounter "real"
            #       hostnames with underscores in it, or other hostname 
            #       mangling, we need to turn this into a system specific 
            #       regexp or so.
            node_id = node[1].rsplit('_', 1)[-1] 

            # add all cpu and gpu process slots to the node list.
            for cpu_slot in node[2]: hosts_string += '%s,' % node_id
            for gpu_slot in node[3]: hosts_string += '%s,' % node_id
            for cpu_slot in node[2]: depths.add(len(cpu_slot))

        assert(len(depths) == 1), depths
        depth = list(depths)[0]

        # FIXME: is this binding correct?
        if depth > 1: map_flag = '--bind-to none --map-by ppr:%d:core' % depth
        else        : map_flag = '--bind-to none'

        # remove trailing ','
        hosts_string = hosts_string.rstrip(',')

        # Additional (debug) arguments to orterun
        if os.environ.get('RADICAL_PILOT_ORTE_VERBOSE'):
            debug_strings = ['-display-devel-map', 
                             '-display-allocation', 
                             '--debug-devel',
                             '--mca oob_base_verbose 100',
                             '--mca rml_base_verbose 100'
                            ]
        else:
            debug_strings = []
        debug_string = ' '.join(debug_strings)

        if task_mpi: np_flag = '-np %s' % task_cores
        else       : np_flag = '-np 1'

<<<<<<< HEAD
        command = '%s %s --hnp "%s" %s %s -host %s %s %s' \
                % (self.launch_command, debug_string, dvm_uri, np_flag,
                   map_flag, hosts_string, env_string, task_command)
=======
        command = '%s %s --hnp "%s" %s %s -host %s %s %s' % (
                  self.launch_command, debug_string, dvm_uri, np_flag, 
                  map_flag, hosts_string, env_string, task_command)
>>>>>>> 02ba69aa

        return command, None



# ------------------------------------------------------------------------------
<|MERGE_RESOLUTION|>--- conflicted
+++ resolved
@@ -290,18 +290,11 @@
         if task_mpi: np_flag = '-np %s' % task_cores
         else       : np_flag = '-np 1'
 
-<<<<<<< HEAD
-        command = '%s %s --hnp "%s" %s %s -host %s %s %s' \
-                % (self.launch_command, debug_string, dvm_uri, np_flag,
-                   map_flag, hosts_string, env_string, task_command)
-=======
         command = '%s %s --hnp "%s" %s %s -host %s %s %s' % (
-                  self.launch_command, debug_string, dvm_uri, np_flag, 
+                  self.launch_command, debug_string, dvm_uri, np_flag,
                   map_flag, hosts_string, env_string, task_command)
->>>>>>> 02ba69aa
 
         return command, None
 
 
-
 # ------------------------------------------------------------------------------

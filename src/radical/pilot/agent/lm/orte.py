
__copyright__ = "Copyright 2016, http://radical.rutgers.edu"
__license__   = "MIT"


import os
import time
import threading
import subprocess

import radical.utils as ru

from .base import LaunchMethod


# ==============================================================================
#
# NOTE: This requires a development version of Open MPI available.
#
class ORTE(LaunchMethod):

    # --------------------------------------------------------------------------
    #
    def __init__(self, cfg, session):

        LaunchMethod.__init__(self, cfg, session)

        # We remove all ORTE related environment variables from the launcher
        # environment, so that we can use ORTE for both launch of the
        # (sub-)agent and CU execution.
        self.env_removables.extend(["OMPI_", "OPAL_", "PMIX_"])

    # --------------------------------------------------------------------------
    #
    @classmethod
    def lrms_config_hook(cls, name, cfg, lrms, logger):
        """
        FIXME: this config hook will manipulate the LRMS nodelist.  Not a nice
               thing to do, but hey... :P
               What really should be happening is that the LRMS digs information
               on node reservation out of the config and configures the node
               list accordingly.  This config hook should be limited to starting
               the DVM.
        """

        dvm_command = ru.which('orte-dvm')
        if not dvm_command:
            raise Exception("Couldn't find orte-dvm")

        # Now that we found the orte-dvm, get ORTE version
        orte_info = {}
        os.system('orte-info')
        os.system('orte-info | grep "Open RTE"')
        oi_output = subprocess.check_output(['orte-info|grep "Open RTE"'], shell=True)
        oi_lines = oi_output.split('\n')
        for line in oi_lines:
            if not line:
                continue
            key, val = line.split(':')
            if 'Open RTE' == key.strip():
                orte_info['version'] = val.strip()
            elif  'Open RTE repo revision' == key.strip():
                orte_info['version_detail'] = val.strip()
        logger.info("Found Open RTE: %s / %s",
                    orte_info['version'], orte_info['version_detail'])

        # Use (g)stdbuf to disable buffering.
        # We need this to get the "DVM ready",
        # without waiting for orte-dvm to complete.
        # The command seems to be generally available on our Cray's,
        # if not, we can code some home-coooked pty stuff.
        stdbuf_cmd =  cls._find_executable(['stdbuf', 'gstdbuf'])
        if not stdbuf_cmd:
            raise Exception("Couldn't find (g)stdbuf")
        stdbuf_arg = "-oL"

        # Base command = (g)stdbuf <args> + orte-dvm + debug_args
        dvm_args = [stdbuf_cmd, stdbuf_arg, dvm_command]

        # Additional (debug) arguments to orte-dvm
        if os.environ.get('RADICAL_PILOT_ORTE_VERBOSE'):
            debug_strings = [ # '--debug-devel',
                              # '--mca odls_base_verbose 100',
                              # '--mca rml_base_verbose 100'
                            ]
        else:
            debug_strings = []

        # Split up the debug strings into args and add them to the dvm_args
        [dvm_args.extend(ds.split()) for ds in debug_strings]

        vm_size = len(lrms.node_list)
        logger.info("Starting ORTE DVM on %d nodes with '%s' ...", vm_size, ' '.join(dvm_args))
        dvm_process = subprocess.Popen(dvm_args, stdout=subprocess.PIPE, stderr=subprocess.STDOUT)

        dvm_uri = None
        while True:

            line = dvm_process.stdout.readline().strip()

            if line.startswith('VMURI:'):

                if len(line.split(' ')) != 2:
                    raise Exception("Unknown VMURI format: %s" % line)

                label, dvm_uri = line.split(' ', 1)

                if label != 'VMURI:':
                    raise Exception("Unknown VMURI format: %s" % line)

                logger.info("ORTE DVM URI: %s" % dvm_uri)

            elif line == 'DVM ready':

                if not dvm_uri:
                    raise Exception("VMURI not found!")

                logger.info("ORTE DVM startup successful!")
                break

            else:

                # Check if the process is still around,
                # and log output in debug mode.
                if None == dvm_process.poll():
                    logger.debug("ORTE: %s", line)
                else:
                    # Process is gone: fatal!
                    raise Exception("ORTE DVM process disappeared")

        # ----------------------------------------------------------------------
        def _watch_dvm():

            logger.info('starting DVM watcher')

            retval = dvm_process.poll()
            while retval is None:
                line = dvm_process.stdout.readline().strip()
                if line:
                    logger.debug('dvm output: %s', line)
                else:
                    time.sleep(1.0)

            if retval != 0:
                # send a kill signal to the main thread.
                # We know that Python and threading are likely not to play well
                # with signals - but this is an exceptional case, and not part
                # of the stadard termination sequence.  If the signal is
                # swallowed, the next `orte-submit` call will trigger
                # termination anyway.
                os.kill(os.getpid())

            logger.info('DVM stopped (%d)' % dvm_process.returncode)
        # ----------------------------------------------------------------------

        dvm_watcher = ru.Thread(target=_watch_dvm, name="DVMWatcher")
        dvm_watcher.start()

        lm_info = {'dvm_uri'     : dvm_uri,
                   'version_info': {name: orte_info}}

        # we need to inform the actual LM instance about the DVM URI.  So we
        # pass it back to the LRMS which will keep it in an 'lm_info', which
        # will then be passed as part of the slots via the scheduler
        return lm_info


    # --------------------------------------------------------------------------
    #
    @classmethod
    def lrms_shutdown_hook(cls, name, cfg, lrms, lm_info, logger):
        """
        This hook is symmetric to the config hook above, and is called during
        shutdown sequence, for the sake of freeing allocated resources.
        """

        if 'dvm_uri' in lm_info:
            try:
                logger.info('terminating dvm')
                orterun = ru.which('orterun')
                if not orterun:
                    raise Exception("Couldn't find orterun")
                subprocess.Popen([orterun, "--hnp", lm_info['dvm_uri'], "--terminate"])
            except Exception as e:
                logger.exception('dmv termination failed')


    # --------------------------------------------------------------------------
    #
    def _configure(self):

        self.launch_command = ru.which('orterun')


    # --------------------------------------------------------------------------
    #
    def construct_command(self, cu, launch_script_hop):

        slots        = cu['slots']
        cud          = cu['description']
        task_exec    = cud['executable']
        task_args    = cud.get('arguments', [])
        task_cores   = cud.get('cpu_processes', 0) + cud.get('gpu_processes', 0)
        task_mpi     = bool('mpi' in cud.get('cpu_process_type', '').lower())
<<<<<<< HEAD

     #  import pprint
     #  self._log.debug('prep %s', pprint.pformat(cu))
        self._log.debug('prep %s', cu['uid'])

=======

     #  import pprint
     #  self._log.debug('prep %s', pprint.pformat(cu))
        self._log.debug('prep %s', cu['uid'])

>>>>>>> 09de6a75
        task_argstr  = self._create_arg_string(task_args)

        if 'dvm_uri' not in slots['lm_info']:
            raise RuntimeError('dvm_uri not in lm_info for %s: %s' \
                    % (self.name, slots))

        dvm_uri    = slots['lm_info']['dvm_uri']

        if task_argstr:
            task_command = "%s %s" % (task_exec, task_argstr)
        else:
            task_command = task_exec

        # Construct the hosts_string, env vars
        hosts_string = ''
<<<<<<< HEAD
=======
        depths       = set()
>>>>>>> 09de6a75
        for node in slots['nodes']:

            # On some Crays, like on ARCHER, the hostname is "archer_N".  In
            # that case we strip off the part upto and including the underscore.
            #
            # TODO: If this ever becomes a problem, i.e. we encounter "real"
            #       hostnames with underscores in it, or other hostname 
            #       mangling, we need to turn this into a system specific 
            #       regexp or so.
            node_id = node[1].rsplit('_', 1)[-1] 

            # add all cpu and gpu process slots to the node list.
            for cpu_slot in node[2]: hosts_string += '%s,' % node_id
            for gpu_slot in node[3]: hosts_string += '%s,' % node_id
<<<<<<< HEAD
=======
            for cpu_slot in node[2]: depths.add(len(cpu_slot))

        assert(len(depths) == 1), depths
        depth = list(depths)[0]

        map_flag = ''
        if depth > 1:
            map_flag = '--map-by ppr:%d:core' % depth
>>>>>>> 09de6a75

        # remove last ','
        hosts_string = hosts_string.rstrip(',')
        export_vars  = ' '.join(['-x ' + var \
                                 for var in self.EXPORT_ENV_VARIABLES \
                                 if  var in os.environ])

        # Additional (debug) arguments to orterun
<<<<<<< HEAD
        if os.environ.get('RADICAL_PILOT_ORTE_VERBOSE'):
            debug_strings = [ # '--debug-devel',
                              # '--mca oob_base_verbose 100',
                              # '--mca rml_base_verbose 100'
                            ]
        else:
            debug_strings = []
=======
        debug_strings = [
             '-display-devel-map', 
             '-display-allocation', 
            #'--debug-devel',
            #'--mca oob_base_verbose 100',
            #'--mca rml_base_verbose 100'
        ]
>>>>>>> 09de6a75

        if task_mpi: np_flag = '-np %s' % task_cores
        else       : np_flag = '-np 1'

<<<<<<< HEAD
        orte_command = '%s %s --hnp "%s" %s --bind-to none %s -host %s %s' % \
                (self.launch_command, ' '.join(debug_strings), dvm_uri, 
                 export_vars, np_flag, hosts_string, task_command)
=======
        orte_command = '%s %s --hnp "%s" %s %s --bind-to none %s -host %s %s' % \
                (self.launch_command, ' '.join(debug_strings), dvm_uri, 
                 export_vars, np_flag, map_flag, hosts_string, task_command)
>>>>>>> 09de6a75

        return orte_command, None


# ------------------------------------------------------------------------------
<|MERGE_RESOLUTION|>--- conflicted
+++ resolved
@@ -202,19 +202,11 @@
         task_args    = cud.get('arguments', [])
         task_cores   = cud.get('cpu_processes', 0) + cud.get('gpu_processes', 0)
         task_mpi     = bool('mpi' in cud.get('cpu_process_type', '').lower())
-<<<<<<< HEAD
 
      #  import pprint
      #  self._log.debug('prep %s', pprint.pformat(cu))
         self._log.debug('prep %s', cu['uid'])
 
-=======
-
-     #  import pprint
-     #  self._log.debug('prep %s', pprint.pformat(cu))
-        self._log.debug('prep %s', cu['uid'])
-
->>>>>>> 09de6a75
         task_argstr  = self._create_arg_string(task_args)
 
         if 'dvm_uri' not in slots['lm_info']:
@@ -230,10 +222,7 @@
 
         # Construct the hosts_string, env vars
         hosts_string = ''
-<<<<<<< HEAD
-=======
         depths       = set()
->>>>>>> 09de6a75
         for node in slots['nodes']:
 
             # On some Crays, like on ARCHER, the hostname is "archer_N".  In
@@ -248,8 +237,6 @@
             # add all cpu and gpu process slots to the node list.
             for cpu_slot in node[2]: hosts_string += '%s,' % node_id
             for gpu_slot in node[3]: hosts_string += '%s,' % node_id
-<<<<<<< HEAD
-=======
             for cpu_slot in node[2]: depths.add(len(cpu_slot))
 
         assert(len(depths) == 1), depths
@@ -258,7 +245,6 @@
         map_flag = ''
         if depth > 1:
             map_flag = '--map-by ppr:%d:core' % depth
->>>>>>> 09de6a75
 
         # remove last ','
         hosts_string = hosts_string.rstrip(',')
@@ -267,36 +253,22 @@
                                  if  var in os.environ])
 
         # Additional (debug) arguments to orterun
-<<<<<<< HEAD
         if os.environ.get('RADICAL_PILOT_ORTE_VERBOSE'):
-            debug_strings = [ # '--debug-devel',
-                              # '--mca oob_base_verbose 100',
-                              # '--mca rml_base_verbose 100'
+            debug_strings = ['-display-devel-map', 
+                             '-display-allocation', 
+                             '--debug-devel',
+                             '--mca oob_base_verbose 100',
+                             '--mca rml_base_verbose 100'
                             ]
         else:
             debug_strings = []
-=======
-        debug_strings = [
-             '-display-devel-map', 
-             '-display-allocation', 
-            #'--debug-devel',
-            #'--mca oob_base_verbose 100',
-            #'--mca rml_base_verbose 100'
-        ]
->>>>>>> 09de6a75
 
         if task_mpi: np_flag = '-np %s' % task_cores
         else       : np_flag = '-np 1'
 
-<<<<<<< HEAD
-        orte_command = '%s %s --hnp "%s" %s --bind-to none %s -host %s %s' % \
-                (self.launch_command, ' '.join(debug_strings), dvm_uri, 
-                 export_vars, np_flag, hosts_string, task_command)
-=======
         orte_command = '%s %s --hnp "%s" %s %s --bind-to none %s -host %s %s' % \
                 (self.launch_command, ' '.join(debug_strings), dvm_uri, 
                  export_vars, np_flag, map_flag, hosts_string, task_command)
->>>>>>> 09de6a75
 
         return orte_command, None
 

--- conflicted
+++ resolved
@@ -5,13 +5,8 @@
 
 import os
 import time
-<<<<<<< HEAD
-import subprocess as sp
-
-=======
 import threading
 import subprocess    as mp
->>>>>>> c5dc296f
 import radical.utils as ru
 
 from .base import LaunchMethod
@@ -63,11 +58,12 @@
             raise Exception("Couldn't find orte-dvm")
 
         # Now that we found the orte-dvm, get ORTE version
-<<<<<<< HEAD
         info = dict()
         out, _, _ = ru.sh_callout('orte-info | grep "Open RTE"', shell=True)
 
         for line in out.splitlines():
+
+            line = line.strip()
             if not line:
                 continue
 
@@ -78,46 +74,20 @@
             if   key == 'Open RTE'              : info['version']        = val
             elif key == 'Open RTE repo revision': info['version_detail'] = val
 
+        assert(info.get('version'))
         logger.info("Found Open RTE: %s [%s]",
                     info['version'], info['version_detail'])
-=======
-        out, err, ret = ru.sh_callout('orte-info | grep "Open RTE"', shell=True)
-        orte_info = dict()
-        for line in out.split('\n'):
-
-            line = line.strip()
-            if not line:
-                continue
-
-            key, val = line.split(':', 1)
-            if 'Open RTE' == key.strip():
-                orte_info['version'] = val.strip()
-            elif  'Open RTE repo revision' == key.strip():
-                orte_info['version_detail'] = val.strip()
-
-        assert(orte_info.get('version'))
-        logger.info("Found Open RTE: %s / %s",
-                    orte_info['version'], orte_info.get('version_detail'))
->>>>>>> c5dc296f
 
         # Use (g)stdbuf to disable buffering.
         # We need this to get the "DVM ready",
         # without waiting for orte-dvm to complete.
         # The command seems to be generally available on our Cray's,
         # if not, we can code some home-coooked pty stuff.
-<<<<<<< HEAD
-        stdbuf_cmd  = cls._find_executable(['stdbuf', 'gstdbuf'])
-        stdbuf_args = ["-oL"]
+        stdbuf_cmd =  ru.which(['stdbuf', 'gstdbuf'])
+        stdbuf_arg = "-oL"
+
         if not stdbuf_cmd:
             raise Exception("Couldn't find (g)stdbuf")
-=======
-        stdbuf_cmd =  ru.which(['stdbuf', 'gstdbuf'])
-        if not stdbuf_cmd:
-            raise Exception("Couldn't find (g)stdbuf")
-        stdbuf_arg = "-oL"
-
-        # Base command = (g)stdbuf <args> + orte-dvm + debug_args
-        dvm_args = [stdbuf_cmd, stdbuf_arg, dvm_command]
 
         # Additional (debug) arguments to orte-dvm
         if os.environ.get('RADICAL_PILOT_ORTE_VERBOSE'):
@@ -129,27 +99,14 @@
         else:
             debug_strings = []
 
-        # Split up the debug strings into args and add them to the dvm_args
-        [dvm_args.extend(ds.split()) for ds in debug_strings]
->>>>>>> c5dc296f
-
-        command = [stdbuf_cmd] + stdbuf_args + [dvm_cmd] + dvm_args
+        command = [stdbuf_cmd] + [stdbuf_args] + [dvm_cmd] + debug_strings
         vm_size = len(lrms.node_list)
-<<<<<<< HEAD
         dvm_uri = None
 
+        logger.info("Starting ORTE DVM on %d nodes with '%s'", vm_size, command)
         profiler.prof(event='orte_dvm_start', uid=cfg['pilot_id'])
-        logger.info("Starting ORTE DVM on %d nodes with '%s'", vm_size, command)
-        dvm_process = sp.Popen(command, stdout=sp.PIPE, stderr=sp.STDOUT)
-
-=======
-        logger.info("Start DVM on %d nodes ['%s']", vm_size, ' '.join(dvm_args))
-        profiler.prof(event='orte_dvm_start', uid=cfg['pilot_id'])
-
-        dvm_uri     = None
-        dvm_process = mp.Popen(dvm_args, stdout=mp.PIPE, stderr=mp.STDOUT)
-
->>>>>>> c5dc296f
+        dvm_process = mp.Popen(command, stdout=mp.PIPE, stderr=mp.STDOUT)
+
         while True:
 
             # we expect the first line to contain `://` to contain the DVM URI,
@@ -265,23 +222,6 @@
         task_args    = cud.get('arguments')   or list()
         task_argstr  = self._create_arg_string(task_args)
 
-<<<<<<< HEAD
-        if 'task_slots' not in opaque_slots:
-            raise RuntimeError('No task_slots to launch via %s: %s'
-                               % (self.name, opaque_slots))
-
-        if 'lm_info' not in opaque_slots:
-            raise RuntimeError('No lm_info to launch via %s: %s'
-                    % (self.name, opaque_slots))
-
-        if not opaque_slots['lm_info']:
-            raise RuntimeError('lm_info missing for %s: %s'
-                               % (self.name, opaque_slots))
-
-        if 'dvm_uri' not in opaque_slots['lm_info']:
-            raise RuntimeError('dvm_uri not in lm_info for %s: %s'
-                    % (self.name, opaque_slots))
-=======
      #  import pprint
      #  self._log.debug('prep %s', pprint.pformat(cu))
         self._log.debug('prep %s', cu['uid'])
@@ -297,7 +237,6 @@
         if 'dvm_uri' not in slots['lm_info']:
             raise RuntimeError('dvm_uri not in lm_info for %s: %s'
                                % (self.name, slots))
->>>>>>> c5dc296f
 
         dvm_uri = slots['lm_info']['dvm_uri']
 
@@ -310,8 +249,6 @@
             for var in env_list:
                 env_string += '-x "%s" ' % var
 
-        # Construct the hosts_string, env vars
-<<<<<<< HEAD
         # On some Crays, like on ARCHER, the hostname is "archer_N".
         # In that case we strip off the part upto and including the underscore.
         #
@@ -320,48 +257,26 @@
         #       we need to turn this into a system specific regexp or so.
         #
         hosts_string = ",".join([slot.split(':')[0].rsplit('_', 1)[-1]
-                                             for slot in task_slots])
-        export_vars  = ' '.join(['-x ' + var for var  in self.EXPORT_ENV_VARIABLES
-                                             if  var  in os.environ])
-=======
-        hosts_string = ''
-        depths       = set()
-        for node in slots['nodes']:
-
-            # On some Crays, like on ARCHER, the hostname is "archer_N".  In
-            # that case we strip off the part upto and including the underscore.
-            #
-            # TODO: If this ever becomes a problem, i.e. we encounter "real"
-            #       hostnames with underscores in it, or other hostname 
-            #       mangling, we need to turn this into a system specific 
-            #       regexp or so.
-            node_id = node[1].rsplit('_', 1)[-1] 
-
-            # add all cpu and gpu process slots to the node list.
-            for cpu_slot in node[2]: hosts_string += '%s,' % node_id
-            for gpu_slot in node[3]: hosts_string += '%s,' % node_id
-            for cpu_slot in node[2]: depths.add(len(cpu_slot))
-
-        assert(len(depths) == 1), depths
-        depth = list(depths)[0]
-
-        # FIXME: is this binding correct?
-      # if depth > 1: map_flag = '--bind-to none --map-by ppr:%d:core' % depth
-      # else        : map_flag = '--bind-to none'
+                                             for slot in slots])
+    #   depths       = set()
+    #   for node in slots['nodes']:
+    #       node_id = node[1].rsplit('_', 1)[-1] 
+    #       for cpu_slot in node[2]: hosts_string += '%s,' % node_id
+    #       for gpu_slot in node[3]: hosts_string += '%s,' % node_id
+    #       for cpu_slot in node[2]: depths.add(len(cpu_slot))
+    #
+    #   assert(len(depths) == 1), depths
+    #   depth = list(depths)[0]
+    #
+    #   # FIXME: is this binding correct?
+    # # if depth > 1: map_flag = '--bind-to none --map-by ppr:%d:core' % depth
+    # # else        : map_flag = '--bind-to none'
         map_flag = '--bind-to none'
 
-        # remove trailing ','
-        hosts_string = hosts_string.rstrip(',')
->>>>>>> c5dc296f
 
         # Additional (debug) arguments to orterun
         debug_strings = []
         if os.environ.get('RADICAL_PILOT_ORTE_VERBOSE'):
-<<<<<<< HEAD
-            debug_strings = ['--debug-devel',
-                             '--mca oob_base_verbose 100',
-                             '--mca rml_base_verbose 100']
-=======
             debug_strings = ['-display-devel-map', 
                              '-display-allocation', 
                              '--debug-devel',
@@ -371,23 +286,14 @@
         else:
             debug_strings = []
         debug_string = ' '.join(debug_strings)
->>>>>>> c5dc296f
 
         if task_mpi: np_flag = '-np %s' % task_cores
         else       : np_flag = '-np 1'
 
-<<<<<<< HEAD
-        command = '%s %s --hnp "%s" %s --bind-to none %s -host %s %s' % \
-                  (self.launch_command, ' '.join(debug_strings), dvm_uri,
-                   export_vars, np_flag, hosts_string, task_command)
-=======
-        command = '%s %s --hnp "%s" %s %s -host %s %s %s' % (
-                  self.launch_command, debug_string, dvm_uri, np_flag,
-                  map_flag, hosts_string, env_string, task_command)
+        command = '%s %s --hnp "%s" %s %s -host %s %s %s' % \
+                  (self.launch_command, debug_string,  dvm_uri, np_flag,
+                   map_flag, hosts_string, env_string, task_command)
 
         return command, None
->>>>>>> c5dc296f
-
-        return command, None
 
 # ------------------------------------------------------------------------------

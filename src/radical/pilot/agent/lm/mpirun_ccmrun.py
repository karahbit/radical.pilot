--- conflicted
+++ resolved
@@ -64,16 +64,9 @@
             if self.mpi_flavor == self.MPI_FLAVOR_HYDRA:
                 env_string = '-envlist "%s"' % ','.join(env_list)
 
-<<<<<<< HEAD
             elif self.mpi_flavor == self.MPI_FLAVOR_OMPI:
                 for var in env_list:
-=======
-            elif 'openmpi' in self.launch_version:
-                env_string = ''
-                for var in task_env:
->>>>>>> 0577d108
                     env_string += '-x "%s" ' % var
-
 
         if 'nodes' not in slots:
             raise RuntimeError('insufficient information to launch via %s: %s'

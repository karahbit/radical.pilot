#!/usr/bin/env python

"""
.. module:: radical.pilot.agent
   :platform: Unix
   :synopsis: The agent for RADICAL-Pilot.

   The agent gets CUs by means of the MongoDB.
   The execution of CUs by the Agent is (primarily) configured by the
   triplet (LRMS, LAUNCH_METHOD(s), SCHEDULER):
   - The LRMS detects and structures the information about the resources
     available to agent.
   - The Scheduler maps the execution requests of the LaunchMethods to a
     subset of the resources available to the Agent.
     It does not deal with the "presentation" of this subset.
   - The LaunchMethods configure how to execute (regular and MPI) tasks,
     and know about the specific format to specify the subset of resources.


   Structure:
   ----------
   This represents the planned architecture, which is not fully represented in
   code, yet.

     - class Agent
       - represents the whole thing
       - has a set of StageinWorkers  (threads or procs)
       - has a set of StageoutWorkers (threads or procs)
       - has a set of ExecWorkers     (threads or procs)
       - has a set of UpdateWorkers   (threads or procs)
       - has a HeartbeatMonitor       (threads or procs)
       - has a inputstaging  queue
       - has a outputstaging queue
       - has a execution queue
       - has a update queue
       - loops forever
       - in each iteration
         - pulls CU bulks from DB
         - pushes CUs into inputstaging queue or execution queue (based on
           obvious metric)

     class StageinWorker
       - competes for CU input staging requests from inputstaging queue
       - for each received CU
         - performs staging
         - pushes CU into execution queue
         - pushes stage change notification request into update queue

     class StageoutWorker
       - competes for CU output staging requests from outputstaging queue
       - for each received CU
         - performs staging
         - pushes stage change notification request into update queue

     class ExecWorker
       - manages a partition of the allocated cores
         (partition size == max cu size)
       - competes for CU execution reqeusts from execute queue
       - for each CU
         - prepares execution command
         - pushes command to ExecutionEnvironment
         - pushes stage change notification request into update queue

     class Spawner
       - executes CUs according to ExecWorker instruction
       - monitors CU execution (for completion)
       - gets CU execution reqeusts from ExecWorker
       - for each CU
         - executes CU command
         - monitors CU execution
         - on CU completion
           - pushes CU to outputstaging queue (if staging is needed)
           - pushes stage change notification request into update queue

     class UpdateWorker
       - competes for CU state update reqeusts from update queue
       - for each CU
         - pushes state update (collected into bulks if possible)
         - cleans CU workdir if CU is final and cleanup is requested

     Agent
       |
       +--------------------------------------------------------
       |           |              |              |             |
       |           |              |              |             |
       V           V              V              V             V
     ExecWorker* StageinWorker* StageoutWorker* UpdateWorker* HeartbeatMonitor
       |
       +-------------------------------------------------
       |     |               |                |         |
       |     |               |                |         |
       V     V               V                V         V
     LRMS  MPILaunchMethod TaskLaunchMethod Scheduler Spawner


    NOTE:
    -----
      - Units are progressing through the different worker threads, where, in
        general, the unit changes state when transitioning to the next thread.
        The unit ownership thus *defines* the unit state (its owned by the
        InputStagingWorker, it is in StagingInput state, etc), and the state
        update notifications to the DB are merely informational (and can thus be
        asynchron).  The updates need to be ordered though, to reflect valid and
        correct state transition history.


    TODO:
    -----

    - add option to scheduler to ignore core 0 (which hosts the agent process)
    - add LRMS.partition (n) to return a set of partitioned LRMS for partial
      ExecWorkers
    - publish pilot slot history once on shutdown?  Or once in a while when
      idle?  Or push continuously?
    - Schedulers, LRMSs, LaunchMethods, etc need to be made threadsafe, for the
      case where more than one execution worker threads are running.
    - move util functions to rp.utils or r.utils, and pull the from there
    - split the agent into logical components (classes?), and install along with
      RP.
    - add state asserts after `queue.get ()`
    - move mkdir etc from ingest thread to where its used (input staging or
      execution)
    - the structure of the base scheduler should be suitable for both, UMGR
      scheduling and Agent scheduling.  The algs will be different though,
      mostly because the pilots (as targets of the umgr scheduler) have a wait
      queue, but the cores (targets of the agent scheduler) have not.  Is it
      worthwhile to re-use the structure anyway?
    - all stop() method calls need to be replaced with commands which travel 
      through the queues.  To deliver commands timely though we either need 
      command prioritization (difficult), or need separate command queues...

"""

__copyright__ = "Copyright 2014, http://radical.rutgers.edu"
__license__   = "MIT"

import os
import copy
import math
import stat
import sys
import time
import errno
import Queue
import pprint
import signal
import shutil
import optparse
import logging
import hostlist
import tempfile
import traceback
import threading
import subprocess
import multiprocessing

import saga                as rs
import radical.utils       as ru
import radical.pilot       as rp
import radical.pilot.utils as rpu



# ------------------------------------------------------------------------------
#
# http://stackoverflow.com/questions/9539052/python-dynamically-changing-base-classes-at-runtime-how-to
#
# Depending on agent architecture (which is specific to the resource type it
# runs on) can switch between different component types: using threaded (when
# running on the same node), multiprocessing (also for running on the same node,
# but avoiding python's threading problems, for the prices of slower queues),
# and remote processes (for running components on different nodes, using zeromq
# queues for communication).
#
# We do some trickery to keep the actual components independent from the actual
# schema:
#
#   - we wrap the different queue types into a rpu.Queue object
#   - we change the base class of the component dynamically to the respective type
#
# This requires components to adhere to the following restrictions:
#
#   - *only* communicate over queues -- no shared data with other components or
#     component instances.  Note that this also holds for example for the
#     scheduler!
#   - no shared data between the component class and it's run() method.  That
#     includes no sharing of queues.
#   - components inherit from base_component, and the constructor needs to
#     register all required component-internal and -external queues with that
#     base class -- the run() method can then transparently retrieve them from
#     there.
#

# FIXME: static switch between thread and process rendering of exec worker.
AGENT_THREADS   = 'threading'
AGENT_PROCESSES = 'multiprocessing'

AGENT_MODE      = AGENT_PROCESSES

if AGENT_MODE == AGENT_THREADS :
    COMPONENT_MODE = threading
    COMPONENT_TYPE = threading.Thread
    QUEUE_TYPE     = multiprocessing.Queue
elif AGENT_MODE == AGENT_PROCESSES :
    COMPONENT_MODE = multiprocessing
    COMPONENT_TYPE = multiprocessing.Process
    QUEUE_TYPE     = multiprocessing.Queue
else:
    raise Exception('Unknown Agent Mode')


# this needs git attribute 'ident' set for this file
git_ident = "$Id$"


# ------------------------------------------------------------------------------
#
# DEBUGGING CONSTANTS -- only change when you know what you are doing.  It is
# almost guaranteed that any changes will make the agent non-functional (if
# functionality is defined as executing a set of given CUs).

# component IDs

AGENT             = 'Agent'
STAGEIN_QUEUE     = 'stagein_queue'
STAGEIN_WORKER    = 'StageinWorker'
SCHEDULE_QUEUE    = 'schedule_queue'
SCHEDULER         = 'Scheduler'
EXECUTION_QUEUE   = 'execution_queue'
EXEC_WORKER       = 'ExecWorker'
WATCH_QUEUE       = 'watch_queue'
WATCHER           = 'ExecWatcher'
STAGEOUT_QUEUE    = 'stageout_queue'
STAGEOUT_WORKER   = 'StageoutWorker'
UPDATE_QUEUE      = 'update_queue'
UPDATE_WORKER     = 'UpdateWorker'


# Number of worker threads
NUMBER_OF_WORKERS = {
        STAGEIN_WORKER   : 1,
        EXEC_WORKER      : 1,
        STAGEOUT_WORKER  : 1,
        UPDATE_WORKER    : 1
}

# factor by which the number of units are increased at a certain step.  Value of
# '1' will leave the units unchanged.  Any blowup will leave on unit as the
# original, and will then create clones with an changed unit ID (see blowup()).
BLOWUP_FACTOR = {
        AGENT            : 1,
        STAGEIN_QUEUE    : 1,
        STAGEIN_WORKER   : 1,
        SCHEDULE_QUEUE   : 1,
        SCHEDULER        : 1,
        EXECUTION_QUEUE  : 1,
        EXEC_WORKER      : 1,
        WATCH_QUEUE      : 1,
        WATCHER          : 1,
        STAGEOUT_QUEUE   : 1,
        STAGEOUT_WORKER  : 1,
        UPDATE_QUEUE     : 1,
        UPDATE_WORKER    : 1
}

# flag to drop all blown-up units at some point in the pipeline.  The units
# with the original IDs will again be left untouched, but all other units are
# silently discarded.
# 0: drop nothing
# 1: drop clones
# 2: drop everything
DROP_CLONES = {
        AGENT            : 1,
        STAGEIN_QUEUE    : 1,
        STAGEIN_WORKER   : 1,
        SCHEDULE_QUEUE   : 1,
        SCHEDULER        : 1,
        EXECUTION_QUEUE  : 1,
        EXEC_WORKER      : 1,
        WATCH_QUEUE      : 1,
        WATCHER          : 1,
        STAGEOUT_QUEUE   : 1,
        STAGEOUT_WORKER  : 1,
        UPDATE_QUEUE     : 1,
        UPDATE_WORKER    : 1
}
#
# ------------------------------------------------------------------------------

# ------------------------------------------------------------------------------
# CONSTANTS
#
# 'enum' for unit launch method types
LAUNCH_METHOD_APRUN         = 'APRUN'
LAUNCH_METHOD_CCMRUN        = 'CCMRUN'
LAUNCH_METHOD_DPLACE        = 'DPLACE'
LAUNCH_METHOD_FORK          = 'FORK'
LAUNCH_METHOD_IBRUN         = 'IBRUN'
LAUNCH_METHOD_MPIEXEC       = 'MPIEXEC'
LAUNCH_METHOD_MPIRUN_CCMRUN = 'MPIRUN_CCMRUN'
LAUNCH_METHOD_MPIRUN_DPLACE = 'MPIRUN_DPLACE'
LAUNCH_METHOD_MPIRUN        = 'MPIRUN'
LAUNCH_METHOD_MPIRUN_RSH    = 'MPIRUN_RSH'
LAUNCH_METHOD_ORTE          = 'ORTE'
LAUNCH_METHOD_POE           = 'POE'
LAUNCH_METHOD_RUNJOB        = 'RUNJOB'
LAUNCH_METHOD_SSH           = 'SSH'

# 'enum' for local resource manager types
LRMS_NAME_CCM               = 'CCM'
LRMS_NAME_FORK              = 'FORK'
LRMS_NAME_LOADLEVELER       = 'LOADL'
LRMS_NAME_LSF               = 'LSF'
LRMS_NAME_PBSPRO            = 'PBSPRO'
LRMS_NAME_SGE               = 'SGE'
LRMS_NAME_SLURM             = 'SLURM'
LRMS_NAME_TORQUE            = 'TORQUE'

# 'enum' for pilot's unit scheduler types
SCHEDULER_NAME_CONTINUOUS   = "CONTINUOUS"
SCHEDULER_NAME_SCATTERED    = "SCATTERED"
SCHEDULER_NAME_TORUS        = "TORUS"

# 'enum' for pilot's unit spawner types
SPAWNER_NAME_POPEN          = "POPEN"
SPAWNER_NAME_SHELL          = "SHELL"

# defines for pilot commands
COMMAND_CANCEL_PILOT        = "Cancel_Pilot"
COMMAND_CANCEL_COMPUTE_UNIT = "Cancel_Compute_Unit"
COMMAND_KEEP_ALIVE          = "Keep_Alive"
COMMAND_FIELD               = "commands"
COMMAND_TYPE                = "type"
COMMAND_ARG                 = "arg"
COMMAND_CANCEL              = "Cancel"
COMMAND_SCHEDULE            = "schedule"
COMMAND_RESCHEDULE          = "reschedule"
COMMAND_UNSCHEDULE          = "unschedule"
COMMAND_WAKEUP              = "wakeup"


# 'enum' for staging action operators
COPY     = 'Copy'     # local cp
LINK     = 'Link'     # local ln -s
MOVE     = 'Move'     # local mv
TRANSFER = 'Transfer' # saga remote transfer
                      # TODO: This might just be a special case of copy

# tri-state for unit spawn retval
OK       = 'OK'
FAIL     = 'FAIL'
RETRY    = 'RETRY'

# two-state for slot occupation.
FREE     = 'Free'
BUSY     = 'Busy'

agent_config = {
    # directory for staging files inside the agent sandbox
    'staging_area'         : 'staging_area',
    
    # url scheme to indicate the use of staging_area
    'staging_scheme'       : 'staging',
    
    # max number of cu out/err chars to push to db
    'max_io_loglength'     : 1*1024,
    
    # max time period to collec db requests into bulks (seconds)
    'bulk_collection_time' : 1.0,
    
    # time to sleep between queue polls (seconds)
    'queue_poll_sleeptime' : 0.1,
    
    # time to sleep between database polls (seconds)
    'db_poll_sleeptime'    : 0.1,
    
    # time between checks of internal state and commands from mothership (seconds)
    'heartbeat_interval'   : 10,
}
agent_config['blowup_factor']     = BLOWUP_FACTOR
agent_config['drop_clones']       = DROP_CLONES
agent_config['number_of_workers'] = NUMBER_OF_WORKERS


# ----------------------------------------------------------------------------------
#
def rec_makedir(target):

    # recursive makedir which ignores errors if dir already exists

    try:
        os.makedirs(target)
    except OSError as e:
        # ignore failure on existing directory
        if e.errno == errno.EEXIST and os.path.isdir(os.path.dirname(target)):
            pass
        else:
            raise


# ------------------------------------------------------------------------------
#
def pilot_FAILED(mongo_p, pilot_uid, logger, message):

    logger.error(message)

    now = rpu.timestamp()
    out = None
    err = None
    log = None

    try    : out = open('./agent.out', 'r').read()
    except : pass
    try    : err = open('./agent.err', 'r').read()
    except : pass
    try    : log = open('./agent.log',    'r').read()
    except : pass

    msg = [{"message": message,          "timestamp": now},
           {"message": rpu.get_rusage(), "timestamp": now}]

    if mongo_p:
        mongo_p.update({"_id": pilot_uid},
            {"$pushAll": {"log"         : msg},
             "$push"   : {"statehistory": {"state"     : rp.FAILED,
                                           "timestamp" : now}},
             "$set"    : {"state"       : rp.FAILED,
                          "stdout"      : rpu.tail(out),
                          "stderr"      : rpu.tail(err),
                          "logfile"     : rpu.tail(log),
                          "finished"    : now}
            })

    else:
        logger.error("cannot log error state in database!")


# ------------------------------------------------------------------------------
#
def pilot_CANCELED(mongo_p, pilot_uid, logger, message):

    logger.warning(message)

    now = rpu.timestamp()
    out = None
    err = None
    log = None

    try    : out = open('./agent.out', 'r').read()
    except : pass
    try    : err = open('./agent.err', 'r').read()
    except : pass
    try    : log = open('./agent.log',    'r').read()
    except : pass

    msg = [{"message": message,          "timestamp": now},
           {"message": rpu.get_rusage(), "timestamp": now}]

    mongo_p.update({"_id": pilot_uid},
        {"$pushAll": {"log"         : msg},
         "$push"   : {"statehistory": {"state"     : rp.CANCELED,
                                       "timestamp" : now}},
         "$set"    : {"state"       : rp.CANCELED,
                      "stdout"      : rpu.tail(out),
                      "stderr"      : rpu.tail(err),
                      "logfile"     : rpu.tail(log),
                      "finished"    : now}
        })


# ------------------------------------------------------------------------------
#
def pilot_DONE(mongo_p, pilot_uid):

    now = rpu.timestamp()
    out = None
    err = None
    log = None

    try    : out = open('./agent.out', 'r').read()
    except : pass
    try    : err = open('./agent.err', 'r').read()
    except : pass
    try    : log = open('./agent.log',    'r').read()
    except : pass

    msg = [{"message": "pilot done",     "timestamp": now},
           {"message": rpu.get_rusage(), "timestamp": now}]

    mongo_p.update({"_id": pilot_uid},
        {"$pushAll": {"log"         : msg},
         "$push"   : {"statehistory": {"state"    : rp.DONE,
                                       "timestamp": now}},
         "$set"    : {"state"       : rp.DONE,
                      "stdout"      : rpu.tail(out),
                      "stderr"      : rpu.tail(err),
                      "logfile"     : rpu.tail(log),
                      "finished"    : now}
        })


# ==============================================================================
#
# Schedulers
#
# ==============================================================================
#
class Scheduler(threading.Thread):

    # FIXME: clarify what can be overloaded by Scheduler classes

    # --------------------------------------------------------------------------
    #
    def __init__(self, name, config, logger, lrms, schedule_queue, execution_queue,
                 update_queue):

        threading.Thread.__init__(self)

        self.name             = name
        self._config          = config
        self._log             = logger
        self._lrms            = lrms
        self._schedule_queue  = schedule_queue
        self._execution_queue = execution_queue
        self._update_queue    = update_queue

        self._terminate       = threading.Event()
        self._lock            = threading.RLock()
        self._wait_pool       = list()
        self._wait_queue_lock = threading.RLock()

        rpu.prof('start')

        self._configure()



    # --------------------------------------------------------------------------
    #
    # This class-method creates the appropriate sub-class for the Launch Method.
    #
    @classmethod
    def create(cls, name, config, logger, lrms, schedule_queue, execution_queue,
               update_queue):

        # Make sure that we are the base-class!
        if cls != Scheduler:
            raise TypeError("Scheduler Factory only available to base class!")

        try:
            implementation = {
                SCHEDULER_NAME_CONTINUOUS : SchedulerContinuous,
                SCHEDULER_NAME_SCATTERED  : SchedulerScattered,
                SCHEDULER_NAME_TORUS      : SchedulerTorus
            }[name]

            impl = implementation(name, config, logger, lrms, schedule_queue,
                                  execution_queue, update_queue)

            impl.start()
            return impl

        except KeyError:
            raise ValueError("Scheduler '%s' unknown!" % name)


    # --------------------------------------------------------------------------
    #
    def stop(self):
        
        rpu.prof ('stop request')
        rpu.flush_prof()
        self._terminate.set()


    # --------------------------------------------------------------------------
    #
    def _configure(self):
        raise NotImplementedError("_configure() not implemented for Scheduler '%s'." % self.name)


    # --------------------------------------------------------------------------
    #
    def slot_status(self):
        raise NotImplementedError("slot_status() not implemented for Scheduler '%s'." % self.name)


    # --------------------------------------------------------------------------
    #
    def _allocate_slot(self, cores_requested):
        raise NotImplementedError("_allocate_slot() not implemented for Scheduler '%s'." % self.name)


    # --------------------------------------------------------------------------
    #
    def _release_slot(self, opaque_slot):
        raise NotImplementedError("_release_slot() not implemented for Scheduler '%s'." % self.name)


    # --------------------------------------------------------------------------
    #
    def _try_allocation(self, cu):
        """
        Attempt to allocate cores for a specific CU.  If it succeeds, send the
        CU off to the ExecutionWorker.
        """

        # needs to be locked as we try to acquire slots, but slots are freed
        # in a different thread.  But we keep the lock duration short...
        with self._lock :

            # schedule this unit, and receive an opaque handle that has meaning to
            # the LRMS, Scheduler and LaunchMethod.
            cu['opaque_slot'] = self._allocate_slot(cu['description']['cores'])

        if not cu['opaque_slot']:
            # signal the CU remains unhandled
            return False

        # got an allocation, go off and launch the process
        rpu.prof('schedule', msg="allocated", uid=cu['_id'], logger=self._log.warn)
        self._log.info (self.slot_status())

        cu_list, cu_dropped = rpu.blowup(self._config, cu, EXECUTION_QUEUE)
        for _cu in cu_list :
            rpu.prof('put', msg="Scheduler to execution_queue (%s)" % _cu['state'], uid=_cu['_id'])
            self._execution_queue.put(_cu)

        # we need to free allocated cores for dropped CUs
        self.unschedule(cu_dropped)

        return True


    # --------------------------------------------------------------------------
    #
    def _reschedule(self):

        rpu.prof('reschedule')
        self._log.info("slot status before reschedule: %s" % self.slot_status())

        # cycle through wait queue, and see if we get anything running now.  We
        # cycle over a copy of the list, so that we can modify the list on the
        # fly
        for cu in self._wait_pool[:]:

            if self._try_allocation(cu):
                # NOTE: this is final, remove it from the wait queue
                with self._wait_queue_lock :
                    self._wait_pool.remove(cu)
                    rpu.prof('unqueue', msg="re-allocation done", uid=cu['_id'])

        self._log.info("slot status after  reschedule: %s" % self.slot_status ())
        rpu.prof('reschedule done')


    # --------------------------------------------------------------------------
    #
    def unschedule(self, cus):
        # release (for whatever reason) all slots allocated to this CU

        # needs to be locked as we try to release slots, but slots are acquired
        # in a different thread....
        with self._lock :

            rpu.prof('unschedule')
            self._log.info("slot status before unschedule: %s" % self.slot_status ())

            slots_released = False

            if not isinstance(cus, list):
                cus = [cus]

            for cu in cus:
                if cu['opaque_slot']:
                    self._release_slot(cu['opaque_slot'])
                    slots_released = True

            # notify the scheduling thread of released slots
            if slots_released:
                rpu.prof('put_cmd', msg="Scheduler to schedule_queue (%s)" % COMMAND_RESCHEDULE)
                self._schedule_queue.put(COMMAND_RESCHEDULE)

            self._log.info("slot status after  unschedule: %s" % self.slot_status ())
            rpu.prof('unschedule done - reschedule')


    # --------------------------------------------------------------------------
    #
    def run(self):

        rpu.prof('run')
        while not self._terminate.is_set():

            try:

                request = self._schedule_queue.get()

                if not isinstance(request, list):
                    # command only, no cu
                    request = [request, None]

                # shutdown signal
                if not request:
                    rpu.prof('get_cmd', msg="schedule_queue to Scheduler (wakeup)")
                    continue

                command = request[0]
                cu      = request[1]

                rpu.prof('get_cmd', msg="schedule_queue to Scheduler (%s)" % command)

                if command == COMMAND_WAKEUP:

                    # nothing to do (other then testing self._terminate)
                    rpu.prof('get_cmd', msg="schedule_queue to Scheduler (wakeup)")
                    continue


                elif command == COMMAND_RESCHEDULE:

                    # reschedule is done over all units in the wait queue
                    assert (cu == None) 
                    self._reschedule()


                elif command == COMMAND_SCHEDULE:

                    rpu.prof('get', msg="schedule_queue to Scheduler (%s)" % cu['state'], uid=cu['_id'])

                    # FIXME: this state update is not recorded?
                    cu['state'] = rp.ALLOCATING

                    cu_list, _  = rpu.blowup(self._config, cu, SCHEDULER)
                    for _cu in cu_list:

                        # we got a new unit to schedule.  Either we can place it
                        # straight away and move it to execution, or we have to
                        # put it on the wait queue.
                        if not self._try_allocation(_cu):
                            # No resources available, put in wait queue
                            with self._wait_queue_lock :
                                self._wait_pool.append(_cu)
                            rpu.prof('schedule', msg="allocation failed", uid=_cu['_id'])


                elif command == COMMAND_UNSCHEDULE :

                    # we got a finished unit, and can re-use its cores
                    #
                    # FIXME: we may want to handle this type of requests
                    # with higher priority, so it might deserve a separate
                    # queue.  Measure first though, then optimize...
                    #
                    # NOTE: unschedule() runs re-schedule, which probably
                    # should be delayed until this bulk has been worked
                    # on...
                    rpu.prof('schedule', msg="unit deallocation", uid=cu['_id'])
                    self.unschedule(cu)

                else :
                    raise ValueError ("cannot handle scheduler command '%s'", command)

            except Exception as e:
                self._log.exception('Error in scheduler loop: %s', e)
                raise

            finally:
                rpu.prof ('stop')


# ==============================================================================
#
class SchedulerContinuous(Scheduler):

    # --------------------------------------------------------------------------
    #
    def __init__(self, name, config, logger, lrms, scheduler_queue,
                 execution_queue, update_queue):

        self.slots = None

        Scheduler.__init__(self, name, config, logger, lrms, scheduler_queue,
                execution_queue, update_queue)


    # --------------------------------------------------------------------------
    #
    def _configure(self):
        if not self._lrms.node_list:
            raise RuntimeError("LRMS %s didn't _configure node_list." % self._lrms.name)

        if not self._lrms.cores_per_node:
            raise RuntimeError("LRMS %s didn't _configure cores_per_node." % self._lrms.name)

        # Slots represents the internal process management structure.
        # The structure is as follows:
        # [
        #    {'node': 'node1', 'cores': [p_1, p_2, p_3, ... , p_cores_per_node]},
        #    {'node': 'node2', 'cores': [p_1, p_2, p_3. ... , p_cores_per_node]
        # ]
        #
        # We put it in a list because we care about (and make use of) the order.
        #
        self.slots = []
        for node in self._lrms.node_list:
            self.slots.append({
                'node': node,
                # TODO: Maybe use the real core numbers in the case of
                # non-exclusive host reservations?
                'cores': [FREE for _ in range(0, self._lrms.cores_per_node)]
            })


    # --------------------------------------------------------------------------
    #
    # Convert a set of slots into an index into the global slots list
    #
    def slots2offset(self, task_slots):
        # TODO: This assumes all hosts have the same number of cores

        first_slot = task_slots[0]
        # Get the host and the core part
        [first_slot_host, first_slot_core] = first_slot.split(':')
        # Find the entry in the the all_slots list based on the host
        slot_entry = (slot for slot in self.slots if slot["node"] == first_slot_host).next()
        # Transform it into an index in to the all_slots list
        all_slots_slot_index = self.slots.index(slot_entry)

        return all_slots_slot_index * self._lrms.cores_per_node + int(first_slot_core)


    # --------------------------------------------------------------------------
    #
    def slot_status(self):
        """Returns a multi-line string corresponding to slot status.
        """

        slot_matrix = ""
        for slot in self.slots:
            slot_matrix += "|"
            for core in slot['cores']:
                if core == FREE:
                    slot_matrix += "-"
                else:
                    slot_matrix += "+"
        slot_matrix += "|"
        return {'timestamp' : rpu.timestamp(),
                'slotstate' : slot_matrix}


    # --------------------------------------------------------------------------
    #
    # (Temporary?) wrapper for acquire_slots
    #
    def _allocate_slot(self, cores_requested):

        # TODO: single_node should be enforced for e.g. non-message passing
        #       tasks, but we don't have that info here.
        if cores_requested <= self._lrms.cores_per_node:
            single_node = True
        else:
            single_node = False

        # Given that we are the continuous scheduler, this is fixed.
        # TODO: Argument can be removed altogether?
        continuous = True

        # TODO: Now we rely on "None", maybe throw an exception?
        return self._acquire_slots(cores_requested, single_node=single_node,
                continuous=continuous)


    # --------------------------------------------------------------------------
    #
    def _release_slot(self, (task_slots)):
        self._change_slot_states(task_slots, FREE)


    # --------------------------------------------------------------------------
    #
    def _acquire_slots(self, cores_requested, single_node, continuous):

        #
        # Switch between searching for continuous or scattered slots
        #
        # Switch between searching for single or multi-node
        if single_node:
            if continuous:
                task_slots = self._find_slots_single_cont(cores_requested)
            else:
                raise NotImplementedError('No scattered single node scheduler implemented yet.')
        else:
            if continuous:
                task_slots = self._find_slots_multi_cont(cores_requested)
            else:
                raise NotImplementedError('No scattered multi node scheduler implemented yet.')

        if task_slots is not None:
            self._change_slot_states(task_slots, BUSY)

        return task_slots


    # --------------------------------------------------------------------------
    #
    # Find a needle (continuous sub-list) in a haystack (list)
    #
    def _find_sublist(self, haystack, needle):
        n = len(needle)
        # Find all matches (returns list of False and True for every position)
        hits = [(needle == haystack[i:i+n]) for i in xrange(len(haystack)-n+1)]
        try:
            # Grab the first occurrence
            index = hits.index(True)
        except ValueError:
            index = None

        return index


    # --------------------------------------------------------------------------
    #
    # Transform the number of cores into a continuous list of "status"es,
    # and use that to find a sub-list.
    #
    def _find_cores_cont(self, slot_cores, cores_requested, status):
        return self._find_sublist(slot_cores, [status for _ in range(cores_requested)])


    # --------------------------------------------------------------------------
    #
    # Find an available continuous slot within node boundaries.
    #
    def _find_slots_single_cont(self, cores_requested):

        for slot in self.slots:
            slot_node = slot['node']
            slot_cores = slot['cores']

            slot_cores_offset = self._find_cores_cont(slot_cores, cores_requested, FREE)

            if slot_cores_offset is not None:
                self._log.info('Node %s satisfies %d cores at offset %d',
                              slot_node, cores_requested, slot_cores_offset)
                return ['%s:%d' % (slot_node, core) for core in
                        range(slot_cores_offset, slot_cores_offset + cores_requested)]

        return None


    # --------------------------------------------------------------------------
    #
    # Find an available continuous slot across node boundaries.
    #
    def _find_slots_multi_cont(self, cores_requested):

        # Convenience aliases
        cores_per_node = self._lrms.cores_per_node
        all_slots = self.slots

        # Glue all slot core lists together
        all_slot_cores = [core for node in [node['cores'] for node in all_slots] for core in node]
        # self._log.debug("all_slot_cores: %s", all_slot_cores)

        # Find the start of the first available region
        all_slots_first_core_offset = self._find_cores_cont(all_slot_cores, cores_requested, FREE)
        self._log.debug("all_slots_first_core_offset: %s", all_slots_first_core_offset)
        if all_slots_first_core_offset is None:
            return None

        # Determine the first slot in the slot list
        first_slot_index = all_slots_first_core_offset / cores_per_node
        self._log.debug("first_slot_index: %s", first_slot_index)
        # And the core offset within that node
        first_slot_core_offset = all_slots_first_core_offset % cores_per_node
        self._log.debug("first_slot_core_offset: %s", first_slot_core_offset)

        # Note: We subtract one here, because counting starts at zero;
        #       Imagine a zero offset and a count of 1, the only core used
        #       would be core 0.
        #       TODO: Verify this claim :-)
        all_slots_last_core_offset = (first_slot_index * cores_per_node) +\
                                     first_slot_core_offset + cores_requested - 1
        self._log.debug("all_slots_last_core_offset: %s", all_slots_last_core_offset)
        last_slot_index = (all_slots_last_core_offset) / cores_per_node
        self._log.debug("last_slot_index: %s", last_slot_index)
        last_slot_core_offset = all_slots_last_core_offset % cores_per_node
        self._log.debug("last_slot_core_offset: %s", last_slot_core_offset)

        # Convenience aliases
        last_slot = self.slots[last_slot_index]
        self._log.debug("last_slot: %s", last_slot)
        last_node = last_slot['node']
        self._log.debug("last_node: %s", last_node)
        first_slot = self.slots[first_slot_index]
        self._log.debug("first_slot: %s", first_slot)
        first_node = first_slot['node']
        self._log.debug("first_node: %s", first_node)

        # Collect all node:core slots here
        task_slots = []

        # Add cores from first slot for this unit
        # As this is a multi-node search, we can safely assume that we go
        # from the offset all the way to the last core.
        task_slots.extend(['%s:%d' % (first_node, core) for core in
                           range(first_slot_core_offset, cores_per_node)])

        # Add all cores from "middle" slots
        for slot_index in range(first_slot_index+1, last_slot_index):
            slot_node = all_slots[slot_index]['node']
            task_slots.extend(['%s:%d' % (slot_node, core) for core in range(0, cores_per_node)])

        # Add the cores of the last slot
        task_slots.extend(['%s:%d' % (last_node, core) for core in range(0, last_slot_core_offset+1)])

        return task_slots


    # --------------------------------------------------------------------------
    #
    # Change the reserved state of slots (FREE or BUSY)
    #
    def _change_slot_states(self, task_slots, new_state):

        # Convenience alias
        all_slots = self.slots

        # logger.debug("change_slot_states: unit slots: %s", task_slots)

        for slot in task_slots:
            # logger.debug("change_slot_states: slot content: %s", slot)
            # Get the node and the core part
            [slot_node, slot_core] = slot.split(':')
            # Find the entry in the the all_slots list
            slot_entry = (slot for slot in all_slots if slot["node"] == slot_node).next()
            # Change the state of the slot
            slot_entry['cores'][int(slot_core)] = new_state



# ==============================================================================
#
class SchedulerScattered(Scheduler):
    # FIXME: implement
    pass


# ==============================================================================
#
class SchedulerTorus(Scheduler):

    # TODO: Ultimately all BG/Q specifics should move out of the scheduler

    # --------------------------------------------------------------------------
    #
    # Offsets into block structure
    #
    TORUS_BLOCK_INDEX  = 0
    TORUS_BLOCK_COOR   = 1
    TORUS_BLOCK_NAME   = 2
    TORUS_BLOCK_STATUS = 3


    # --------------------------------------------------------------------------
    def __init__(self, name, config, logger, lrms, scheduler_queue,
                 execution_queue, update_queue):

        self.slots            = None
        self._cores_per_node  = None

        Scheduler.__init__(self, name, config, logger, lrms, scheduler_queue,
                execution_queue, update_queue)


    # --------------------------------------------------------------------------
    #
    def _configure(self):
        if not self._lrms.cores_per_node:
            raise RuntimeError("LRMS %s didn't _configure cores_per_node." % self._lrms.name)

        self._cores_per_node = self._lrms.cores_per_node

        # TODO: get rid of field below
        self.slots = 'bogus'


    # --------------------------------------------------------------------------
    #
    def slot_status(self):
        """Returns a multi-line string corresponding to slot status.
        """

        slot_matrix = ""
        for slot in self._lrms.torus_block:
            slot_matrix += "|"
            if slot[self.TORUS_BLOCK_STATUS] == FREE:
                slot_matrix += "-" * self._lrms.cores_per_node
            else:
                slot_matrix += "+" * self._lrms.cores_per_node
        slot_matrix += "|"
        return {'timestamp': rpu.timestamp(),
                'slotstate': slot_matrix}


    # --------------------------------------------------------------------------
    #
    # Allocate a number of cores
    #
    # Currently only implements full-node allocation, so core count must
    # be a multiple of cores_per_node.
    #
    def _allocate_slot(self, cores_requested):

        block = self._lrms.torus_block
        sub_block_shape_table = self._lrms.shape_table

        self._log.info("Trying to allocate %d core(s).", cores_requested)

        if cores_requested % self._lrms.cores_per_node:
            num_cores = int(math.ceil(cores_requested / float(self._lrms.cores_per_node))) \
                        * self._lrms.cores_per_node
            self._log.error('Core not multiple of %d, increasing to %d!',
                           self._lrms.cores_per_node, num_cores)

        num_nodes = cores_requested / self._lrms.cores_per_node

        offset = self._alloc_sub_block(block, num_nodes)

        if offset is None:
            self._log.warning('No allocation made.')
            return

        # TODO: return something else than corner location? Corner index?
        corner = block[offset][self.TORUS_BLOCK_COOR]
        sub_block_shape = sub_block_shape_table[num_nodes]

        end = self.get_last_node(corner, sub_block_shape)
        self._log.debug('Allocating sub-block of %d node(s) with dimensions %s'
                       ' at offset %d with corner %s and end %s.',
                        num_nodes, self._lrms.shape2str(sub_block_shape), offset,
                        self._lrms.loc2str(corner), self._lrms.loc2str(end))

        return corner, sub_block_shape


    # --------------------------------------------------------------------------
    #
    # Allocate a sub-block within a block
    # Currently only works with offset that are exactly the sub-block size
    #
    def _alloc_sub_block(self, block, num_nodes):

        offset = 0
        # Iterate through all nodes with offset a multiple of the sub-block size
        while True:

            # Verify the assumption (needs to be an assert?)
            if offset % num_nodes != 0:
                msg = 'Sub-block needs to start at correct offset!'
                self._log.exception(msg)
                raise ValueError(msg)
                # TODO: If we want to workaround this, the coordinates need to overflow

            not_free = False
            # Check if all nodes from offset till offset+size are FREE
            for peek in range(num_nodes):
                try:
                    if block[offset+peek][self.TORUS_BLOCK_STATUS] == BUSY:
                        # Once we find the first BUSY node we can discard this attempt
                        not_free = True
                        break
                except IndexError:
                    self._log.exception('Block out of bound. Num_nodes: %d, offset: %d, peek: %d.',
                            num_nodes, offset, peek)

            if not_free == True:
                # No success at this offset
                self._log.info("No free nodes found at this offset: %d.", offset)

                # If we weren't the last attempt, then increase the offset and iterate again.
                if offset + num_nodes < self._block2num_nodes(block):
                    offset += num_nodes
                    continue
                else:
                    return

            else:
                # At this stage we have found a free spot!

                self._log.info("Free nodes found at this offset: %d.", offset)

                # Then mark the nodes busy
                for peek in range(num_nodes):
                    block[offset+peek][self.TORUS_BLOCK_STATUS] = BUSY

                return offset


    # --------------------------------------------------------------------------
    #
    # Return the number of nodes in a block
    #
    def _block2num_nodes(self, block):
        return len(block)


    # --------------------------------------------------------------------------
    #
    def _release_slot(self, (corner, shape)):
        self._free_cores(self._lrms.torus_block, corner, shape)


    # --------------------------------------------------------------------------
    #
    # Free up an allocation
    #
    def _free_cores(self, block, corner, shape):

        # Number of nodes to free
        num_nodes = self._shape2num_nodes(shape)

        # Location of where to start freeing
        offset = self.corner2offset(block, corner)

        self._log.info("Freeing %d nodes starting at %d.", num_nodes, offset)

        for peek in range(num_nodes):
            assert block[offset+peek][self.TORUS_BLOCK_STATUS] == BUSY, \
                'Block %d not Free!' % block[offset+peek]
            block[offset+peek][self.TORUS_BLOCK_STATUS] = FREE


    # --------------------------------------------------------------------------
    #
    # Follow coordinates to get the last node
    #
    def get_last_node(self, origin, shape):
        ret = {}
        for dim in self._lrms.torus_dimension_labels:
            ret[dim] = origin[dim] + shape[dim] -1
        return ret


    # --------------------------------------------------------------------------
    #
    # Return the number of nodes for the given block shape
    #
    def _shape2num_nodes(self, shape):

        nodes = 1
        for dim in self._lrms.torus_dimension_labels:
            nodes *= shape[dim]

        return nodes


    # --------------------------------------------------------------------------
    #
    # Return the offset into the node list from a corner
    #
    # TODO: Can this be determined instead of searched?
    #
    def corner2offset(self, block, corner):
        offset = 0

        for e in block:
            if corner == e[self.TORUS_BLOCK_COOR]:
                return offset
            offset += 1

        return offset



# ==============================================================================
#
# Launch Methods
#
# ==============================================================================
#
class LaunchMethod(object):

    # List of environment variables that designated Launch Methods should export
    EXPORT_ENV_VARIABLES = [
        'LD_LIBRARY_PATH',
        'PATH',
        'PYTHONPATH',
        'PYTHON_DIR',
    ]

    # --------------------------------------------------------------------------
    #
    def __init__(self, name, config, logger, scheduler):

        self.name       = name
        self._config    = config
        self._log       = logger
        self._scheduler = scheduler

        self.launch_command = None
        self._configure()
        # TODO: This doesn't make too much sense for LM's that use multiple
        #       commands, perhaps this needs to move to per LM __init__.
        if self.launch_command is None:
            raise RuntimeError("Launch command not found for LaunchMethod '%s'" % name)

        logger.info("Discovered launch command: '%s'.", self.launch_command)

    # --------------------------------------------------------------------------
    #
    # This class-method creates the appropriate sub-class for the Launch Method.
    #
    @classmethod
    def create(cls, name, config, logger, scheduler):

        # Make sure that we are the base-class!
        if cls != LaunchMethod:
            raise TypeError("LaunchMethod factory only available to base class!")

        try:
            implementation = {
                LAUNCH_METHOD_APRUN         : LaunchMethodAPRUN,
                LAUNCH_METHOD_CCMRUN        : LaunchMethodCCMRUN,
                LAUNCH_METHOD_DPLACE        : LaunchMethodDPLACE,
                LAUNCH_METHOD_FORK          : LaunchMethodFORK,
                LAUNCH_METHOD_IBRUN         : LaunchMethodIBRUN,
                LAUNCH_METHOD_MPIEXEC       : LaunchMethodMPIEXEC,
                LAUNCH_METHOD_MPIRUN_CCMRUN : LaunchMethodMPIRUNCCMRUN,
                LAUNCH_METHOD_MPIRUN_DPLACE : LaunchMethodMPIRUNDPLACE,
                LAUNCH_METHOD_MPIRUN        : LaunchMethodMPIRUN,
                LAUNCH_METHOD_MPIRUN_RSH    : LaunchMethodMPIRUNRSH,
                LAUNCH_METHOD_ORTE          : LaunchMethodORTE,
                LAUNCH_METHOD_POE           : LaunchMethodPOE,
                LAUNCH_METHOD_RUNJOB        : LaunchMethodRUNJOB,
                LAUNCH_METHOD_SSH           : LaunchMethodSSH
            }[name]
            return implementation(name, config, logger, scheduler)

        except KeyError:
            logger.exception("LaunchMethod '%s' unknown!" % name)

        except Exception as e:
            logger.exception("LaunchMethod cannot be used: %s!" % e)

        return None


    # --------------------------------------------------------------------------
    #
    def _configure(self):
        raise NotImplementedError("_configure() not implemented for LaunchMethod: %s." % self.name)

    # --------------------------------------------------------------------------
    #
    def construct_command(self, task_exec, task_args, task_numcores,
                          launch_script_hop, opaque_slot):
        raise NotImplementedError("construct_command() not implemented for LaunchMethod: %s." % self.name)


    # --------------------------------------------------------------------------
    #
    def _find_executable(self, names):
        """Takes a (list of) name(s) and looks for an executable in the path.
        """

        if not isinstance(names, list):
            names = [names]

        for name in names:
            ret = self._which(name)
            if ret is not None:
                return ret

        return None


    # --------------------------------------------------------------------------
    #
    def _which(self, program):
        """Finds the location of an executable.
        Taken from:
        http://stackoverflow.com/questions/377017/test-if-executable-exists-in-python
        """
        # ----------------------------------------------------------------------
        #
        def is_exe(fpath):
            return os.path.isfile(fpath) and os.access(fpath, os.X_OK)

        fpath, _ = os.path.split(program)
        if fpath:
            if is_exe(program):
                return program
        else:
            for path in os.environ["PATH"].split(os.pathsep):
                exe_file = os.path.join(path, program)
                if is_exe(exe_file):
                    return exe_file
        return None


# ==============================================================================
#
class LaunchMethodFORK(LaunchMethod):

    # --------------------------------------------------------------------------
    #
    def __init__(self, name, config, logger, scheduler):

        LaunchMethod.__init__(self, name, config, logger, scheduler)


    # --------------------------------------------------------------------------
    #
    def _configure(self):
        # "Regular" tasks
        self.launch_command = ''


    # --------------------------------------------------------------------------
    #
    def construct_command(self, task_exec, task_args, task_numcores,
                          launch_script_hop, opaque_slot):

        if task_args:
            command = " ".join([task_exec, task_args])
        else:
            command = task_exec

        return command, None



# ==============================================================================
#
class LaunchMethodMPIRUN(LaunchMethod):

    # --------------------------------------------------------------------------
    #
    def __init__(self, name, config, logger, scheduler):

        LaunchMethod.__init__(self, name, config, logger, scheduler)


    # --------------------------------------------------------------------------
    #
    def _configure(self):
        self.launch_command = self._find_executable([
            'mpirun',            # General case
            'mpirun_rsh',        # Gordon @ SDSC
            'mpirun-mpich-mp',   # Mac OSX MacPorts
            'mpirun-openmpi-mp'  # Mac OSX MacPorts
        ])


    # --------------------------------------------------------------------------
    #
    def construct_command(self, task_exec, task_args, task_numcores,
                          launch_script_hop, (task_slots)):

        if task_args:
            task_command = " ".join([task_exec, task_args])
        else:
            task_command = task_exec

        # Construct the hosts_string
        hosts_string = ",".join([slot.split(':')[0] for slot in task_slots])

        export_vars = ' '.join(['-x ' + var for var in self.EXPORT_ENV_VARIABLES if var in os.environ])

        mpirun_command = "%s %s -np %s -host %s %s" % (
            self.launch_command, export_vars, task_numcores, hosts_string, task_command)

        return mpirun_command, None


# ==============================================================================
#
class LaunchMethodSSH(LaunchMethod):

    # --------------------------------------------------------------------------
    #
    def __init__(self, name, config, logger, scheduler):

        LaunchMethod.__init__(self, name, config, logger, scheduler)


    # --------------------------------------------------------------------------
    #
    def _configure(self):
        # Find ssh command
        command = self._which('ssh')

        if command is not None:

            # Some MPI environments (e.g. SGE) put a link to rsh as "ssh" into
            # the path.  We try to detect that and then use different arguments.
            if os.path.islink(command):

                target = os.path.realpath(command)

                if os.path.basename(target) == 'rsh':
                    self._log.info('Detected that "ssh" is a link to "rsh".')
                    return target

            command = '%s -o StrictHostKeyChecking=no' % command

        self.launch_command = command


    # --------------------------------------------------------------------------
    #
    def construct_command(self, task_exec, task_args, task_numcores,
                          launch_script_hop, (task_slots)):

        if not launch_script_hop :
            raise ValueError ("LaunchMethodSSH.construct_command needs launch_script_hop!")

        # Get the host of the first entry in the acquired slot
        host = task_slots[0].split(':')[0]

        if task_args:
            task_command = " ".join([task_exec, task_args])
        else:
            task_command = task_exec

        # Command line to execute launch script via ssh on host
        ssh_hop_cmd = "%s %s %s" % (self.launch_command, host, launch_script_hop)

        # Special case, return a tuple that overrides the default command line.
        return task_command, ssh_hop_cmd



# ==============================================================================
#
class LaunchMethodMPIEXEC(LaunchMethod):

    # --------------------------------------------------------------------------
    #
    def __init__(self, name, config, logger, scheduler):

        LaunchMethod.__init__(self, name, config, logger, scheduler)


    # --------------------------------------------------------------------------
    #
    def _configure(self):
        # mpiexec (e.g. on SuperMUC)
        self.launch_command = self._find_executable([
            'mpiexec',            # General case
            'mpiexec-mpich-mp',   # Mac OSX MacPorts
            'mpiexec-openmpi-mp'  # Mac OSX MacPorts
        ])

    # --------------------------------------------------------------------------
    #
    def construct_command(self, task_exec, task_args, task_numcores,
                          launch_script_hop, (task_slots)):

        # Construct the hosts_string
        hosts_string = ",".join([slot.split(':')[0] for slot in task_slots])

        # Construct the executable and arguments
        if task_args:
            task_command = " ".join([task_exec, task_args])
        else:
            task_command = task_exec

        mpiexec_command = "%s -n %s -host %s %s" % (
            self.launch_command, task_numcores, hosts_string, task_command)

        return mpiexec_command, None


# ==============================================================================
#
class LaunchMethodAPRUN(LaunchMethod):

    # --------------------------------------------------------------------------
    #
    def __init__(self, name, config, logger, scheduler):

        LaunchMethod.__init__(self, name, config, logger, scheduler)


    # --------------------------------------------------------------------------
    #
    def _configure(self):
        # aprun: job launcher for Cray systems
        self.launch_command= self._which('aprun')

        # TODO: ensure that only one concurrent aprun per node is executed!


    # --------------------------------------------------------------------------
    #
    def construct_command(self, task_exec, task_args, task_numcores,
                          launch_script_hop, opaque_slot):

        if task_args:
            task_command = " ".join([task_exec, task_args])
        else:
            task_command = task_exec

        aprun_command = "%s -n %d %s" % (self.launch_command, task_numcores, task_command)

        return aprun_command, None



# ==============================================================================
#
class LaunchMethodCCMRUN(LaunchMethod):

    # --------------------------------------------------------------------------
    #
    def __init__(self, name, config, logger, scheduler):

        LaunchMethod.__init__(self, name, config, logger, scheduler)


    # --------------------------------------------------------------------------
    #
    def _configure(self):
        # ccmrun: Cluster Compatibility Mode (CCM) job launcher for Cray systems
        self.launch_command= self._which('ccmrun')


    # --------------------------------------------------------------------------
    #
    def construct_command(self, task_exec, task_args, task_numcores,
                          launch_script_hop, opaque_slot):

        if task_args:
            task_command = " ".join([task_exec, task_args])
        else:
            task_command = task_exec

        ccmrun_command = "%s -n %d %s" % (self.launch_command, task_numcores, task_command)

        return ccmrun_command, None



# ==============================================================================
#
class LaunchMethodMPIRUNCCMRUN(LaunchMethod):
    # TODO: This needs both mpirun and ccmrun

    # --------------------------------------------------------------------------
    #
    def __init__(self, name, config, logger, scheduler):

        LaunchMethod.__init__(self, name, config, logger, scheduler)


    # --------------------------------------------------------------------------
    #
    def _configure(self):
        # ccmrun: Cluster Compatibility Mode job launcher for Cray systems
        self.launch_command= self._which('ccmrun')

        self.mpirun_command = self._which('mpirun')
        if not self.mpirun_command:
            raise RuntimeError("mpirun not found!")


    # --------------------------------------------------------------------------
    #
    def construct_command(self, task_exec, task_args, task_numcores,
                          launch_script_hop, (task_slots)):

        if task_args:
            task_command = " ".join([task_exec, task_args])
        else:
            task_command = task_exec

        # Construct the hosts_string
        # TODO: is there any use in using $HOME/.crayccm/ccm_nodelist.$JOBID?
        hosts_string = ",".join([slot.split(':')[0] for slot in task_slots])

        export_vars = ' '.join(['-x ' + var for var in self.EXPORT_ENV_VARIABLES if var in os.environ])

        mpirun_ccmrun_command = "%s %s %s -np %d -host %s %s" % (
            self.launch_command, self.mpirun_command, export_vars,
            task_numcores, hosts_string, task_command)

        return mpirun_ccmrun_command, None



# ==============================================================================
#
class LaunchMethodRUNJOB(LaunchMethod):

    # --------------------------------------------------------------------------
    #
    def __init__(self, name, config, logger, scheduler):

        LaunchMethod.__init__(self, name, config, logger, scheduler)


    # --------------------------------------------------------------------------
    #
    def _configure(self):
        # runjob: job launcher for IBM BG/Q systems, e.g. Joule
        self.launch_command= self._which('runjob')


    # --------------------------------------------------------------------------
    #
    def construct_command(self, task_exec, task_args, task_numcores,
                          launch_script_hop, (corner, sub_block_shape)):

        if task_numcores % self._scheduler._lrms.cores_per_node:
            msg = "Num cores (%d) is not a multiple of %d!" % (
                task_numcores, self._scheduler._lrms.cores_per_node)
            self._log.exception(msg)
            raise ValueError(msg)

        # Runjob it is!
        runjob_command = self.launch_command

        # Set the number of tasks/ranks per node
        # TODO: Currently hardcoded, this should be configurable,
        #       but I don't see how, this would be a leaky abstraction.
        runjob_command += ' --ranks-per-node %d' % min(self._scheduler._lrms.cores_per_node, task_numcores)

        # Run this subjob in the block communicated by LoadLeveler
        runjob_command += ' --block %s' % self._scheduler._lrms.loadl_bg_block

        corner_offset = self._scheduler.corner2offset(self._scheduler._lrms.torus_block, corner)
        corner_node = self._scheduler._lrms.torus_block[corner_offset][self._scheduler.TORUS_BLOCK_NAME]
        runjob_command += ' --corner %s' % corner_node

        # convert the shape
        runjob_command += ' --shape %s' % self._scheduler._lrms.shape2str(sub_block_shape)

        # runjob needs the full path to the executable
        if os.path.basename(task_exec) == task_exec:
            # Use `which` with back-ticks as the executable,
            # will be expanded in the shell script.
            task_exec = '`which %s`' % task_exec
            # Note: We can't use the expansion from here,
            #       as the pre-execs of the CU aren't run yet!!

        # And finally add the executable and the arguments
        # usage: runjob <runjob flags> : /bin/hostname -f
        runjob_command += ' : %s' % task_exec
        if task_args:
            runjob_command += ' %s' % task_args

        return runjob_command, None


# ==============================================================================
#
class LaunchMethodDPLACE(LaunchMethod):

    # --------------------------------------------------------------------------
    #
    def __init__(self, name, config, logger, scheduler):

        LaunchMethod.__init__(self, name, config, logger, scheduler)


    # --------------------------------------------------------------------------
    #
    def _configure(self):
        # dplace: job launcher for SGI systems (e.g. on Blacklight)
        self.launch_command = self._which('dplace')


    # --------------------------------------------------------------------------
    #
    def construct_command(self, task_exec, task_args, task_numcores,
                          launch_script_hop, (task_slots)):

        if task_args:
            task_command = " ".join([task_exec, task_args])
        else:
            task_command = task_exec

        dplace_offset = self._scheduler.slots2offset(task_slots)

        dplace_command = "%s -c %d-%d %s" % (
            self.launch_command, dplace_offset,
            dplace_offset+task_numcores-1, task_command)

        return dplace_command, None


# ==============================================================================
#
class LaunchMethodMPIRUNRSH(LaunchMethod):

    # --------------------------------------------------------------------------
    #
    def __init__(self, name, config, logger, scheduler):

        LaunchMethod.__init__(self, name, config, logger, scheduler)

    # --------------------------------------------------------------------------
    #
    def _configure(self):

        # mpirun_rsh (e.g. on Gordon@SDSC, Stampede@TACC)
        if not self._which('mpirun_rsh'):
            raise Exception("mpirun_rsh could not be found")

        # We don't use the full pathname as the user might load a different
        # compiler / MPI library suite from his CU pre_exec that requires
        # the launcher from that version, as experienced on stampede in #572.
        self.launch_command = 'mpirun_rsh'

    # --------------------------------------------------------------------------
    #
    def construct_command(self, task_exec, task_args, task_numcores,
                          launch_script_hop, (task_slots)):

        if task_args:
            task_command = " ".join([task_exec, task_args])
        else:
            task_command = task_exec

        # Construct the hosts_string ('h1 h2 .. hN')
        hosts_string = " ".join([slot.split(':')[0] for slot in task_slots])

        export_vars = ' '.join([var+"=$"+var for var in self.EXPORT_ENV_VARIABLES if var in os.environ])

        mpirun_rsh_command = "%s -np %s %s %s %s" % (
            self.launch_command, task_numcores, hosts_string, export_vars, task_command)

        return mpirun_rsh_command, None


# ==============================================================================
#
class LaunchMethodMPIRUNDPLACE(LaunchMethod):
    # TODO: This needs both mpirun and dplace

    # --------------------------------------------------------------------------
    #
    def __init__(self, name, config, logger, scheduler):

        LaunchMethod.__init__(self, name, config, logger, scheduler)


    # --------------------------------------------------------------------------
    #
    def _configure(self):
        # dplace: job launcher for SGI systems (e.g. on Blacklight)
        self.launch_command = self._which('dplace')
        self.mpirun_command = self._which('mpirun')


    # --------------------------------------------------------------------------
    #
    def construct_command(self, task_exec, task_args, task_numcores,
                          launch_script_hop, (task_slots)):

        if task_args:
            task_command = " ".join([task_exec, task_args])
        else:
            task_command = task_exec

        dplace_offset = self._scheduler.slots2offset(task_slots)

        mpirun_dplace_command = "%s -np %d %s -c %d-%d %s" % \
            (self.mpirun_command, task_numcores, self.launch_command,
             dplace_offset, dplace_offset+task_numcores-1, task_command)

        return mpirun_dplace_command, None



# ==============================================================================
#
class LaunchMethodIBRUN(LaunchMethod):
    # NOTE: Don't think that with IBRUN it is possible to have
    # processes != cores ...

    # --------------------------------------------------------------------------
    #
    def __init__(self, name, config, logger, scheduler):

        LaunchMethod.__init__(self, name, config, logger, scheduler)


    # --------------------------------------------------------------------------
    #
    def _configure(self):
        # ibrun: wrapper for mpirun at TACC
        self.launch_command = self._which('ibrun')


    # --------------------------------------------------------------------------
    #
    def construct_command(self, task_exec, task_args, task_numcores,
                          launch_script_hop, (task_slots)):

        if task_args:
            task_command = " ".join([task_exec, task_args])
        else:
            task_command = task_exec

        ibrun_offset = self._scheduler.slots2offset(task_slots)

        ibrun_command = "%s -n %s -o %d %s" % \
                        (self.launch_command, task_numcores,
                         ibrun_offset, task_command)

        return ibrun_command, None



# ==============================================================================
#
# NOTE: This requires a development version of Open MPI available.
#
class LaunchMethodORTE(LaunchMethod):

    # --------------------------------------------------------------------------
    #
    def __init__(self, name, config, logger, scheduler):

        LaunchMethod.__init__(self, name, config, logger, scheduler)


    # --------------------------------------------------------------------------
    #
    def _configure(self):

        self.launch_command = self._which('orte-submit')

        dvm_command = self._which('orte-dvm')
        if not dvm_command:
            raise Exception("Couldn't find orte-dvm")

        # Use (g)stdbuf to disable buffering.
        # We need this to get the "DVM ready",
        # without waiting for orte-dvm to complete.
        # The command seems to be generally available on our Cray's,
        # if not, we can code some home-coooked pty stuff.
        stdbuf_cmd =  self._find_executable(['stdbuf', 'gstdbuf'])
        if not stdbuf_cmd:
            raise Exception("Couldn't find (g)stdbuf")
        stdbuf_arg = "-oL"

        # Reserve compute nodes to offload agent too
        reserved_size = 1 # TODO: make configurable
        vm_size = len(self._scheduler._lrms.node_list) - reserved_size
        self._scheduler.reserved_nodes = sorted(self._scheduler._lrms.node_list)[-reserved_size:]
        self._log.info("Reserving nodes: %s" % self._scheduler.reserved_nodes)

        # Mark the reserved node slots BUSY
        for node in self._scheduler.reserved_nodes:
            slots = []
            for c in range(32):
                slots.append('%s:%d' % (node, c))
            self._scheduler._change_slot_states(slots, BUSY)

        self._log.info("Starting ORTE DVM on %d nodes ..." % vm_size)

        self._dvm_process = subprocess.Popen(
            [stdbuf_cmd, stdbuf_arg, dvm_command,
             '--mca', 'orte_max_vm_size', str(vm_size)],
            stdout=subprocess.PIPE, stderr=subprocess.STDOUT
        )

        self._dvmuri = None
        while True:

            line = self._dvm_process.stdout.readline().strip()

            if line.startswith('VMURI:'):

                if len(line.split(' ')) != 2:
                    raise Exception("Unknown VMURI format: %s" % line)

                label, self._dvmuri = line.split(' ', 1)

                if label != 'VMURI:':
                    raise Exception("Unknown VMURI format: %s" % line)

                self._log.info("ORTE DVM URI: %s" % self._dvmuri)

            elif line == 'DVM ready':

                if not self._dvmuri:
                    raise Exception("VMURI not found!")

                self._log.info("ORTE DVM startup successful!")
                break

            else:

                # Check if the process is still around,
                # and log output in debug mode.
                if not self._dvm_process.poll():
                    self._log.debug("ORTE: %s" % line)
                else:
                    # Process is gone: fatal!
                    raise Exception("ORTE DVM process disappeared")


    # TODO: Create teardown() function for LaunchMethod's (in this case to terminate the dvm)
    #subprocess.Popen([self.launch_command, "--hnp", orte_vm_uri_filename, "--terminate"])

    # --------------------------------------------------------------------------
    #
    def construct_command(self, task_exec, task_args, task_numcores,
                          launch_script_hop, (task_slots)):

        if task_args:
            task_command = " ".join([task_exec, task_args])
        else:
            task_command = task_exec

        # Construct the hosts_string
        hosts_string = ",".join([slot.split(':')[0] for slot in task_slots])

        export_vars = ' '.join(['-x ' + var for var in self.EXPORT_ENV_VARIABLES if var in os.environ])

        orte_command = '%s --hnp "%s" %s -np %s -host %s %s' % (
            self.launch_command, self._dvmuri, export_vars, task_numcores, hosts_string, task_command)

        return orte_command, None



# ==============================================================================
#
class LaunchMethodPOE(LaunchMethod):

    # --------------------------------------------------------------------------
    #
    def __init__(self, name, config, logger, scheduler):

        LaunchMethod.__init__(self, name, config, logger, scheduler)


    # --------------------------------------------------------------------------
    #
    def _configure(self):
        # poe: LSF specific wrapper for MPI (e.g. yellowstone)
        self.launch_command = self._which('poe')


    # --------------------------------------------------------------------------
    #
    def construct_command(self, task_exec, task_args, task_numcores,
                          launch_script_hop, (task_slots)):

        # Count slots per host in provided slots description.
        hosts = {}
        for slot in task_slots:
            host = slot.split(':')[0]
            if host not in hosts:
                hosts[host] = 1
            else:
                hosts[host] += 1

        # Create string with format: "hostX N host
        hosts_string = ''
        for host in hosts:
            hosts_string += '%s %d ' % (host, hosts[host])

        if task_args:
            task_command = " ".join([task_exec, task_args])
        else:
            task_command = task_exec

        # Override the LSB_MCPU_HOSTS env variable as this is set by
        # default to the size of the whole pilot.
        poe_command = 'LSB_MCPU_HOSTS="%s" %s %s' % (
            hosts_string, self.launch_command, task_command)

        return poe_command, None



# ==============================================================================
#
# Base class for LRMS implementations.
#
# ==============================================================================
#
class LRMS(object):

    # --------------------------------------------------------------------------
    #
    def __init__(self, name, config, logger, requested_cores):

        self.name            = name
        self._config         = config
        self._log            = logger
        self.requested_cores = requested_cores

        self._log.info("Configuring LRMS %s.", self.name)

        self.slot_list = []
        self.node_list = []
        self.cores_per_node = None

        self._configure()

        logger.info("Discovered execution environment: %s", self.node_list)

        # For now assume that all nodes have equal amount of cores
        cores_avail = len(self.node_list) * self.cores_per_node
        if 'RADICAL_PILOT_PROFILE' not in os.environ:
            if cores_avail < int(requested_cores):
                raise ValueError("Not enough cores available (%s) to satisfy allocation request (%s)." \
                                % (str(cores_avail), str(requested_cores)))


    # --------------------------------------------------------------------------
    #
    # This class-method creates the appropriate sub-class for the LRMS.
    #
    @classmethod
    def create(cls, name, config, logger, requested_cores):

        # TODO: Core counts dont have to be the same number for all hosts.

        # TODO: We might not have reserved the whole node.

        # TODO: Given that the Agent can determine the real core count, in
        #       principle we could just ignore the config and use as many as we
        #       have to our availability (taken into account that we might not
        #       have the full node reserved of course)
        #       Answer: at least on Yellowstone this doesnt work for MPI,
        #               as you can't spawn more tasks then the number of slots.

        # Make sure that we are the base-class!
        if cls != LRMS:
            raise TypeError("LRMS Factory only available to base class!")

        try:
            implementation = {
                LRMS_NAME_CCM         : CCMLRMS,
                LRMS_NAME_FORK        : ForkLRMS,
                LRMS_NAME_LOADLEVELER : LoadLevelerLRMS,
                LRMS_NAME_LSF         : LSFLRMS,
                LRMS_NAME_PBSPRO      : PBSProLRMS,
                LRMS_NAME_SGE         : SGELRMS,
                LRMS_NAME_SLURM       : SLURMLRMS,
                LRMS_NAME_TORQUE      : TORQUELRMS
            }[name]
            return implementation(name, config, logger, requested_cores)
        except KeyError:
            raise RuntimeError("LRMS type '%s' unknown!" % name)


    # --------------------------------------------------------------------------
    #
    def _configure(self):
        raise NotImplementedError("_Configure not implemented for LRMS type: %s." % self.name)



# ==============================================================================
#
class CCMLRMS(LRMS):
    # --------------------------------------------------------------------------
    #
    def __init__(self, name, config, logger, requested_cores):

        LRMS.__init__(self, name, config, logger, requested_cores)


    # --------------------------------------------------------------------------
    #
    def _configure(self):

        self._log.info("Configured to run on system with %s.", self.name)

        CCM_NODEFILE_DIR = os.path.expanduser('~/.crayccm')

        ccm_nodefile_list = filter(lambda x: x.startswith('ccm_nodelist'),
                                   os.listdir(CCM_NODEFILE_DIR))
        if not ccm_nodefile_list:
            raise Exception("No CCM nodefiles found in: %s." % CCM_NODEFILE_DIR)

        ccm_nodefile_name = max(ccm_nodefile_list, key=lambda x:
                              os.stat(os.path.join(CCM_NODEFILE_DIR, x)).st_mtime)
        ccm_nodefile = os.path.join(CCM_NODEFILE_DIR, ccm_nodefile_name)

        hostname = os.uname()[1]
        if not hostname in open(ccm_nodefile).read():
            raise RuntimeError("Using the most recent CCM nodefile (%s),"
                               " but I (%s) am not in it!" % (ccm_nodefile, hostname))

        # Parse the CCM nodefile
        ccm_nodes = [line.strip() for line in open(ccm_nodefile)]
        self._log.info("Found CCM nodefile: %s.", ccm_nodefile)

        # Get the number of raw entries
        ccm_nodes_length = len(ccm_nodes)

        # Unique nodes
        ccm_node_list = list(set(ccm_nodes))
        ccm_node_list_length = len(ccm_node_list)

        # Some simple arithmetic
        self.cores_per_node = ccm_nodes_length / ccm_node_list_length

        self.node_list = ccm_node_list


# ==============================================================================
#
class TORQUELRMS(LRMS):

    # --------------------------------------------------------------------------
    #
    def __init__(self, name, config, logger, requested_cores):

        LRMS.__init__(self, name, config, logger, requested_cores)


    # --------------------------------------------------------------------------
    #
    def _configure(self):

        self._log.info("Configured to run on system with %s.", self.name)

        torque_nodefile = os.environ.get('PBS_NODEFILE')
        if torque_nodefile is None:
            msg = "$PBS_NODEFILE not set!"
            self._log.error(msg)
            raise RuntimeError(msg)

        # Parse PBS the nodefile
        torque_nodes = [line.strip() for line in open(torque_nodefile)]
        self._log.info("Found Torque PBS_NODEFILE %s: %s", torque_nodefile, torque_nodes)

        # Number of cpus involved in allocation
        val = os.environ.get('PBS_NCPUS')
        if val:
            torque_num_cpus = int(val)
        else:
            msg = "$PBS_NCPUS not set! (new Torque version?)"
            torque_num_cpus = None
            self._log.warning(msg)

        # Number of nodes involved in allocation
        val = os.environ.get('PBS_NUM_NODES')
        if val:
            torque_num_nodes = int(val)
        else:
            msg = "$PBS_NUM_NODES not set! (old Torque version?)"
            torque_num_nodes = None
            self._log.warning(msg)

        # Number of cores (processors) per node
        val = os.environ.get('PBS_NUM_PPN')
        if val:
            torque_cores_per_node = int(val)
        else:
            msg = "$PBS_NUM_PPN is not set!"
            torque_cores_per_node = None
            self._log.warning(msg)

        if torque_cores_per_node in [None, 1]:
            # lets see if SAGA has been forthcoming with some information
            self._log.warning("fall back to $SAGA_PPN : %s", os.environ.get ('SAGA_PPN', None))
            torque_cores_per_node = int(os.environ.get('SAGA_PPN', torque_cores_per_node))

        # Number of entries in nodefile should be PBS_NUM_NODES * PBS_NUM_PPN
        torque_nodes_length = len(torque_nodes)
        torque_node_list = []
        [torque_node_list.append(i) for i in torque_nodes if not torque_node_list.count(i)]

      # if torque_num_nodes and torque_cores_per_node and \
      #     torque_nodes_length < torque_num_nodes * torque_cores_per_node:
      #     msg = "Number of entries in $PBS_NODEFILE (%s) does not match with $PBS_NUM_NODES*$PBS_NUM_PPN (%s*%s)" % \
      #           (torque_nodes_length, torque_num_nodes,  torque_cores_per_node)
      #     raise RuntimeError(msg)

        # only unique node names
        torque_node_list_length = len(torque_node_list)
        self._log.debug("Node list: %s(%d)", torque_node_list, torque_node_list_length)

        if torque_num_nodes and torque_cores_per_node:
            # Modern style Torque
            self.cores_per_node = torque_cores_per_node
        elif torque_num_cpus:
            # Blacklight style (TORQUE-2.3.13)
            self.cores_per_node = torque_num_cpus
        else:
            # Old style Torque (Should we just use this for all versions?)
            self.cores_per_node = torque_nodes_length / torque_node_list_length
        self.node_list = torque_node_list


# ==============================================================================
#
class PBSProLRMS(LRMS):

    # --------------------------------------------------------------------------
    #
    def __init__(self, name, config, logger, requested_cores):

        LRMS.__init__(self, name, config, logger, requested_cores)


    # --------------------------------------------------------------------------
    #
    def _configure(self):
        # TODO: $NCPUS?!?! = 1 on archer

        pbspro_nodefile = os.environ.get('PBS_NODEFILE')

        if pbspro_nodefile is None:
            msg = "$PBS_NODEFILE not set!"
            self._log.error(msg)
            raise RuntimeError(msg)

        self._log.info("Found PBSPro $PBS_NODEFILE %s." % pbspro_nodefile)

        # Dont need to parse the content of nodefile for PBSPRO, only the length
        # is interesting, as there are only duplicate entries in it.
        pbspro_nodes_length = len([line.strip() for line in open(pbspro_nodefile)])

        # Number of Processors per Node
        val = os.environ.get('NUM_PPN')
        if val:
            pbspro_num_ppn = int(val)
        else:
            msg = "$NUM_PPN not set!"
            self._log.error(msg)
            raise RuntimeError(msg)

        # Number of Nodes allocated
        val = os.environ.get('NODE_COUNT')
        if val:
            pbspro_node_count = int(val)
        else:
            msg = "$NODE_COUNT not set!"
            self._log.error(msg)
            raise RuntimeError(msg)

        # Number of Parallel Environments
        val = os.environ.get('NUM_PES')
        if val:
            pbspro_num_pes = int(val)
        else:
            msg = "$NUM_PES not set!"
            self._log.error(msg)
            raise RuntimeError(msg)

        pbspro_vnodes = self._parse_pbspro_vnodes()

        # Verify that $NUM_PES == $NODE_COUNT * $NUM_PPN == len($PBS_NODEFILE)
        if not (pbspro_node_count * pbspro_num_ppn == pbspro_num_pes == pbspro_nodes_length):
            self._log.warning("NUM_PES != NODE_COUNT * NUM_PPN != len($PBS_NODEFILE)")

        self.cores_per_node = pbspro_num_ppn
        self.node_list = pbspro_vnodes


    # --------------------------------------------------------------------------
    #
    def _parse_pbspro_vnodes(self):

        # PBS Job ID
        val = os.environ.get('PBS_JOBID')
        if val:
            pbspro_jobid = val
        else:
            msg = "$PBS_JOBID not set!"
            self._log.error(msg)
            raise RuntimeError(msg)

        # Get the output of qstat -f for this job
        output = subprocess.check_output(["qstat", "-f", pbspro_jobid])

        # Get the (multiline) 'exec_vnode' entry
        vnodes_str = ''
        for line in output.splitlines():
            # Detect start of entry
            if 'exec_vnode = ' in line:
                vnodes_str += line.strip()
            elif vnodes_str:
                # Find continuing lines
                if " = " not in line:
                    vnodes_str += line.strip()
                else:
                    break

        # Get the RHS of the entry
        rhs = vnodes_str.split('=',1)[1].strip()
        self._log.debug("input: %s", rhs)

        nodes_list = []
        # Break up the individual node partitions into vnode slices
        while True:
            idx = rhs.find(')+(')

            node_str = rhs[1:idx]
            nodes_list.append(node_str)
            rhs = rhs[idx+2:]

            if idx < 0:
                break

        vnodes_list = []
        cpus_list = []
        # Split out the slices into vnode name and cpu count
        for node_str in nodes_list:
            slices = node_str.split('+')
            for _slice in slices:
                vnode, cpus = _slice.split(':')
                cpus = int(cpus.split('=')[1])
                self._log.debug("vnode: %s cpus: %s", vnode, cpus)
                vnodes_list.append(vnode)
                cpus_list.append(cpus)

        self._log.debug("vnodes: %s", vnodes_list)
        self._log.debug("cpus: %s", cpus_list)

        cpus_list = list(set(cpus_list))
        min_cpus = int(min(cpus_list))

        if len(cpus_list) > 1:
            self._log.debug("Detected vnodes of different sizes: %s, the minimal is: %d.", cpus_list, min_cpus)

        node_list = []
        for vnode in vnodes_list:
            # strip the last _0 of the vnodes to get the node name
            node_list.append(vnode.rsplit('_', 1)[0])

        # only unique node names
        node_list = list(set(node_list))
        self._log.debug("Node list: %s", node_list)

        # Return the list of node names
        return node_list


# ==============================================================================
#
class SLURMLRMS(LRMS):

    # --------------------------------------------------------------------------
    #
    def __init__(self, name, config, logger, requested_cores):

        LRMS.__init__(self, name, config, logger, requested_cores)


    # --------------------------------------------------------------------------
    #
    def _configure(self):

        slurm_nodelist = os.environ.get('SLURM_NODELIST')
        if slurm_nodelist is None:
            msg = "$SLURM_NODELIST not set!"
            self._log.error(msg)
            raise RuntimeError(msg)

        # Parse SLURM nodefile environment variable
        slurm_nodes = hostlist.expand_hostlist(slurm_nodelist)
        self._log.info("Found SLURM_NODELIST %s. Expanded to: %s", slurm_nodelist, slurm_nodes)

        # $SLURM_NPROCS = Total number of cores allocated for the current job
        slurm_nprocs_str = os.environ.get('SLURM_NPROCS')
        if slurm_nprocs_str is None:
            msg = "$SLURM_NPROCS not set!"
            self._log.error(msg)
            raise RuntimeError(msg)
        else:
            slurm_nprocs = int(slurm_nprocs_str)

        # $SLURM_NNODES = Total number of (partial) nodes in the job's resource allocation
        slurm_nnodes_str = os.environ.get('SLURM_NNODES')
        if slurm_nnodes_str is None:
            msg = "$SLURM_NNODES not set!"
            self._log.error(msg)
            raise RuntimeError(msg)
        else:
            slurm_nnodes = int(slurm_nnodes_str)

        # $SLURM_CPUS_ON_NODE = Number of cores per node (physically)
        slurm_cpus_on_node_str = os.environ.get('SLURM_CPUS_ON_NODE')
        if slurm_cpus_on_node_str is None:
            msg = "$SLURM_CPUS_ON_NODE not set!"
            self._log.error(msg)
            raise RuntimeError(msg)
        else:
            slurm_cpus_on_node = int(slurm_cpus_on_node_str)

        # Verify that $SLURM_NPROCS <= $SLURM_NNODES * $SLURM_CPUS_ON_NODE
        if not slurm_nprocs <= slurm_nnodes * slurm_cpus_on_node:
            self._log.warning("$SLURM_NPROCS(%d) <= $SLURM_NNODES(%d) * $SLURM_CPUS_ON_NODE(%d)",
                            slurm_nprocs, slurm_nnodes, slurm_cpus_on_node)

        # Verify that $SLURM_NNODES == len($SLURM_NODELIST)
        if slurm_nnodes != len(slurm_nodes):
            self._log.error("$SLURM_NNODES(%d) != len($SLURM_NODELIST)(%d)",
                           slurm_nnodes, len(slurm_nodes))

        # Report the physical number of cores or the total number of cores
        # in case of a single partial node allocation.
        self.cores_per_node = min(slurm_cpus_on_node, slurm_nprocs)

        self.node_list = slurm_nodes



# ==============================================================================
#
class SGELRMS(LRMS):

    # --------------------------------------------------------------------------
    #
    def __init__(self, name, config, logger, requested_cores):

        LRMS.__init__(self, name, config, logger, requested_cores)


    # --------------------------------------------------------------------------
    #
    def _configure(self):

        sge_hostfile = os.environ.get('PE_HOSTFILE')
        if sge_hostfile is None:
            msg = "$PE_HOSTFILE not set!"
            self._log.error(msg)
            raise RuntimeError(msg)

        # SGE core configuration might be different than what multiprocessing
        # announces
        # Alternative: "qconf -sq all.q|awk '/^slots *[0-9]+$/{print $2}'"

        # Parse SGE hostfile for nodes
        sge_node_list = [line.split()[0] for line in open(sge_hostfile)]
        # Keep only unique nodes
        sge_nodes = list(set(sge_node_list))
        self._log.info("Found PE_HOSTFILE %s. Expanded to: %s", sge_hostfile, sge_nodes)

        # Parse SGE hostfile for cores
        sge_cores_count_list = [int(line.split()[1]) for line in open(sge_hostfile)]
        sge_core_counts = list(set(sge_cores_count_list))
        sge_cores_per_node = min(sge_core_counts)
        self._log.info("Found unique core counts: %s Using: %d", sge_core_counts, sge_cores_per_node)

        self.node_list = sge_nodes
        self.cores_per_node = sge_cores_per_node



# ==============================================================================
#
class LSFLRMS(LRMS):

    # --------------------------------------------------------------------------
    #
    def __init__(self, name, config, logger, requested_cores):

        LRMS.__init__(self, name, config, logger, requested_cores)


    # --------------------------------------------------------------------------
    #
    def _configure(self):

        lsf_hostfile = os.environ.get('LSB_DJOB_HOSTFILE')
        if lsf_hostfile is None:
            msg = "$LSB_DJOB_HOSTFILE not set!"
            self._log.error(msg)
            raise RuntimeError(msg)

        lsb_mcpu_hosts = os.environ.get('LSB_MCPU_HOSTS')
        if lsb_mcpu_hosts is None:
            msg = "$LSB_MCPU_HOSTS not set!"
            self._log.error(msg)
            raise RuntimeError(msg)

        # parse LSF hostfile
        # format:
        # <hostnameX>
        # <hostnameX>
        # <hostnameY>
        # <hostnameY>
        #
        # There are in total "-n" entries (number of tasks)
        # and "-R" entries per host (tasks per host).
        # (That results in "-n" / "-R" unique hosts)
        #
        lsf_nodes = [line.strip() for line in open(lsf_hostfile)]
        self._log.info("Found LSB_DJOB_HOSTFILE %s. Expanded to: %s",
                      lsf_hostfile, lsf_nodes)
        lsf_node_list = list(set(lsf_nodes))

        # Grab the core (slot) count from the environment
        # Format: hostX N hostY N hostZ N
        lsf_cores_count_list = map(int, lsb_mcpu_hosts.split()[1::2])
        lsf_core_counts = list(set(lsf_cores_count_list))
        lsf_cores_per_node = min(lsf_core_counts)
        self._log.info("Found unique core counts: %s Using: %d",
                      lsf_core_counts, lsf_cores_per_node)

        self.node_list = lsf_node_list
        self.cores_per_node = lsf_cores_per_node



# ==============================================================================
#
class LoadLevelerLRMS(LRMS):

    # --------------------------------------------------------------------------
    #
    # BG/Q Topology of Nodes within a Board
    #
    BGQ_BOARD_TOPO = {
        0: {'A': 29, 'B':  3, 'C':  1, 'D': 12, 'E':  7},
        1: {'A': 28, 'B':  2, 'C':  0, 'D': 13, 'E':  6},
        2: {'A': 31, 'B':  1, 'C':  3, 'D': 14, 'E':  5},
        3: {'A': 30, 'B':  0, 'C':  2, 'D': 15, 'E':  4},
        4: {'A': 25, 'B':  7, 'C':  5, 'D':  8, 'E':  3},
        5: {'A': 24, 'B':  6, 'C':  4, 'D':  9, 'E':  2},
        6: {'A': 27, 'B':  5, 'C':  7, 'D': 10, 'E':  1},
        7: {'A': 26, 'B':  4, 'C':  6, 'D': 11, 'E':  0},
        8: {'A': 21, 'B': 11, 'C':  9, 'D':  4, 'E': 15},
        9: {'A': 20, 'B': 10, 'C':  8, 'D':  5, 'E': 14},
        10: {'A': 23, 'B':  9, 'C': 11, 'D':  6, 'E': 13},
        11: {'A': 22, 'B':  8, 'C': 10, 'D':  7, 'E': 12},
        12: {'A': 17, 'B': 15, 'C': 13, 'D':  0, 'E': 11},
        13: {'A': 16, 'B': 14, 'C': 12, 'D':  1, 'E': 10},
        14: {'A': 19, 'B': 13, 'C': 15, 'D':  2, 'E':  9},
        15: {'A': 18, 'B': 12, 'C': 14, 'D':  3, 'E':  8},
        16: {'A': 13, 'B': 19, 'C': 17, 'D': 28, 'E': 23},
        17: {'A': 12, 'B': 18, 'C': 16, 'D': 29, 'E': 22},
        18: {'A': 15, 'B': 17, 'C': 19, 'D': 30, 'E': 21},
        19: {'A': 14, 'B': 16, 'C': 18, 'D': 31, 'E': 20},
        20: {'A':  9, 'B': 23, 'C': 21, 'D': 24, 'E': 19},
        21: {'A':  8, 'B': 22, 'C': 20, 'D': 25, 'E': 18},
        22: {'A': 11, 'B': 21, 'C': 23, 'D': 26, 'E': 17},
        23: {'A': 10, 'B': 20, 'C': 22, 'D': 27, 'E': 16},
        24: {'A':  5, 'B': 27, 'C': 25, 'D': 20, 'E': 31},
        25: {'A':  4, 'B': 26, 'C': 24, 'D': 21, 'E': 30},
        26: {'A':  7, 'B': 25, 'C': 27, 'D': 22, 'E': 29},
        27: {'A':  6, 'B': 24, 'C': 26, 'D': 23, 'E': 28},
        28: {'A':  1, 'B': 31, 'C': 29, 'D': 16, 'E': 27},
        29: {'A':  0, 'B': 30, 'C': 28, 'D': 17, 'E': 26},
        30: {'A':  3, 'B': 29, 'C': 31, 'D': 18, 'E': 25},
        31: {'A':  2, 'B': 28, 'C': 30, 'D': 19, 'E': 24},
        }

    # --------------------------------------------------------------------------
    #
    # BG/Q Config
    #
    BGQ_CORES_PER_NODE      = 16
    BGQ_NODES_PER_BOARD     = 32 # NODE == Compute Card == Chip module
    BGQ_BOARDS_PER_MIDPLANE = 16 # NODE BOARD == NODE CARD
    BGQ_MIDPLANES_PER_RACK  = 2


    # --------------------------------------------------------------------------
    #
    # Default mapping = "ABCDE(T)"
    #
    # http://www.redbooks.ibm.com/redbooks/SG247948/wwhelp/wwhimpl/js/html/wwhelp.htm
    #
    BGQ_MAPPING = "ABCDE"


    # --------------------------------------------------------------------------
    #
    # Board labels (Rack, Midplane, Node)
    #
    BGQ_BOARD_LABELS = ['R', 'M', 'N']


    # --------------------------------------------------------------------------
    #
    # Dimensions of a (sub-)block
    #
    BGQ_DIMENSION_LABELS = ['A', 'B', 'C', 'D', 'E']


    # --------------------------------------------------------------------------
    #
    # Supported sub-block sizes (number of nodes).
    # This influences the effectiveness of mixed-size allocations
    # (and might even be a hard requirement from a topology standpoint).
    #
    # TODO: Do we actually need to restrict our sub-block sizes to this set?
    #
    BGQ_SUPPORTED_SUB_BLOCK_SIZES = [1, 2, 4, 8, 16, 32, 64, 128, 256, 512]


    # --------------------------------------------------------------------------
    #
    # Mapping of starting corners.
    #
    # "board" -> "node"
    #
    # Ordering: ['E', 'D', 'DE', etc.]
    #
    # TODO: Is this independent of the mapping?
    #
    BGQ_BLOCK_STARTING_CORNERS = {
        0:  0,
        4: 29,
        8:  4,
        12: 25
    }


    # --------------------------------------------------------------------------
    #
    # BG/Q Topology of Boards within a Midplane
    #
    BGQ_MIDPLANE_TOPO = {
        0: {'A':  4, 'B':  8, 'C':  1, 'D':  2},
        1: {'A':  5, 'B':  9, 'C':  0, 'D':  3},
        2: {'A':  6, 'B': 10, 'C':  3, 'D':  0},
        3: {'A':  7, 'B': 11, 'C':  2, 'D':  1},
        4: {'A':  0, 'B': 12, 'C':  5, 'D':  6},
        5: {'A':  1, 'B': 13, 'C':  4, 'D':  7},
        6: {'A':  2, 'B': 14, 'C':  7, 'D':  4},
        7: {'A':  3, 'B': 15, 'C':  6, 'D':  5},
        8: {'A': 12, 'B':  0, 'C':  9, 'D': 10},
        9: {'A': 13, 'B':  1, 'C':  8, 'D': 11},
        10: {'A': 14, 'B':  2, 'C': 11, 'D':  8},
        11: {'A': 15, 'B':  3, 'C': 10, 'D':  9},
        12: {'A':  8, 'B':  4, 'C': 13, 'D': 14},
        13: {'A':  9, 'B':  5, 'C': 12, 'D': 15},
        14: {'A': 10, 'B':  6, 'C': 15, 'D': 12},
        15: {'A': 11, 'B':  7, 'C': 14, 'D': 13},
        }

    # --------------------------------------------------------------------------
    #
    # Shape of whole BG/Q Midplane
    #
    BGQ_MIDPLANE_SHAPE = {'A': 4, 'B': 4, 'C': 4, 'D': 4, 'E': 2} # '4x4x4x4x2'


    # --------------------------------------------------------------------------
    #
    def __init__(self, name, config, logger, requested_cores):

        self.torus_block            = None
        self.loadl_bg_block         = None
        self.shape_table            = None
        self.torus_dimension_labels = None

        LRMS.__init__(self, name, config, logger, requested_cores)

    # --------------------------------------------------------------------------
    #
    def _configure(self):

        loadl_node_list = None
        loadl_cpus_per_node = None

        # Determine method for determining hosts,
        # either through hostfile or BG/Q environment.
        loadl_hostfile = os.environ.get('LOADL_HOSTFILE')
        self.loadl_bg_block = os.environ.get('LOADL_BG_BLOCK')
        if loadl_hostfile is None and self.loadl_bg_block is None:
            msg = "Neither $LOADL_HOSTFILE or $LOADL_BG_BLOCK set!"
            self._log.error(msg)
            raise RuntimeError(msg)

        # Determine the size of the pilot allocation
        if loadl_hostfile is not None:
            # Non Blue Gene Load Leveler installation.

            loadl_total_tasks_str = os.environ.get('LOADL_TOTAL_TASKS')
            if loadl_total_tasks_str is None:
                msg = "$LOADL_TOTAL_TASKS not set!"
                self._log.error(msg)
                raise RuntimeError(msg)
            else:
                loadl_total_tasks = int(loadl_total_tasks_str)

            # Construct the host list
            loadl_nodes = [line.strip() for line in open(loadl_hostfile)]
            self._log.info("Found LOADL_HOSTFILE %s. Expanded to: %s",
                          loadl_hostfile, loadl_nodes)
            loadl_node_list = list(set(loadl_nodes))

            # Verify that $LLOAD_TOTAL_TASKS == len($LOADL_HOSTFILE)
            if loadl_total_tasks != len(loadl_nodes):
                self._log.error("$LLOAD_TOTAL_TASKS(%d) != len($LOADL_HOSTFILE)(%d)",
                               loadl_total_tasks, len(loadl_nodes))

            # Determine the number of cpus per node.  Assume:
            # cores_per_node = lenght(nodefile) / len(unique_nodes_in_nodefile)
            loadl_cpus_per_node = len(loadl_nodes) / len(loadl_node_list)

        elif self.loadl_bg_block is not None:
            # Blue Gene specific.
            loadl_bg_midplane_list_str = None
            loadl_bg_block_size_str = None

            loadl_job_name = os.environ.get('LOADL_JOB_NAME')
            if loadl_job_name is None:
                msg = "$LOADL_JOB_NAME not set!"
                self._log.error(msg)
                raise RuntimeError(msg)

            # Get the board list and block shape from 'llq -l' output
            output = subprocess.check_output(["llq", "-l", loadl_job_name])
            loadl_bg_board_list_str = None
            loadl_bg_block_shape_str = None
            for line in output.splitlines():
                # Detect BG board list
                if "BG Node Board List: " in line:
                    loadl_bg_board_list_str = line.split(':')[1].strip()
                elif "BG Midplane List: " in line:
                    loadl_bg_midplane_list_str = line.split(':')[1].strip()
                elif "BG Shape Allocated: " in line:
                    loadl_bg_block_shape_str = line.split(':')[1].strip()
                elif "BG Size Allocated: " in line:
                    loadl_bg_block_size_str = line.split(':')[1].strip()
            if not loadl_bg_board_list_str:
                msg = "No board list found in llq output!"
                self._log.error(msg)
                raise RuntimeError(msg)
            self._log.debug("BG Node Board List: %s" % loadl_bg_board_list_str)
            if not loadl_bg_midplane_list_str:
                msg = "No midplane list found in llq output!"
                self._log.error(msg)
                raise RuntimeError(msg)
            self._log.debug("BG Midplane List: %s" % loadl_bg_midplane_list_str)
            if not loadl_bg_block_shape_str:
                msg = "No board shape found in llq output!"
                self._log.error(msg)
                raise RuntimeError(msg)
            self._log.debug("BG Shape Allocated: %s" % loadl_bg_block_shape_str)
            if not loadl_bg_block_size_str:
                msg = "No board size found in llq output!"
                self._log.error(msg)
                raise RuntimeError(msg)
            loadl_bg_block_size = int(loadl_bg_block_size_str)
            self._log.debug("BG Size Allocated: %d" % loadl_bg_block_size)

            # Build nodes data structure to be handled by Torus Scheduler
            try:
                self.torus_block = self._bgq_construct_block(
                    loadl_bg_block_shape_str, loadl_bg_board_list_str,
                    loadl_bg_block_size, loadl_bg_midplane_list_str)
            except Exception as e:
                msg = "Couldn't construct block: %s" % e.message
                self._log.error(msg)
                raise RuntimeError(msg)
            self._log.debug("Torus block constructed:")
            for e in self.torus_block:
                self._log.debug("%s %s %s %s" %
                                (e[0], [e[1][key] for key in sorted(e[1])], e[2], e[3]))

            try:
                loadl_node_list = [entry[SchedulerTorus.TORUS_BLOCK_NAME] for entry in self.torus_block]
            except Exception as e:
                msg = "Couldn't construct node list."
                self._log.error(msg)
                raise RuntimeError(msg)
            #self._log.debug("Node list constructed: %s" % loadl_node_list)

            # Construct sub-block table
            try:
                self.shape_table = self._bgq_create_sub_block_shape_table(loadl_bg_block_shape_str)
            except Exception as e:
                msg = "Couldn't construct shape table: %s" % e.message
                self._log.error(msg)
                raise RuntimeError(msg)
            self._log.debug("Shape table constructed: ")
            for (size, dim) in [(key, self.shape_table[key]) for key in sorted(self.shape_table)]:
                self._log.debug("%s %s" % (size, [dim[key] for key in sorted(dim)]))

            # Determine the number of cpus per node
            loadl_cpus_per_node = self.BGQ_CORES_PER_NODE

            # BGQ Specific Torus labels
            self.torus_dimension_labels = self.BGQ_DIMENSION_LABELS

        self.node_list = loadl_node_list
        self.cores_per_node = loadl_cpus_per_node

        self._log.debug("Sleeping for #473 ...")
        time.sleep(5)
        self._log.debug("Configure done")


    # --------------------------------------------------------------------------
    #
    # Walk the block and return the node name for the given location
    #
    def _bgq_nodename_by_loc(self, midplanes, board, location):

        self._log.debug("Starting nodebyname - midplanes:%s, board:%d" % (midplanes, board))

        node = self.BGQ_BLOCK_STARTING_CORNERS[board]

        # TODO: Does the order of walking matter?
        #       It might because of the starting blocks ...
        for dim in self.BGQ_DIMENSION_LABELS: # [::-1]:
            max_length = location[dim]
            self._log.debug("Within dim loop dim:%s, max_length: %d" % (dim, max_length))

            cur_length = 0
            # Loop while we are not at the final depth
            while cur_length < max_length:
                self._log.debug("beginning of while loop, cur_length: %d" % cur_length)

                if cur_length % 2 == 0:
                    # Stay within the board
                    node = self.BGQ_BOARD_TOPO[node][dim]

                else:
                    # We jump to another board.
                    self._log.debug("jumping to new board from board: %d, dim: %s)" % (board, dim))
                    board = self.BGQ_MIDPLANE_TOPO[board][dim]
                    self._log.debug("board is now: %d" % board)

                    # If we switch boards in the B dimension,
                    # we seem to "land" at the opposite E dimension.
                    if dim  == 'B':
                        node = self.BGQ_BOARD_TOPO[node]['E']

                self._log.debug("node is now: %d" % node)

                # Increase the length for the next iteration
                cur_length += 1

            self._log.debug("Wrapping inside dim loop dim:%s" % (dim))

        # TODO: This will work for midplane expansion in one dimension only
        midplane_idx = max(location.values()) / 4
        rack = midplanes[midplane_idx]['R']
        midplane = midplanes[midplane_idx]['M']

        nodename = 'R%.2d-M%.1d-N%.2d-J%.2d' % (rack, midplane, board, node)
        self._log.debug("from location %s constructed node name: %s, left at board: %d" % (self.loc2str(location), nodename, board))

        return nodename


    # --------------------------------------------------------------------------
    #
    # Convert the board string as given by llq into a board structure
    #
    # E.g. 'R00-M1-N08,R00-M1-N09,R00-M1-N10,R00-M0-N11' =>
    # [{'R': 0, 'M': 1, 'N': 8}, {'R': 0, 'M': 1, 'N': 9},
    #  {'R': 0, 'M': 1, 'N': 10}, {'R': 0, 'M': 0, 'N': 11}]
    #
    def _bgq_str2boards(self, boards_str):

        boards = boards_str.split(',')

        board_dict_list = []

        for board in boards:
            elements = board.split('-')

            board_dict = {}
            for l, e in zip(self.BGQ_BOARD_LABELS, elements):
                board_dict[l] = int(e.split(l)[1])

            board_dict_list.append(board_dict)

        return board_dict_list


    # --------------------------------------------------------------------------
    #
    # Convert the midplane string as given by llq into a midplane structure
    #
    # E.g. 'R04-M0,R04-M1' =>
    # [{'R': 4, 'M': 0}, {'R': 4, 'M': 1}]
    #
    #
    def _bgq_str2midplanes(self, midplane_str):

        midplanes = midplane_str.split(',')

        midplane_dict_list = []
        for midplane in midplanes:
            elements = midplane.split('-')

            midplane_dict = {}
            # Take the first two labels
            for l, e in zip(self.BGQ_BOARD_LABELS[:2], elements):
                midplane_dict[l] = int(e.split(l)[1])

            midplane_dict_list.append(midplane_dict)

        return midplane_dict_list


    # --------------------------------------------------------------------------
    #
    # Convert the string as given by llq into a block shape structure:
    #
    # E.g. '1x2x3x4x5' => {'A': 1, 'B': 2, 'C': 3, 'D': 4, 'E': 5}
    #
    def _bgq_str2shape(self, shape_str):

        # Get the lengths of the shape
        shape_lengths = shape_str.split('x', 4)

        shape_dict = {}
        for dim, length in zip(self.BGQ_DIMENSION_LABELS, shape_lengths):
            shape_dict[dim] = int(length)

        return shape_dict


    # --------------------------------------------------------------------------
    #
    # Multiply two shapes
    #
    def _multiply_shapes(self, shape1, shape2):

        result = {}

        for dim in self.BGQ_DIMENSION_LABELS:
            try:
                val1 = shape1[dim]
            except KeyError:
                val1 = 1

            try:
                val2 = shape2[dim]
            except KeyError:
                val2 = 1

            result[dim] = val1 * val2

        return result


    # --------------------------------------------------------------------------
    #
    # Convert location dict into a tuple string
    # E.g. {'A': 1, 'C': 4, 'B': 1, 'E': 2, 'D': 4} => '(1,4,1,2,4)'
    #
    def loc2str(self, loc):
        return str(tuple(loc[dim] for dim in self.BGQ_DIMENSION_LABELS))


    # --------------------------------------------------------------------------
    #
    # Convert a shape dict into string format
    #
    # E.g. {'A': 1, 'C': 4, 'B': 1, 'E': 2, 'D': 4} => '1x4x1x2x4'
    #
    def shape2str(self, shape):

        shape_str = ''
        for l in self.BGQ_DIMENSION_LABELS:

            # Get the corresponding count
            shape_str += str(shape[l])

            # Add an 'x' behind all but the last label
            if l in self.BGQ_DIMENSION_LABELS[:-1]:
                shape_str += 'x'

        return shape_str


    # --------------------------------------------------------------------------
    #
    # Return list of nodes that make up the block
    #
    # Format: [(index, location, nodename, status), (i, c, n, s), ...]
    #
    # TODO: This function and _bgq_nodename_by_loc should be changed so that we
    #       only walk the torus once?
    #
    def _bgq_get_block(self, midplanes, board, shape):

        self._log.debug("Shape: %s", shape)

        nodes = []
        index = 0

        for a in range(shape['A']):
            for b in range(shape['B']):
                for c in range(shape['C']):
                    for d in range(shape['D']):
                        for e in range(shape['E']):
                            location = {'A': a, 'B': b, 'C': c, 'D': d, 'E': e}
                            nodename = self._bgq_nodename_by_loc(midplanes, board, location)
                            nodes.append([index, location, nodename, FREE])
                            index += 1

        return nodes


    # --------------------------------------------------------------------------
    #
    # Use block shape and board list to construct block structure
    #
    # The 5 dimensions are denoted by the letters A, B, C, D, and E, T for the core (0-15).
    # The latest dimension E is always 2, and is contained entirely within a midplane.
    # For any compute block, compute nodes (as well midplanes for large blocks) are combined in 4 dimensions,
    # only 4 dimensions need to be considered.
    #
    #  128 nodes: BG Shape Allocated: 2x2x4x4x2
    #  256 nodes: BG Shape Allocated: 4x2x4x4x2
    #  512 nodes: BG Shape Allocated: 1x1x1x1
    #  1024 nodes: BG Shape Allocated: 1x1x1x2
    #
    def _bgq_construct_block(self, block_shape_str, boards_str,
                            block_size, midplane_list_str):

        llq_shape = self._bgq_str2shape(block_shape_str)

        # TODO: Could check this, but currently _shape2num is part of the other class
        #if self._shape2num_nodes(llq_shape) != block_size:
        #    self._log.error("Block Size doesn't match Block Shape")

        # If the block is equal to or greater than a Midplane,
        # then there is no board list provided.
        # But because at that size, we have only full midplanes,
        # we can construct it.

        if block_size >= 1024:
            #raise NotImplementedError("Currently multiple midplanes are not yet supported.")

            # BG Size: 1024, BG Shape: 1x1x1x2, BG Midplane List: R04-M0,R04-M1
            midplanes = self._bgq_str2midplanes(midplane_list_str)

            # Start of at the "lowest" available rack/midplane/board
            # TODO: No other explanation than that this seems to be the convention?
            # TODO: Can we safely assume that they are sorted?
            #rack = midplane_dict_list[0]['R']
            #midplane = midplane_dict_list[0]['M']
            board = 0

            # block_shape = llq_shape * BGQ_MIDPLANE_SHAPE
            block_shape = self._multiply_shapes(self.BGQ_MIDPLANE_SHAPE, llq_shape)
            self._log.debug("Resulting shape after multiply: %s" % block_shape)

        elif block_size == 512:
            # Full midplane

            # BG Size: 1024, BG Shape: 1x1x1x2, BG Midplane List: R04-M0,R04-M1
            midplanes = self._bgq_str2midplanes(midplane_list_str)

            # Start of at the "lowest" available rack/midplane/board
            # TODO: No other explanation than that this seems to be the convention?
            #rack = midplane_dict_list[0]['R'] # Assume they are all equal
            #midplane = min([entry['M'] for entry in midplane_dict_list])
            board = 0

            block_shape = self.BGQ_MIDPLANE_SHAPE

        else:
            # Within single midplane, < 512 nodes

            board_dict_list = self._bgq_str2boards(boards_str)
            self._log.debug("Board dict list:\n%s", '\n'.join([str(x) for x in board_dict_list]))

            midplanes = [{'R': board_dict_list[0]['R'],
                          'M': board_dict_list[0]['M']}]

            # Start of at the "lowest" available board.
            # TODO: No other explanation than that this seems to be the convention?
            board = min([entry['N'] for entry in board_dict_list])

            block_shape = llq_shape

        # From here its all equal (assuming our walker does the walk and not just the talk!)
        block = self._bgq_get_block(midplanes, board, block_shape)

        # TODO: Check returned block:
        #       - Length
        #       - No duplicates

        return block


    # --------------------------------------------------------------------------
    #
    # Construction of sub-block shapes based on overall block allocation.
    #
    # Depending on the size of the total allocated block, the maximum size
    # of a subblock can be 512 nodes.
    #
    #
    def _bgq_create_sub_block_shape_table(self, shape_str):

        # Convert the shape string into dict structure
        #
        # For < 512 nodes: the dimensions within a midplane (AxBxCxDxE)
        # For >= 512 nodes: the dimensions between the midplanes (AxBxCxD)
        #
        if len(shape_str.split('x')) == 5:
            block_shape = self._bgq_str2shape(shape_str)
        elif len(shape_str.split('x')) == 4:
            block_shape = self.BGQ_MIDPLANE_SHAPE
        else:
            raise ValueError('Invalid shape string: %s' % shape_str)

        # Dict to store the results
        table = {}

        # Create a sub-block dict with shape 1x1x1x1x1
        sub_block_shape = {}
        for l in self.BGQ_DIMENSION_LABELS:
            sub_block_shape[l] = 1

        # Look over all the dimensions starting at the most right
        for dim in self.BGQ_MAPPING[::-1]:
            while True:

                # Calculate the number of nodes for the current shape
                from operator import mul
                num_nodes = reduce(mul, filter(lambda length: length != 0, sub_block_shape.values()))

                if num_nodes in self.BGQ_SUPPORTED_SUB_BLOCK_SIZES:
                    table[num_nodes] = copy.copy(sub_block_shape)
                else:
                    self._log.warning("Non supported sub-block size: %d.", num_nodes)

                # Done with iterating this dimension
                if sub_block_shape[dim] >= block_shape[dim]:
                    break

                # Increase the length in this dimension for the next iteration.
                if sub_block_shape[dim] == 1:
                    sub_block_shape[dim] = 2
                elif sub_block_shape[dim] == 2:
                    sub_block_shape[dim] = 4

        return table



# ==============================================================================
#
class ForkLRMS(LRMS):

    # --------------------------------------------------------------------------
    #
    def __init__(self, name, config, logger, requested_cores):

        LRMS.__init__(self, name, config, logger, requested_cores)


    # --------------------------------------------------------------------------
    #
    def _configure(self):

        self._log.info("Using fork on localhost.")

        selected_cpus = self.requested_cores

        # when we profile the agent, we fake any number of cores, so don't
        # perform any sanity checks.  Otherwise we use at most all available
        # cores (and informa about unused ones)
        if 'RADICAL_PILOT_PROFILE' not in os.environ:

            detected_cpus = multiprocessing.cpu_count()

            if detected_cpus < selected_cpus:
                self._log.warn("insufficient cores: using available %d instead of requested %d.",
                        detected_cpus, selected_cpus)
                selected_cpus = detected_cpus

            elif detected_cpus > selected_cpus:
                self._log.warn("more cores available: using requested %d instead of available %d.",
                        selected_cpus, detected_cpus)

        self.node_list = ["localhost"]
        self.cores_per_node = selected_cpus



# ==============================================================================
#
# Worker Classes
#
# ==============================================================================
#
class ExecWorker(COMPONENT_TYPE):
    """
    Manage the creation of CU processes, and watch them until they are completed
    (one way or the other).  The spawner thus moves the unit from
    PendingExecution to Executing, and then to a final state (or PendingStageOut
    of course).
    """

    # --------------------------------------------------------------------------
    #
    def __init__(self, name, config, logger, agent, scheduler,
                 task_launcher, mpi_launcher, command_queue,
                 execution_queue, stageout_queue, update_queue, 
                 schedule_queue, pilot_id, number, session_id):

        rpu.prof('ExecWorker init')

        COMPONENT_TYPE.__init__(self)
        self._terminate = COMPONENT_MODE.Event()

        self.name              = name
        self._config           = config
        self._log              = logger
        self._agent            = agent
        self._scheduler        = scheduler
        self._task_launcher    = task_launcher
        self._mpi_launcher     = mpi_launcher
        self._command_queue    = command_queue
        self._execution_queue  = execution_queue
        self._stageout_queue   = stageout_queue
        self._update_queue     = update_queue
        self._schedule_queue   = schedule_queue
        self._pilot_id         = pilot_id
        self._number           = number
        self._session_id       = session_id

        self.configure ()


    # --------------------------------------------------------------------------
    #
    # This class-method creates the appropriate sub-class for the Launch Method.
    #
    @classmethod
    def create(cls, name, config, logger, spawner, agent, scheduler,
               task_launcher, mpi_launcher, command_queue,
               execution_queue, update_queue, schedule_queue, 
               stageout_queue, pilot_id, number, session_id):

        # Make sure that we are the base-class!
        if cls != ExecWorker:
            raise TypeError("ExecWorker Factory only available to base class!")

        try:
            implementation = {
                SPAWNER_NAME_POPEN : ExecWorker_POPEN,
                SPAWNER_NAME_SHELL : ExecWorker_SHELL
            }[spawner]

            impl = implementation(name, config, logger, agent, scheduler,
                                  task_launcher, mpi_launcher, command_queue,
                                  execution_queue, stageout_queue, update_queue, 
                                  schedule_queue, pilot_id, number, session_id)
            impl.start ()
            return impl

        except KeyError:
            raise ValueError("ExecWorker '%s' unknown!" % name)


    # --------------------------------------------------------------------------
    #
    def __del__ (self):
        self.close ()


    # --------------------------------------------------------------------------
    #
    def stop(self):

        rpu.prof ('stop request')
        rpu.flush_prof()
        self._terminate.set()


    # --------------------------------------------------------------------------
    #
    def configure(self):
        # hook for initialization
        pass


    # --------------------------------------------------------------------------
    #
    def close(self):
        # hook for shutdown
        pass


    # --------------------------------------------------------------------------
    #
    def spawn(self, launcher, cu):
        raise NotImplementedError("spawn() not implemented for ExecWorker '%s'." % self.name)



# ==============================================================================
#
class ExecWorker_POPEN (ExecWorker) :

    # --------------------------------------------------------------------------
    #
    def __init__(self, name, config, logger, agent, scheduler,
                 task_launcher, mpi_launcher, command_queue,
                 execution_queue, stageout_queue, update_queue, 
                 schedule_queue, pilot_id, number, session_id):

        rpu.prof('ExecWorker init')

        self._cus_to_watch   = list()
        self._cus_to_cancel  = list()
        self._watch_queue    = QUEUE_TYPE ()
        self._cu_environment = self._populate_cu_environment()


        ExecWorker.__init__ (self, name, config, logger, agent, scheduler,
                 task_launcher, mpi_launcher, command_queue,
                 execution_queue, stageout_queue, update_queue, 
                 schedule_queue, pilot_id, number, session_id)


        # run watcher thread
        watcher_name  = self.name.replace ('ExecWorker', 'ExecWatcher')
        self._watcher = threading.Thread(target = self._watch,
                                         name   = watcher_name)
        self._watcher.start ()


    # --------------------------------------------------------------------------
    #
    def close(self):

        # shut down the watcher thread
        rpu.prof ('stop request')
        rpu.flush_prof()
        self._terminate.set()
        self._watcher.join()


    # --------------------------------------------------------------------------
    #
    def _populate_cu_environment(self):
        """Derive the environment for the cu's from our own environment."""

        # Get the environment of the agent
        new_env = copy.deepcopy(os.environ)

        #
        # Mimic what virtualenv's "deactivate" would do
        #
        old_path = new_env.pop('_OLD_VIRTUAL_PATH', None)
        if old_path:
            new_env['PATH'] = old_path

        old_home = new_env.pop('_OLD_VIRTUAL_PYTHONHOME', None)
        if old_home:
            new_env['PYTHON_HOME'] = old_home

        old_ps = new_env.pop('_OLD_VIRTUAL_PS1', None)
        if old_ps:
            new_env['PS1'] = old_ps

        new_env.pop('VIRTUAL_ENV', None)

        return new_env


    # --------------------------------------------------------------------------
    #
    def run(self):

        rpu.prof('run')
        try:
            # report initial slot status
            # TODO: Where does this abstraction belong?  Scheduler!
            self._log.debug(self._scheduler.slot_status())

            while not self._terminate.is_set():

                cu = self._execution_queue.get()

                if not cu :
                    rpu.prof('get_cmd', msg="execution_queue to ExecWorker (wakeup)")
                    # 'None' is the wakeup signal
                    continue

                cu['state'] = rp.EXECUTING

                rpu.prof('get', msg="executing_queue to ExecutionWorker (%s)" % cu['state'], uid=cu['_id'])

                try:

                    cu_list, _ = rpu.blowup(self._config, cu, EXEC_WORKER)
                    for _cu in cu_list:

                        if _cu['description']['mpi']:
                            launcher = self._mpi_launcher
                        else :
                            launcher = self._task_launcher

                        if not launcher:
                            _cu['state'] = rp.FAILED
                            self._agent.update_unit_state(src    = 'ExecWorker',
                                                          uid    = _cu['_id'],
                                                          state  = rp.FAILED,
                                                          msg    = "no launcher (mpi=%s)" % _cu['description']['mpi'],
                                                          logger = self._log.error)

                        self._log.debug("Launching unit with %s (%s).", launcher.name, launcher.launch_command)

                        assert(_cu['opaque_slot']) # FIXME: no assert, but check
                        rpu.prof('ExecWorker unit launch', uid=_cu['_id'])

                        # Start a new subprocess to launch the unit
                        # TODO: This is scheduler specific
                        self.spawn(launcher=launcher, cu=_cu)


                except Exception as e:
                    # append the startup error to the units stderr.  This is
                    # not completely correct (as this text is not produced
                    # by the unit), but it seems the most intuitive way to
                    # communicate that error to the application/user.
                    cu['stderr'] += "\nPilot cannot start compute unit:\n%s\n%s" \
                                    % (str(e), traceback.format_exc())
                    cu['state']   = rp.FAILED
                    cu['stderr'] += "\nPilot cannot start compute unit: '%s'" % e

                    # Free the Slots, Flee the Flots, Ree the Frots!
                    if cu['opaque_slot']:
                        self._scheduler.unschedule(cu)

                    cu['state'] = rp.FAILED
                    self._agent.update_unit_state(src    = 'ExecWorker',
                                                  uid    = cu['_id'],
                                                  state  = rp.FAILED,
                                                  msg    = "unit execution failed",
                                                  logger = self._log.exception)


        except Exception as e:
            self._log.exception("Error in ExecWorker loop (%s)" % e)

        rpu.prof ('stop')


    # --------------------------------------------------------------------------
    #
    def spawn(self, launcher, cu):

        rpu.prof('ExecWorker spawn', uid=cu['_id'])

        launch_script_name = '%s/radical_pilot_cu_launch_script.sh' % cu['workdir']
        self._log.debug("Created launch_script: %s", launch_script_name)

        with open(launch_script_name, "w") as launch_script:
            launch_script.write('#!/bin/bash -l\n\n')
            launch_script.write("# timestamp utility: seconds since epoch\n")
            launch_script.write("timestamp () {\n")
            launch_script.write("TIMESTAMP=`awk 'BEGIN{srand(); print srand()}'`\n")
            launch_script.write("}\n\n")

            launch_script.write('\n# Change to working directory for unit\ncd %s\n' % cu['workdir'])

            # Before the Big Bang there was nothing
            if cu['description']['pre_exec']:
                pre_exec_string = ''
                if isinstance(cu['description']['pre_exec'], list):
                    for elem in cu['description']['pre_exec']:
                        pre_exec_string += "%s\n" % elem
                else:
                    pre_exec_string += "%s\n" % cu['description']['pre_exec']
                launch_script.write("# Pre-exec commands\n")
                launch_script.write("timestamp\n")
                launch_script.write("echo pre  start $TIMESTAMP >> %s/PROF\n" % cu['workdir'])
                launch_script.write(pre_exec_string)
                launch_script.write("timestamp\n")
                launch_script.write("echo pre  stop  $TIMESTAMP >> %s/PROF\n" % cu['workdir'])

            # Create string for environment variable setting
            if cu['description']['environment'] and    \
                cu['description']['environment'].keys():
                env_string = 'export'
                for key,val in cu['description']['environment'].iteritems():
                    env_string += ' %s=%s' % (key, val)
                launch_script.write('# Environment variables\n%s\n' % env_string)

            # unit Arguments (if any)
            task_args_string = ''
            if cu['description']['arguments']:
                for arg in cu['description']['arguments']:
                    if not arg:
                        # ignore empty args
                        continue

                    arg = arg.replace('"', '\\"')          # Escape all double quotes
                    if arg[0] == arg[-1] == "'" :          # If a string is between outer single quotes,
                        task_args_string += '%s ' % arg    # ... pass it as is.
                    else:
                        task_args_string += '"%s" ' % arg  # Otherwise return between double quotes.

            launch_script_hop = "/usr/bin/env RP_SPAWNER_HOP=TRUE %s" % launch_script_name

            # The actual command line, constructed per launch-method
            try:
                launch_command, hop_cmd = \
                    launcher.construct_command(cu['description']['executable'],
                                               task_args_string,
                                               cu['description']['cores'],
                                               launch_script_hop,
                                               cu['opaque_slot'])
                if hop_cmd : cmdline = hop_cmd
                else       : cmdline = launch_script_name

                rpu.prof('launch script constructed', uid=cu['_id'])

            except Exception as e:
                msg = "Error in spawner (%s)" % e
                self._log.exception(msg)
                raise RuntimeError(msg)

            launch_script.write("# The command to run\n")
            launch_script.write("%s\n" % launch_command)

            # After the universe dies the infrared death, there will be nothing
            if cu['description']['post_exec']:
                post_exec_string = ''
                if isinstance(cu['description']['post_exec'], list):
                    for elem in cu['description']['post_exec']:
                        post_exec_string += "%s\n" % elem
                else:
                    post_exec_string += "%s\n" % cu['description']['post_exec']
                launch_script.write("# Post-exec commands\n")
                launch_script.write("timestamp\n")
                launch_script.write("echo post start $TIMESTAMP >> %s/PROF\n" % cu['workdir'])
                launch_script.write('%s\n' % post_exec_string)
                launch_script.write("timestamp\n")
                launch_script.write("echo post stop  $TIMESTAMP >> %s/PROF\n" % cu['workdir'])

        # done writing to launch script, get it ready for execution.
        st = os.stat(launch_script_name)
        os.chmod(launch_script_name, st.st_mode | stat.S_IEXEC)

        _stdout_file_h = open(cu['stdout_file'], "w")
        _stderr_file_h = open(cu['stderr_file'], "w")

        self._log.info("Launching unit %s via %s in %s", cu['_id'], cmdline, cu['workdir'])
        rpu.prof('spawning pass to popen', uid=cu['_id'])

        proc = subprocess.Popen(args               = cmdline,
                                bufsize            = 0,
                                executable         = None,
                                stdin              = None,
                                stdout             = _stdout_file_h,
                                stderr             = _stderr_file_h,
                                preexec_fn         = None,
                                close_fds          = True,
                                shell              = True,
                                cwd                = cu['workdir'],
                                env                = self._cu_environment,
                                universal_newlines = False,
                                startupinfo        = None,
                                creationflags      = 0)

        rpu.prof('spawning passed to popen', uid=cu['_id'])

        cu['started'] = rpu.timestamp()
        cu['state']   = rp.EXECUTING
        cu['proc']    = proc

        # register for state update and watching
        cu['state'] = rp.EXECUTING
        self._agent.update_unit_state(src    = 'ExecWorker',
                                      uid    = cu['_id'],
                                      state  = rp.EXECUTING,
                                      msg    = "unit execution start")

        cu_list, _ = rpu.blowup(self._config, cu, WATCH_QUEUE)
        for _cu in cu_list :
            rpu.prof('put', msg="ExecWorker to watcher (%s)" % _cu['state'], uid=_cu['_id'])
            self._watch_queue.put(_cu)


    # --------------------------------------------------------------------------
    #
    def _watch(self):

        rpu.prof('run')
        try:

            while not self._terminate.is_set():

                cus = list()

                # See if there are cancel requests, or new units to watch
                try:
                    command = self._command_queue.get_nowait()
                    rpu.prof('get_cmd', msg="command_queue to ExecWatcher (%s)" % command[COMMAND_TYPE])

                    if command[COMMAND_TYPE] == COMMAND_CANCEL_COMPUTE_UNIT:
                        self._cus_to_cancel.append(command[COMMAND_ARG])
                    else:
                        raise RuntimeError("Command %s not applicable in this context." %
                                           command[COMMAND_TYPE])

                except Queue.Empty:
                    # do nothing if we don't have any queued commands
                    pass

                try:

                    # we don't want to only wait for one CU -- then we would
                    # pull CU state too frequently.  OTOH, we also don't want to
                    # learn about CUs until all slots are filled, because then
                    # we may not be able to catch finishing CUs in time -- so
                    # there is a fine balance here.  Balance means 100 (FIXME).
                  # rpu.prof('ExecWorker popen watcher pull cu from queue')
                    MAX_QUEUE_BULKSIZE = 100
                    while len(cus) < MAX_QUEUE_BULKSIZE :
                        cus.append (self._watch_queue.get_nowait())

                except Queue.Empty:

                    # nothing found -- no problem, see if any CUs finshed
                    pass


                # add all cus we found to the watchlist
                for cu in cus :
                    
                    rpu.prof('get', msg="ExecWatcher picked up unit", uid=cu['_id'])
                    cu_list, _ = rpu.blowup(self._config, cu, WATCHER)

                    for _cu in cu_list :
                        self._cus_to_watch.append (_cu)

                # check on the known cus.
                action = self._check_running()

                if not action and not cus :
                    # nothing happend at all!  Zzz for a bit.
                    time.sleep(self._config['queue_poll_sleeptime'])

        except Exception as e:
            self._log.exception("Error in ExecWorker watch loop (%s)" % e)

        rpu.prof ('stop')


    # --------------------------------------------------------------------------
    # Iterate over all running tasks, check their status, and decide on the
    # next step.  Also check for a requested cancellation for the tasks.
    def _check_running(self):

        action = 0

        for cu in self._cus_to_watch:

            # poll subprocess object
            exit_code = cu['proc'].poll()
            now       = rpu.timestamp()

            if exit_code is None:
                # Process is still running

                if cu['_id'] in self._cus_to_cancel:

                    # FIXME: there is a race condition between the state poll
                    # above and the kill command below.  We probably should pull
                    # state after kill again?

                    # We got a request to cancel this cu
                    action += 1
                    cu['proc'].kill()
                    self._cus_to_cancel.remove(cu['_id'])
                    self._schedule_queue.put ([COMMAND_UNSCHEDULE, cu])

                    cu['state'] = rp.CANCELED
                    self._agent.update_unit_state(src    = 'ExecWatcher',
                                                  uid    = cu['_id'],
                                                  state  = rp.CANCELED,
                                                  msg    = "unit execution canceled")
                    rpu.prof('final', msg="execution canceled", uid=cu['_id'])
                    # NOTE: this is final, cu will not be touched anymore
                    cu = None

            else:
                rpu.prof('execution complete', uid=cu['_id'])

                # we have a valid return code -- unit is final
                action += 1
                self._log.info("Unit %s has return code %s.", cu['_id'], exit_code)

                cu['exit_code'] = exit_code
                cu['finished']  = now

                # Free the Slots, Flee the Flots, Ree the Frots!
                self._cus_to_watch.remove(cu)
                self._schedule_queue.put ([COMMAND_UNSCHEDULE, cu])

                if os.path.isfile("%s/PROF" % cu['workdir']):
                    with open("%s/PROF" % cu['workdir'], 'r') as prof_f:
                        try:
                            txt = prof_f.read()
                            for line in txt.split("\n"):
                                if line:
                                    x1, x2, x3 = line.split()
                                    rpu.prof(x1, msg=x2, timestamp=float(x3), uid=cu['_id'])
                        except Exception as e:
                            self._log.error("Pre/Post profiling file read failed: `%s`" % e)

                if exit_code != 0:

                    # The unit failed, no need to deal with its output data.
                    cu['state'] = rp.FAILED
                    self._agent.update_unit_state(src    = 'ExecWatcher',
                                                  uid    = cu['_id'],
                                                  state  = rp.FAILED,
                                                  msg    = "unit execution failed")
                    rpu.prof('final', msg="execution failed", uid=cu['_id'])
                    # NOTE: this is final, cu will not be touched anymore
                    cu = None

                else:
                    # The unit finished cleanly, see if we need to deal with
                    # output data.  We always move to stageout, even if there are no
                    # directives -- at the very least, we'll upload stdout/stderr

                    cu['state'] = rp.PENDING_AGENT_OUTPUT_STAGING
                    self._agent.update_unit_state(src    = 'ExecWatcher',
                                                  uid    = cu['_id'],
                                                  state  = rp.PENDING_AGENT_OUTPUT_STAGING,
                                                  msg    = "unit execution completed")

                    cu_list, _ = rpu.blowup(self._config, cu, STAGEOUT_QUEUE)
                    for _cu in cu_list :
                        rpu.prof('put', msg="ExecWatcher to stageout_queue (%s)" % _cu['state'], uid=_cu['_id'])
                        self._stageout_queue.put(_cu)

        return action


# ==============================================================================
#
class ExecWorker_SHELL(ExecWorker):


    # --------------------------------------------------------------------------
    #
    def __init__(self, name, config, logger, agent, scheduler,
                 task_launcher, mpi_launcher, command_queue,
                 execution_queue, stageout_queue, update_queue,
                 schedule_queue, pilot_id, number, session_id):

        rpu.prof('ExecWorker init')

        self._number = number

        ExecWorker.__init__ (self, name, config, logger, agent, scheduler,
                 task_launcher, mpi_launcher, command_queue,
                 execution_queue, stageout_queue, update_queue,
                 schedule_queue, pilot_id, number, session_id)


    # --------------------------------------------------------------------------
    #
    def run(self):

        rpu.prof('run')

        # Mimic what virtualenv's "deactivate" would do
        self._deactivate = "# deactivate pilot virtualenv\n"

        old_path = os.environ.get('_OLD_VIRTUAL_PATH',       None)
        old_home = os.environ.get('_OLD_VIRTUAL_PYTHONHOME', None)
        old_ps1  = os.environ.get('_OLD_VIRTUAL_PS1',        None)

        if old_path: self._deactivate += 'export PATH="%s"\n'        % old_path
        if old_home: self._deactivate += 'export PYTHON_HOME="%s"\n' % old_home
        if old_ps1:  self._deactivate += 'export PS1="%s"\n'         % old_ps1

        self._deactivate += 'unset VIRTUAL_ENV\n\n'

        if old_path: os.environ['PATH']        = old_path
        if old_home: os.environ['PYTHON_HOME'] = old_home
        if old_ps1:  os.environ['PS1']         = old_ps1

        if 'VIRTUAL_ENV' in os.environ :
            del(os.environ['VIRTUAL_ENV'])

        # simplify shell startup / prompt detection
        os.environ['PS1'] = '$ '

        # the registry keeps track of units to watch, indexed by their shell
        # spawner process ID.  As the registry is shared between the spawner and
        # watcher thread, we use a lock while accessing it.
        self._registry      = dict()
        self._registry_lock = threading.RLock()

        self._cached_events = list() # keep monitoring events for pid's which
                                     # are not yet known

        # get some threads going -- those will do all the work.
        import saga.utils.pty_shell as sups
        self.launcher_shell = sups.PTYShell ("fork://localhost/")
        self.monitor_shell  = sups.PTYShell ("fork://localhost/")

        # run the spawner on the shells
      # tmp = os.getcwd() # FIXME: see #658
        tmp = tempfile.gettempdir()
        ret, out, _  = self.launcher_shell.run_sync \
                           ("/bin/sh %s/agent/radical-pilot-spawner.sh /%s/%s-%s" \
                           % (os.path.dirname (rp.__file__), tmp, self._pilot_id, self.name))
        if  ret != 0 :
            raise RuntimeError ("failed to bootstrap launcher: (%s)(%s)", ret, out)

        ret, out, _  = self.monitor_shell.run_sync \
                           ("/bin/sh %s/agent/radical-pilot-spawner.sh /%s/%s-%s" \
                           % (os.path.dirname (rp.__file__), tmp, self._pilot_id, self.name))
        if  ret != 0 :
            raise RuntimeError ("failed to bootstrap monitor: (%s)(%s)", ret, out)

        # run watcher thread
        watcher_name  = self.name.replace ('ExecWorker', 'ExecWatcher')
        self._watcher = threading.Thread(target = self._watch,
                                         name   = watcher_name)
        self._watcher.start ()

        rpu.prof('run setup done')

        try:
            # report initial slot status
            # TODO: Where does this abstraction belong?  Scheduler!
            self._log.debug(self._scheduler.slot_status())

            while not self._terminate.is_set():

              # rpu.prof('ExecWorker pull cu from queue')
                cu = self._execution_queue.get()

                if not cu :
                    rpu.prof('get_cmd', msg="execution_queue to ExecWorker (wakeup)")
                    # 'None' is the wakeup signal
                    continue

                cu['state'] = rp.EXECUTING

                rpu.prof('get', msg="executing_queue to ExecutionWorker (%s)" % cu['state'], uid=cu['_id'])

                try:

                    cu_list, _ = rpu.blowup(self._config, cu, EXEC_WORKER)

                    for _cu in cu_list :

                        if _cu['description']['mpi']:
                            launcher = self._mpi_launcher
                        else :
                            launcher = self._task_launcher

                        if not launcher:
                            _cu['state'] = rp.FAILED
                            self._agent.update_unit_state(src    = 'ExecWorker',
                                                          uid    = _cu['_id'],
                                                          state  = rp.FAILED,
                                                          msg    = "no launcher (mpi=%s)" % _cu['description']['mpi'],
                                                          logger = self._log.error)

                        self._log.debug("Launching unit with %s (%s).", launcher.name, launcher.launch_command)

                        assert(_cu['opaque_slot']) # FIXME: no assert, but check
                        rpu.prof('ExecWorker unit launch', uid=_cu['_id'])

                        # Start a new subprocess to launch the unit
                        # TODO: This is scheduler specific
                        self.spawn(launcher=launcher, cu=_cu)


                except Exception as e:
                    # append the startup error to the units stderr.  This is
                    # not completely correct (as this text is not produced
                    # by the unit), but it seems the most intuitive way to
                    # communicate that error to the application/user.
                    cu['stderr'] += "\nPilot cannot start compute unit:\n%s\n%s" \
                                    % (str(e), traceback.format_exc())
                    cu['state']   = rp.FAILED
                    cu['stderr'] += "\nPilot cannot start compute unit: '%s'" % e

                    # Free the Slots, Flee the Flots, Ree the Frots!
                    if cu['opaque_slot']:
                        self._schedule_queue.put ([COMMAND_UNSCHEDULE, cu])

                    cu['state'] = rp.FAILED
                    self._agent.update_unit_state(src    = 'ExecWorker',
                                                  uid    = cu['_id'],
                                                  state  = rp.FAILED,
                                                  msg    = "unit execution failed",
                                                  logger = self._log.exception)

        except Exception as e:
            self._log.exception("Error in ExecWorker loop (%s)" % e)

        rpu.prof ('stop')


    # --------------------------------------------------------------------------
    #
    def _cu_to_cmd (self, cu, launcher) :

        # ----------------------------------------------------------------------
        def quote_args (args) :

            ret = list()
            for arg in args :

                if not arg:
                    continue

                # if string is between outer single quotes,
                #    pass it as is.
                # if string is between outer double quotes,
                #    pass it as is.
                # otherwise (if string is not quoted)
                #    escape all double quotes

                if  arg[0] == arg[-1]  == "'" :
                    ret.append (arg)
                elif arg[0] == arg[-1] == '"' :
                    ret.append (arg)
                else :
                    arg = arg.replace ('"', '\\"')
                    ret.append ('"%s"' % arg)

            return  ret
        # ----------------------------------------------------------------------

        args  = ""
        env   = self._deactivate
        cwd   = ""
        pre   = ""
        post  = ""
        io    = ""
        cmd   = ""
        descr = cu['description']

        if  cu['workdir'] :
            cwd  += "# CU workdir\n"
            cwd  += "mkdir -p %s\n" % cu['workdir']
            cwd  += "cd       %s\n" % cu['workdir']
            cwd  += "\n"

        if  descr['environment'] :
            env  += "# CU environment\n"
            for e in descr['environment'] :
                env += "export %s=%s\n"  %  (e, descr['environment'][e])
            env  += "\n"

        if  descr['pre_exec'] :
            pre  += "# CU pre-exec\n"
            pre  += "timestamp\n"
            pre  += "echo pre  start $TIMESTAMP >> %s/PROF\n" % cu['workdir']
            pre  += '\n'.join(descr['pre_exec' ])
            pre  += "\n"
            pre  += "timestamp\n"
            pre  += "echo pre  stop  $TIMESTAMP >> %s/PROF\n" % cu['workdir']
            pre  += "\n"

        if  descr['post_exec'] :
            post += "# CU post-exec\n"
            post += "timestamp\n"
            post += "echo post start $TIMESTAMP >> %s/PROF\n" % cu['workdir']
            post += '\n'.join(descr['post_exec' ])
            post += "\n"
            post += "timestamp\n"
            post += "echo post stop  $TIMESTAMP >> %s/PROF\n" % cu['workdir']
            post += "\n"

        if  descr['arguments']  :
            args  = ' ' .join (quote_args (descr['arguments']))

      # if  descr['stdin']  : io  += "<%s "  % descr['stdin']
      # else                : io  += "<%s "  % '/dev/null'
        if  descr['stdout'] : io  += "1>%s " % descr['stdout']
        else                : io  += "1>%s " %       'STDOUT'
        if  descr['stderr'] : io  += "2>%s " % descr['stderr']
        else                : io  += "2>%s " %       'STDERR'

        cmd, hop_cmd  = launcher.construct_command(descr['executable'], args,
                                                   descr['cores'],
                                                   '/usr/bin/env RP_SPAWNER_HOP=TRUE "$0"',
                                                   cu['opaque_slot'])


        script = """
# timestamp utility: seconds since epocj
timestamp () {
  TIMESTAMP=`awk 'BEGIN{srand(); print srand()}'`
}

"""
        if hop_cmd :
            # the script will itself contain a remote callout which calls again
            # the script for the invokation of the real workload (cmd) -- we
            # thus introduce a guard for the first execution.  The hop_cmd MUST
            # set RP_SPAWNER_HOP to some value for the startup to work

            script += "# ------------------------------------------------------\n"
            script += '# perform one hop for the actual command launch\n'
            script += 'if test -z "$RP_SPAWNER_HOP"\n'
            script += 'then\n'
            script += '    %s\n' % hop_cmd
            script += '    exit\n'
            script += 'fi\n\n'

        script += "# ------------------------------------------------------\n"
        script += "%s"        %  cwd
        script += "%s"        %  env
        script += "%s"        %  pre
        script += "# CU execution\n"
        script += "%s %s\n\n" % (cmd, io)
        script += "%s"        %  post
        script += "# ------------------------------------------------------\n\n"

      # self._log.debug ("execution script:\n%s\n" % script)

        return script


    # --------------------------------------------------------------------------
    #
    def spawn(self, launcher, cu):

        uid = cu['_id']

        rpu.prof('ExecWorker spawn', uid=uid)

        # we got an allocation: go off and launch the process.  we get
        # a multiline command, so use the wrapper's BULK/LRUN mode.
        cmd       = self._cu_to_cmd (cu, launcher)
        run_cmd   = "BULK\nLRUN\n%s\nLRUN_EOT\nBULK_RUN\n" % cmd

        rpu.prof('launch script constructed', uid=cu['_id'])

      # TODO: Remove this commented out block?
      # if  self.lrms.target_is_macos :
      #     run_cmd = run_cmd.replace ("\\", "\\\\\\\\") # hello MacOS

        ret, out, _ = self.launcher_shell.run_sync (run_cmd)
        self._log.debug("Launched unit %s ret:%s out:%s." % (uid, ret, out))

        if  ret != 0 :
            self._log.error ("failed to run unit '%s': (%s)(%s)",
                             (run_cmd, ret, out))
            return FAIL

        lines = filter (None, out.split ("\n"))

        self._log.debug (lines)

        if  len (lines) < 2 :
            raise RuntimeError ("Failed to run unit (%s)", lines)

        if  lines[-2] != "OK" :
            raise RuntimeError ("Failed to run unit (%s)" % lines)

        # FIXME: verify format of returned pid (\d+)!
        pid           = lines[-1].strip ()
        cu['pid']     = pid
        cu['started'] = rpu.timestamp()

        # before we return, we need to clean the
        # 'BULK COMPLETED message from lrun
        ret, out = self.launcher_shell.find_prompt ()
        if  ret != 0 :
            with self._registry_lock :
                del(self._registry[uid])
            raise RuntimeError ("failed to run unit '%s': (%s)(%s)" \
                             % (run_cmd, ret, out))

        rpu.prof('spawning passed to pty', uid=uid)

        # FIXME: this is too late, there is already a race with the monitoring
        # thread for this CU execution.  We need to communicate the PIDs/CUs via
        # a queue again!
        rpu.prof('put', msg="ExecWorker to watcher (%s)" % cu['state'], uid=cu['_id'])
        with self._registry_lock :
            self._registry[pid] = cu

        cu['state'] = rp.EXECUTING
        self._agent.update_unit_state(src    = 'ExecWorker',
                                      uid    = cu['_id'],
                                      state  = rp.EXECUTING,
                                      msg    = "unit execution started")


    # --------------------------------------------------------------------------
    #
    def _watch (self) :

        MONITOR_READ_TIMEOUT = 1.0   # check for stop signal now and then
        static_cnt           = 0

        rpu.prof('run')
        try:

            self.monitor_shell.run_async ("MONITOR")

            while not self._terminate.is_set () :

                _, out = self.monitor_shell.find (['\n'], timeout=MONITOR_READ_TIMEOUT)

                line = out.strip ()
              # self._log.debug ('monitor line: %s' % line)

                if  not line :

                    # just a read timeout, i.e. an opportunity to check for
                    # termination signals...
                    if  self._terminate.is_set() :
                        self._log.debug ("stop monitoring")
                        return

                    # ... and for health issues ...
                    if not self.monitor_shell.alive () :
                        self._log.warn ("monitoring channel died")
                        return

                    # ... and to handle cached events.
                    if not self._cached_events :
                        static_cnt += 1

                    else :
                        self._log.info ("monitoring channel checks cache (%d)", len(self._cached_events))
                        static_cnt += 1

                        if static_cnt == 10 :
                            # 10 times cache to check, dump it for debugging
                            static_cnt = 0

                        cache_copy          = self._cached_events[:]
                        self._cached_events = list()
                        events_to_handle    = list()

                        with self._registry_lock :

                            for pid, state, data in cache_copy :
                                cu = self._registry.get (pid, None)

                                if cu : events_to_handle.append ([cu, pid, state, data])
                                else  : self._cached_events.append ([pid, state, data])

                        # FIXME: measure if using many locks in the loop below
                        # is really better than doing all ops in the locked loop
                        # above
                        for cu, pid, state, data in events_to_handle :
                            self._handle_event (cu, pid, state, data)

                    # all is well...
                  # self._log.info ("monitoring channel finish idle loop")
                    continue


                elif line == 'EXIT' or line == "Killed" :
                    self._log.error ("monitoring channel failed (%s)", line)
                    self._terminate.set()
                    return

                elif not ':' in line :
                    self._log.warn ("monitoring channel noise: %s", line)

                else :
                    pid, state, data = line.split (':', 2)

                    # we are not interested in non-final state information, at
                    # the moment
                    if state in ['RUNNING'] :
                        continue

                    self._log.info ("monitoring channel event: %s", line)
                    cu = None

                    with self._registry_lock :
                        cu = self._registry.get (pid, None)

                    if cu:
                        rpu.prof('get', msg="ExecWatcher picked up unit", uid=cu['_id'])
                        self._handle_event (cu, pid, state, data)
                    else:
                        self._cached_events.append ([pid, state, data])

        except Exception as e:

            self._log.error ("Exception in job monitoring thread: %s", e)
            self._terminate.set()

        rpu.prof ('stop')


    # --------------------------------------------------------------------------
    #
    def _handle_event (self, cu, pid, state, data) :

        # got an explicit event to handle
        self._log.info ("monitoring handles event for %s: %s:%s:%s", cu['_id'], pid, state, data)

        rp_state = {'DONE'     : rp.DONE,
                    'FAILED'   : rp.FAILED,
                    'CANCELED' : rp.CANCELED}.get (state, rp.UNKNOWN)

        if rp_state not in [rp.DONE, rp.FAILED, rp.CANCELED] :
            # non-final state
            self._log.debug ("ignore shell level state transition (%s:%s:%s)",
                             pid, state, data)
            return

        # record timestamp, exit code on final states
        cu['finished'] = rpu.timestamp()

        if data : cu['exit_code'] = int(data)
        else    : cu['exit_code'] = None

        if rp_state in [rp.FAILED, rp.CANCELED] :
            # final state - no further state transition needed
            self._schedule_queue.put ([COMMAND_UNSCHEDULE, cu])
            cu['state'] = rp_state
            self._agent.update_unit_state(src   = 'ExecWatcher',
                                          uid   = cu['_id'],
                                          state = rp_state,
                                          msg   = "unit execution finished")

        elif rp_state in [rp.DONE] :
            rpu.prof('execution complete', uid=cu['_id'])
            # advance the unit state
            self._schedule_queue.put ([COMMAND_UNSCHEDULE, cu])
            cu['state'] = rp.PENDING_AGENT_OUTPUT_STAGING,
            self._agent.update_unit_state(src   = 'ExecWatcher',
                                          uid   = cu['_id'],
                                          state = rp.PENDING_AGENT_OUTPUT_STAGING,
                                          msg   = "unit execution completed")

            cu_list, _ = rpu.blowup(self._config, cu, STAGEOUT_QUEUE)

            for _cu in cu_list :
                rpu.prof('put', msg="ExecWatcher to stageout_queue (%s)" % _cu['state'], uid=_cu['_id'])
                self._stageout_queue.put(_cu)

        # we don't need the cu in the registry anymore
        with self._registry_lock :
            if pid in self._registry :  # why wouldn't it be in there though?
                del(self._registry[pid])


# ==============================================================================
#
class UpdateWorker(threading.Thread):
    """
    An UpdateWorker pushes CU and Pilot state updates to mongodb.  Its instances
    compete for update requests on the update_queue.  Those requests will be
    triplets of collection name, query dict, and update dict.  Update requests
    will be collected into bulks over some time (BULK_COLLECTION_TIME), to
    reduce number of roundtrips.
    """

    # --------------------------------------------------------------------------
    #
    def __init__(self, name, config, logger, agent, session_id,
                 update_queue, mongodb_url):

        threading.Thread.__init__(self)

        self.name           = name
        self._config        = config
        self._log           = logger
        self._agent         = agent
        self._session_id    = session_id
        self._update_queue  = update_queue
        self._terminate     = threading.Event()

        _, db, _, _, _      = ru.mongodb_connect(mongodb_url)
        self._mongo_db      = db
        self._cinfo         = dict()  # collection cache

        # run worker thread
        self.start()

    # --------------------------------------------------------------------------
    #
    def stop(self):

        rpu.prof ('stop request')
        rpu.flush_prof()
        self._terminate.set()


    # --------------------------------------------------------------------------
    #
    def run(self):

        rpu.prof('run')
        while not self._terminate.is_set():

            # ------------------------------------------------------------------
            def timed_bulk_execute(cinfo):

                # returns number of bulks pushed (0 or 1)
                if not cinfo['bulk']:
                    return 0

                now = time.time()
                age = now - cinfo['last']

                if cinfo['bulk'] and age > self._config['bulk_collection_time']:

                    res  = cinfo['bulk'].execute()
                    self._log.debug("bulk update result: %s", res)

                    rpu.prof('unit update bulk pushed (%d)' % len(cinfo['uids']))
                    for entry in cinfo['uids']:
                        uid   = entry[0]
                        state = entry[1]
                        if state:
                            rpu.prof('unit update pushed (%s)' % state, uid=uid)
                        else:
                            rpu.prof('unit update pushed', uid=uid)

                    cinfo['last'] = now
                    cinfo['bulk'] = None
                    cinfo['uids'] = list()
                    return 1

                else:
                    return 0
            # ------------------------------------------------------------------

            try:

                try:
                    update_request = self._update_queue.get_nowait()
                    uid   = update_request.get('_id',   None)
                    state = update_request.get('state', None)

                except Queue.Empty:

                    # no new requests: push any pending bulks
                    action = 0
                    for cname in self._cinfo:
                        action += timed_bulk_execute(self._cinfo[cname])

                    if not action:
                        time.sleep(self._config['db_poll_sleeptime'])

                    continue


                uid   = update_request.get('_id')
                state = update_request.get('state', None)

                if state :
                    rpu.prof('get', msg="update_queue to UpdateWorker (%s)" % state, uid=uid)
                else:
                    rpu.prof('get', msg="update_queue to UpdateWorker", uid=uid)

                update_request_list, _ = rpu.blowup(self._config, update_request, UPDATE_WORKER)

                for _update_request in update_request_list :

                    # got a new request.  Add to bulk (create as needed),
                    # and push bulk if time is up.
                    uid         = _update_request.get('_id')
                    state       = _update_request.get('state', None)
                    cbase       = _update_request.get('cbase', '.cu')
                    query_dict  = _update_request.get('query', dict())
                    update_dict = _update_request.get('update',dict())

                    cname = self._session_id + cbase

                    if not cname in self._cinfo:
                        self._cinfo[cname] = {
                                'coll' : self._mongo_db[cname],
                                'bulk' : None,
                                'last' : time.time(),  # time of last push
                                'uids' : list()
                                }

                    cinfo = self._cinfo[cname]

                    if not cinfo['bulk']:
                        cinfo['bulk']  = cinfo['coll'].initialize_ordered_bulk_op()

                    cinfo['uids'].append([uid, state])
                    cinfo['bulk'].find  (query_dict) \
                                 .update(update_dict)

                    timed_bulk_execute(cinfo)
                    rpu.prof('unit update bulked (%s)' % state, uid=uid)

            except Exception as e:
                self._log.exception("unit update failed (%s)", e)
                # FIXME: should we fail the pilot at this point?
                # FIXME: Are the strategies to recover?

        rpu.prof ('stop')


# ==============================================================================
#
class StageinWorker(threading.Thread):
    """An StageinWorker performs the agent side staging directives.
    """

    # --------------------------------------------------------------------------
    #
    def __init__(self, name, config, logger, agent, execution_queue, schedule_queue,
                 stagein_queue, update_queue, workdir):

        threading.Thread.__init__(self)

        self.name             = name
        self._config          = config
        self._log             = logger
        self._agent           = agent
        self._execution_queue = execution_queue
        self._schedule_queue  = schedule_queue
        self._stagein_queue   = stagein_queue
        self._update_queue    = update_queue
        self._workdir         = workdir
        self._terminate       = threading.Event()

        # run worker thread
        self.start()

    # --------------------------------------------------------------------------
    #
    def stop(self):

        rpu.prof ('stop request')
        rpu.flush_prof()
        self._terminate.set()


    # --------------------------------------------------------------------------
    #
    def run(self):

        rpu.prof('run')
        while not self._terminate.is_set():

            try:

                cu = self._stagein_queue.get()

                if not cu:
                    rpu.prof('get_cmd', msg="stagein_queue to StageinWorker (wakeup)")
                    continue

                cu['state'] = rp.AGENT_STAGING_INPUT
                rpu.prof('get', msg="stagein_queue to StageinWorker (%s)" % cu['state'], uid=cu['_id'])

                cu_list, _ = rpu.blowup(self._config, cu, STAGEIN_WORKER)
                for _cu in cu_list :

                    sandbox      = os.path.join(self._workdir, '%s' % _cu['_id'])
                    staging_area = os.path.join(self._workdir, self._config['staging_area'])

                    for directive in _cu['Agent_Input_Directives']:

                        rpu.prof('Agent input_staging queue', uid=_cu['_id'],
                                 msg="%s -> %s" % (str(directive['source']), str(directive['target'])))

                        if directive['state'] != rp.PENDING :
                            # we ignore directives which need no action
                            rpu.prof('Agent input_staging queue', uid=_cu['_id'], msg='ignored')
                            continue


                        # Perform input staging
                        self._log.info("unit input staging directives %s for cu: %s to %s",
                                       directive, _cu['_id'], sandbox)

                        # Convert the source_url into a SAGA Url object
                        source_url = rs.Url(directive['source'])

                        # Handle special 'staging' scheme
                        if source_url.scheme == self._config['staging_scheme']:
                            self._log.info('Operating from staging')
                            # Remove the leading slash to get a relative path from the staging area
                            rel2staging = source_url.path.split('/',1)[1]
                            source = os.path.join(staging_area, rel2staging)
                        else:
                            self._log.info('Operating from absolute path')
                            source = source_url.path

                        # Get the target from the directive and convert it to the location
                        # in the sandbox
                        target = directive['target']
                        abs_target = os.path.join(sandbox, target)

                        # Create output directory in case it doesn't exist yet
                        #
                        rec_makedir(os.path.dirname(abs_target))

                        try:
                            self._log.info("Going to '%s' %s to %s", directive['action'], source, abs_target)

                            if   directive['action'] == LINK: os.symlink     (source, abs_target)
                            elif directive['action'] == COPY: shutil.copyfile(source, abs_target)
                            elif directive['action'] == MOVE: shutil.move    (source, abs_target)
                            else:
                                # FIXME: implement TRANSFER mode
                                raise NotImplementedError('Action %s not supported' % directive['action'])

                            log_message = "%s'ed %s to %s - success" % (directive['action'], source, abs_target)
                            self._log.info(log_message)

                        except Exception as e:

                            # If we catch an exception, assume the staging failed
                            log_message = "%s'ed %s to %s - failure (%s)" % \
                                    (directive['action'], source, abs_target, e)
                            self._log.exception(log_message)

                            # If a staging directive fails, fail the CU also.
                            _cu['state'] = rp.FAILED
                            self._agent.update_unit_state(src    = 'StageinWorker',
                                                          uid    = _cu['_id'],
                                                          state  = rp.FAILED,
                                                          msg    = log_message)

                    # Agent staging is all done, unit can go to ALLOCATING
                    rpu.prof('log', msg="no staging to do -- go allocate", uid=_cu['_id'])
                    _cu['state'] = rp.ALLOCATING
                    self._agent.update_unit_state(src    = 'StageinWorker',
                                                  uid    = _cu['_id'],
                                                  state  = rp.ALLOCATING,
                                                  msg    = 'agent input staging done')

                    _cu_list, _ = rpu.blowup(self._config, _cu, SCHEDULE_QUEUE)
                    for __cu in _cu_list :
                        rpu.prof('put', msg="StageinWorker to schedule_queue (%s)" % __cu['state'], uid=__cu['_id'])
                        self._schedule_queue.put([COMMAND_SCHEDULE, __cu])

            except Exception as e:
                self._log.exception('worker died')
                sys.exit(1)

        rpu.prof ('stop')


# ==============================================================================
#
class StageoutWorker(threading.Thread):
    """
    An StageoutWorker performs the agent side staging directives.

    It competes for units on the stageout queue, and handles all relevant
    staging directives.  It also takes care of uploading stdout/stderr (which
    can also be considered staging, really).

    Upon completion, the units are moved into the respective final state.

    Multiple StageoutWorker instances can co-exist -- this class needs to be
    threadsafe.
    """

    # --------------------------------------------------------------------------
    #
    def __init__(self, name, config, logger, agent, execution_queue, 
                 stageout_queue, update_queue, workdir):

        threading.Thread.__init__(self)

        self.name             = name
        self._config          = config
        self._log             = logger
        self._agent           = agent
        self._execution_queue = execution_queue
        self._stageout_queue  = stageout_queue
        self._update_queue    = update_queue
        self._workdir         = workdir
        self._terminate       = threading.Event()

        # run worker thread
        self.start()

    # --------------------------------------------------------------------------
    #
    def stop(self):

        rpu.prof ('stop request')
        rpu.flush_prof()
        self._terminate.set()


    # --------------------------------------------------------------------------
    #
    def run(self):

        rpu.prof('run')

        staging_area = os.path.join(self._workdir, self._config['staging_area'])

        while not self._terminate.is_set():

            cu = None
            try:

                cu = self._stageout_queue.get()

                if not cu:
                    rpu.prof('get_cmd', msg="stageout_queue to StageoutWorker (wakeup)")
                    continue

                cu['state'] = rp.AGENT_STAGING_OUTPUT

                cu_list, _ = rpu.blowup(self._config, cu, STAGEOUT_WORKER)
                for _cu in cu_list :

                    rpu.prof('get', msg="stageout_queue to StageoutWorker (%s)" % _cu['state'], uid=_cu['_id'])

                    sandbox = os.path.join(self._workdir, '%s' % _cu['_id'])

                    ## parked from unit state checker: unit postprocessing

                    if os.path.isfile(_cu['stdout_file']):
                        with open(_cu['stdout_file'], 'r') as stdout_f:
                            try:
                                txt = unicode(stdout_f.read(), "utf-8")
                            except UnicodeDecodeError:
                                txt = "unit stdout contains binary data -- use file staging directives"

                            _cu['stdout'] += rpu.tail(txt)

                    if os.path.isfile(_cu['stderr_file']):
                        with open(_cu['stderr_file'], 'r') as stderr_f:
                            try:
                                txt = unicode(stderr_f.read(), "utf-8")
                            except UnicodeDecodeError:
                                txt = "unit stderr contains binary data -- use file staging directives"

                            _cu['stderr'] += rpu.tail(txt)


                    if os.path.isfile("%s/PROF" % _cu['workdir']):
                        with open("%s/PROF" % _cu['workdir'], 'r') as prof_f:
                            try:
                                txt = prof_f.read()
                                for line in txt.split("\n"):
                                    if line:
                                        x1, x2, x3 = line.split()
                                        rpu.prof(x1, msg=x2, timestamp=float(x3), uid=cu['_id'])
                            except Exception as e:
                                self._log.error("Pre/Post profiling file read failed: `%s`" % e)

                    for directive in _cu['Agent_Output_Directives']:

                        rpu.prof('Agent output_staging', uid=_cu['_id'],
                                 msg="%s -> %s" % (str(directive['source']), str(directive['target'])))

                        # Perform output staging
                        self._log.info("unit output staging directives %s for cu: %s to %s",
                                directive, _cu['_id'], sandbox)

                        # Convert the target_url into a SAGA Url object
                        target_url = rs.Url(directive['target'])

                        # Handle special 'staging' scheme
                        if target_url.scheme == self._config['staging_scheme']:
                            self._log.info('Operating from staging')
                            # Remove the leading slash to get a relative path from
                            # the staging area
                            rel2staging = target_url.path.split('/',1)[1]
                            target = os.path.join(staging_area, rel2staging)
                        else:
                            self._log.info('Operating from absolute path')
                            # FIXME: will this work for TRANSFER mode?
                            target = target_url.path

                        # Get the source from the directive and convert it to the location
                        # in the sandbox
                        source = str(directive['source'])
                        abs_source = os.path.join(sandbox, source)

                        # Create output directory in case it doesn't exist yet
                        # FIXME: will this work for TRANSFER mode?
                        rec_makedir(os.path.dirname(target))

                        try:
                            self._log.info("Going to '%s' %s to %s", directive['action'], abs_source, target)

                            if directive['action'] == LINK:
                                # This is probably not a brilliant idea, so at least give a warning
                                os.symlink(abs_source, target)
                            elif directive['action'] == COPY:
                                shutil.copyfile(abs_source, target)
                            elif directive['action'] == MOVE:
                                shutil.move(abs_source, target)
                            else:
                                # FIXME: implement TRANSFER mode
                                raise NotImplementedError('Action %s not supported' % directive['action'])

                            log_message = "%s'ed %s to %s - success" %(directive['action'], abs_source, target)
                            self._log.info(log_message)

                        except Exception as e:
                            # If we catch an exception, assume the staging failed
                            log_message = "%s'ed %s to %s - failure (%s)" % \
                                    (directive['action'], abs_source, target, e)
                            self._log.exception(log_message)

                            # If a staging directive fails, fail the CU also.
                            _cu['state'] = rp.FAILED
                            self._agent.update_unit_state(src    = 'StageoutWorker',
                                                          uid    = _cu['_id'],
                                                          state  = rp.FAILED,
                                                          msg    = log_message)

                    # Agent output staging is done.

                    #rpu.prof('final', msg="stageout done", uid=_cu['_id'])
                    _cu['state'] = rp.PENDING_OUTPUT_STAGING
                    self._agent.update_unit_state(src    = 'StageoutWorker',
                                                  uid    = _cu['_id'],
                                                  state  = rp.PENDING_OUTPUT_STAGING,
                                                  msg    = 'Agent output staging completed',
                                                  update = {
                                                      '$set' : {
                                                          'stdout'    : _cu['stdout'],
                                                          'stderr'    : _cu['stderr'],
                                                          'exit_code' : _cu['exit_code'],
                                                          'started'   : _cu['started'],
                                                          'finished'  : _cu['finished'],
                                                          'slots'     : _cu['opaque_slot'],
                                                      }
                                                  })
                    # NOTE: this is final, the cu is not touched anymore
                    _cu = None

                # make sure the CU is not touched anymore (see except below)
                cu = None

            except Exception as e:
                self._log.exception("Error in StageoutWorker loop (%s)", e)

                # check if we have any cu in operation.  If so, mark as final.
                # This check relies on the pushes to the update queue to be the
                # *last* actions of the loop above -- otherwise we may get
                # invalid state transitions...
                if cu:
                    rpu.prof('final', msg="stageout failed", uid=cu['_id'])
                    cu['state'] = rp.FAILED
                    self._agent.update_unit_state(src    = 'StageoutWorker',
                                                  uid    = cu['_id'],
                                                  state  = rp.FAILED,
                                                  msg    = 'output staging failed',
                                                  update = {
                                                      '$set' : {
                                                          'stdout'    : cu['stdout'],
                                                          'stderr'    : cu['stderr'],
                                                          'exit_code' : cu['exit_code'],
                                                          'started'   : cu['started'],
                                                          'finished'  : cu['finished'],
                                                          'slots'     : cu['opaque_slot'],
                                                      }
                                                  })
                    # NOTE: this is final, the cu is not touched anymore
                    cu = None

                # forward the exception
                raise

        rpu.prof ('stop')


# ==============================================================================
#
class HeartbeatMonitor(threading.Thread):
    """
    The HeartbeatMonitor watches the command queue for heartbeat updates (and
    other commands).
    """

    # --------------------------------------------------------------------------
    #
    def __init__(self, name, config, logger, agent, command_queue, p, pilot_id, starttime, runtime):

        threading.Thread.__init__(self)

        self.name             = name
        self._config          = config
        self._log             = logger
        self._agent           = agent
        self._command_queue   = command_queue
        self._p               = p
        self._pilot_id        = pilot_id
        self._starttime       = starttime
        self._runtime         = runtime
        self._terminate       = threading.Event()

        # run worker thread
        self.start()

    # --------------------------------------------------------------------------
    #
    def stop(self):

        rpu.prof ('stop request')
        rpu.flush_prof()
        self._terminate.set()
        self._agent.stop()


    # --------------------------------------------------------------------------
    #
    def run(self):

        rpu.prof('run')
        while not self._terminate.is_set():

            try:
                rpu.prof('heartbeat', msg='Listen! Listen! Listen to the heartbeat!')
                self._check_commands()
                self._check_state   ()
                time.sleep(self._config['heartbeat_interval'])

            except Exception as e:
                self._log.exception('error in heartbeat monitor (%s)', e)
                self.stop()

        rpu.prof ('stop')


    # --------------------------------------------------------------------------
    #
    def _check_commands(self):

        # Check if there's a command waiting
        retdoc = self._p.find_and_modify(
                    query  = {"_id"  : self._pilot_id},
                    update = {"$set" : {COMMAND_FIELD: []}}, # Wipe content of array
                    fields = [COMMAND_FIELD, 'state']
                    )

        if not retdoc:
            return


        commands = retdoc[COMMAND_FIELD]
        state    = retdoc['state']


        for command in commands:

            command_str = '%s:%s' % (command[COMMAND_TYPE], command[COMMAND_ARG])

            rpu.prof('ingest_cmd', msg="mongodb to HeartbeatMonitor (%s)" % command_str)

            if command[COMMAND_TYPE] == COMMAND_CANCEL_PILOT:
                self.stop()
                pilot_CANCELED(self._p, self._pilot_id, self._log, "CANCEL received. Terminating.")
                rpu.flush_prof()
                sys.exit(1)

            elif state == rp.CANCELING:
                self.stop()
                pilot_CANCELED(self._p, self._pilot_id, self._log, "CANCEL implied. Terminating.")
                rpu.flush_prof()
                sys.exit(1)

            elif command[COMMAND_TYPE] == COMMAND_CANCEL_COMPUTE_UNIT:
                self._log.info("Received Cancel Compute Unit command for: %s", command[COMMAND_ARG])
                rpu.prof('put_cmd', msg="HeartbeatMonitor to command_queue (%s)" % command_str,
                        uid=command[COMMAND_ARG])
                # Put it on the command queue of the ExecWorker
                self._command_queue.put(command)

            elif command[COMMAND_TYPE] == COMMAND_KEEP_ALIVE:
                self._log.info("Received KeepAlive command.")

            else:
                self._log.error("Received unknown command: %s with arg: %s.",
                                command[COMMAND_TYPE], command[COMMAND_ARG])


    # --------------------------------------------------------------------------
    #
    def _check_state(self):

        # Check the workers periodically. If they have died, we
        # exit as well. this can happen, e.g., if the worker
        # process has caught an exception
        for worker in self._agent.worker_list:
            if not worker.is_alive():
                self.stop()
                msg = 'worker %s died' % str(worker)
                pilot_FAILED(self._p, self._pilot_id, self._log, msg)

        # Make sure that we haven't exceeded the agent runtime. if
        # we have, terminate.
        if time.time() >= self._starttime + (int(self._runtime) * 60):
            self._log.info("Agent has reached runtime limit of %s seconds.", self._runtime*60)
            self.stop()
            pilot_DONE(self._p, self._pilot_id)



# ==============================================================================
#
class Agent(object):

    # --------------------------------------------------------------------------
    #
    def __init__(self, name, config, logger, lrms_name, requested_cores,
            task_launch_method, mpi_launch_method, spawner,
            scheduler_name, runtime,
            mongodb_url, pilot_id, session_id):

        rpu.prof('Agent init')

        self.name                   = name
        self._config                = config
        self._log                   = logger
        self._debug_helper          = ru.DebugHelper()
        self._pilot_id              = pilot_id
        self._runtime               = runtime
        self._terminate             = threading.Event()
        self._starttime             = time.time()
        self._workdir               = os.getcwd()
        self._session_id            = session_id
        self._pilot_id              = pilot_id

        self.worker_list            = list()

        # we want to own all queues -- that simplifies startup and shutdown
        self._schedule_queue        = QUEUE_TYPE()
        self._stagein_queue         = QUEUE_TYPE()
        self._execution_queue       = QUEUE_TYPE()
        self._stageout_queue        = QUEUE_TYPE()
        self._update_queue          = QUEUE_TYPE()
        self._command_queue         = QUEUE_TYPE()

        _, mongo_db, _, _, _      = ru.mongodb_connect(mongodb_url)

        self._p  = mongo_db["%s.p"  % self._session_id]
        self._cu = mongo_db["%s.cu" % self._session_id]

        self._lrms = LRMS.create(
                name            = lrms_name,
                config          = self._config,
                logger          = self._log,
                requested_cores = requested_cores)

        self._scheduler = Scheduler.create(
                name            = scheduler_name,
                config          = self._config,
                logger          = self._log,
                lrms            = self._lrms,
                schedule_queue  = self._schedule_queue,
                execution_queue = self._execution_queue,
                update_queue    = self._update_queue)
        self.worker_list.append(self._scheduler)

        self._task_launcher = LaunchMethod.create(
                name            = task_launch_method,
                config          = self._config,
                logger          = self._log,
                scheduler       = self._scheduler)

        self._mpi_launcher = LaunchMethod.create(
                name            = mpi_launch_method,
                config          = self._config,
                logger          = self._log,
                scheduler       = self._scheduler)

        for n in range(self._config['number_of_workers'][STAGEIN_WORKER]):
            stagein_worker = StageinWorker(
                name            = "StageinWorker-%d" % n,
                config          = self._config,
                logger          = self._log,
                agent           = self,
                execution_queue = self._execution_queue,
                schedule_queue  = self._schedule_queue,
                stagein_queue   = self._stagein_queue,
                update_queue    = self._update_queue,
                workdir         = self._workdir
            )
            self.worker_list.append(stagein_worker)


        for n in range(self._config['number_of_workers'][EXEC_WORKER]):
            exec_worker = ExecWorker.create(
                name            = "ExecWorker-%d" % n,
                config          = self._config,
                spawner         = spawner,
                logger          = self._log,
                agent           = self,
                scheduler       = self._scheduler,
                task_launcher   = self._task_launcher,
                mpi_launcher    = self._mpi_launcher,
                command_queue   = self._command_queue,
                execution_queue = self._execution_queue,
                stageout_queue  = self._stageout_queue,
                update_queue    = self._update_queue,
                schedule_queue  = self._schedule_queue,
                pilot_id        = self._pilot_id,
                number          = n,
                session_id      = self._session_id
            )
            self.worker_list.append(exec_worker)


        for n in range(self._config['number_of_workers'][STAGEOUT_WORKER]):
            stageout_worker = StageoutWorker(
                name            = "StageoutWorker-%d" % n,
                config          = self._config,
                agent           = self,
                logger          = self._log,
                execution_queue = self._execution_queue,
                stageout_queue  = self._stageout_queue,
                update_queue    = self._update_queue,
                workdir         = self._workdir
            )
            self.worker_list.append(stageout_worker)


        for n in range(self._config['number_of_workers'][UPDATE_WORKER]):
            update_worker = UpdateWorker(
                name            = "UpdateWorker-%d" % n,
                config          = self._config,
                logger          = self._log,
                agent           = self,
                session_id      = self._session_id,
                update_queue    = self._update_queue,
                mongodb_url     = mongodb_url
            )
            self.worker_list.append(update_worker)


        hbmon = HeartbeatMonitor(
                name            = "HeartbeatMonitor",
                config          = self._config,
                logger          = self._log,
                agent           = self,
                command_queue   = self._command_queue,
                p               = self._p,
                starttime       = self._starttime,
                runtime         = self._runtime,
                pilot_id        = self._pilot_id)
        self.worker_list.append(hbmon)

        rpu.prof('Agent init done')


    # --------------------------------------------------------------------------
    #
    def stop(self):
        """
        Terminate the agent main loop.  The workers will be pulled down once the
        main loop finishes (see run())
        """

        rpu.prof ('stop request')
        rpu.flush_prof()
        self._terminate.set()


    # --------------------------------------------------------------------------
    #
    def update_unit(self, src, uid, state=None, msg=None, query=None, update=None):

        if not query  : query  = dict()
        if not update : update = dict()

        query_dict  = dict()
        update_dict = update

        query_dict['_id'] = uid

        for key,val in query.iteritems():
            query_dict[key] = val


        if msg:
            if not '$push' in update_dict:
                update_dict['$push'] = dict()

            update_dict['$push']['log'] = {'message'   : msg,
                                           'timestamp' : rpu.timestamp()}

        if state:
            rpu.prof('put', msg="%s to update_queue (%s)" % (src, state), uid=query_dict['_id'])
        else:
            rpu.prof('put', msg="%s to update_queue" % src, uid=query_dict['_id'])

        query_list, _ = rpu.blowup(self._config, query_dict, UPDATE_QUEUE)

        for _query_dict in query_list :
            self._update_queue.put({'_id'    : _query_dict['_id'],
                                    'state'  : state,
                                    'cbase'  : '.cu',
                                    'query'  : _query_dict,
                                    'update' : update_dict})


    # --------------------------------------------------------------------------
    #
    def update_unit_state(self, src, uid, state, msg=None, query=None, update=None,
            logger=None):

        if not query  : query  = dict()
        if not update : update = dict()

        if  logger and msg:
            logger("unit '%s' state change (%s)" % (uid, msg))

        # we alter update, so rather use a copy of the dict...

        now = rpu.timestamp()
        update_dict = {'$set' : {'state': state},
                       '$push': {'statehistory': {
                                     'state': state,
                                     'timestamp': now
                                }}
                      }

        if '$set' in update:
            for key,val in update['$set'].iteritems():
                update_dict['$set'][key] = val

        if '$push' in update:
            for key,val in update['$push'].iteritems():
                update_dict['$push'][key] = val

        self.update_unit(src    = src,
                         uid    = uid,
                         state  = state,
                         msg    = msg,
                         query  = query,
                         update = update_dict)

    # --------------------------------------------------------------------------
    #
    def run(self):

        rpu.prof('run')

        # first order of business: set the start time and state of the pilot
        self._log.info("Agent %s starting ...", self._pilot_id)
        now = rpu.timestamp()
        ret = self._p.update(
            {"_id": self._pilot_id},
            {"$set": {"state"          : rp.ACTIVE,
                      # TODO: The two fields below are currently scheduler
                      #       specific!
                      "nodes"          : self._lrms.node_list,
                      "cores_per_node" : self._lrms.cores_per_node,
                      "started"        : now},
             "$push": {"statehistory": {"state"    : rp.ACTIVE,
                                        "timestamp": now}}
            })
        # TODO: Check for return value, update should be true!
        self._log.info("Database updated: %s", ret)

        while not self._terminate.is_set():

            try:
                # check for new units
                action = self._check_units()

                # if no units have been seen, then wait for juuuust a little...
                # FIXME: use some mongodb notification mechanism to avoid busy
                # polling.  Tailed cursors or whatever...
                if not action:
                    time.sleep(self._config['db_poll_sleeptime'])

            except Exception as e:
                # exception in the main loop is fatal
                self.stop()
                pilot_FAILED(self._p, self._pilot_id, self._log,
                    "ERROR in agent main loop: %s. %s" % (e, traceback.format_exc()))
                rpu.flush_prof()
                sys.exit(1)

        # main loop terminated, so self._terminate was set
        # we need to signal shut down to all workers
        for worker in self.worker_list:
            worker.stop()

        # to make sure that threads are not stuck waiting on a queue, we send
        # a signal on each queue
        self._schedule_queue.put (COMMAND_WAKEUP)
        self._execution_queue.put(None)
        self._update_queue.put   (None)
        self._stagein_queue.put  (None)
        self._stageout_queue.put (None)

        # and wait for them to actually finish
        # FIXME: make sure this works when stop was initialized by heartbeat monitor
        for worker in self.worker_list:
            worker.join()

        # record cancelation state
        pilot_CANCELED(self._p, self._pilot_id, self._log,
                "Terminated (_terminate set).")

        rpu.prof ('stop')
        rpu.flush_prof()
        sys.exit(0)


    # --------------------------------------------------------------------------
    #
    def _check_units(self):

        # Check if there are compute units waiting for input staging
        # and log that we pulled it.
        #
        # FIXME: Unfortunately, 'find_and_modify' is not bulkable, so we have
        # to use 'find'.  To avoid finding the same units over and over again,
        # we update the state *before* running the next find -- so we do it
        # right here...  No idea how to avoid that roundtrip...
        # This also blocks us from using multiple ingest threads, or from doing
        # late binding by unit pull :/
        cu_cursor = self._cu.find(spec  = {"pilot" : self._pilot_id,
                                           'state' : rp.PENDING_AGENT_INPUT_STAGING})
        if not cu_cursor.count():
            # no units whatsoever...
            return 0

        # update the unit states to avoid pulling them again next time.
        cu_list = list(cu_cursor)
        cu_uids = [_cu['_id'] for _cu in cu_list]

        self._cu.update(multi    = True,
                        spec     = {"_id"   : {"$in"   : cu_uids}},
                        document = {"$set"  : {"state" : rp.AGENT_STAGING_INPUT},
                                    "$push" : {"statehistory":
                                        {
                                            "state"     : rp.AGENT_STAGING_INPUT,
                                            "timestamp" : rpu.timestamp()
                                        }
                                   }})

        # now we really own the CUs, and can start working on them (ie. push
        # them into the pipeline)
        if cu_list:
            rpu.prof('Agent get units', msg="bulk size: %d" % cu_cursor.count(),
                 logger=self._log.info)

        for cu in cu_list:

            rpu.prof('get', msg="MongoDB to Agent (%s)" % cu['state'], uid=cu['_id'], logger=self._log.info)

            _cu_list, _ = rpu.blowup(self._config, cu, AGENT)
            for _cu in _cu_list :

                try:
                    cud     = _cu['description']
                    workdir = "%s/%s" % (self._workdir, _cu['_id'])

                    _cu['workdir']     = workdir
                    _cu['stdout']      = ''
                    _cu['stderr']      = ''
                    _cu['opaque_clot'] = None

                    stdout_file = cud.get('stdout')
                    if not stdout_file:
                        stdout_file = 'STDOUT'
                    _cu['stdout_file'] = os.path.join(workdir, stdout_file)

                    stderr_file = cud.get('stderr')
                    if not stderr_file:
                        stderr_file = 'STDERR'
                    _cu['stderr_file'] = os.path.join(workdir, stderr_file)

                    rpu.prof('Agent get unit meta', uid=_cu['_id'])
                    # create unit sandbox
                    rec_makedir(workdir)
                    rpu.prof('Agent get unit mkdir', uid=_cu['_id'])

                    # and send to staging 
                    _cu['state'] = rp.AGENT_STAGING_INPUT
                    self.update_unit_state(src    = 'Agent',
                                           uid    = _cu['_id'],
                                           state  = rp.AGENT_STAGING_INPUT,
                                           msg    = 'unit needs input staging')

                    _cu_list, _ = rpu.blowup(self._config, _cu, STAGEIN_QUEUE)
                    for __cu in _cu_list :
                        rpu.prof('put', msg="Agent to stagein_queue (%s)" % __cu['state'], uid=__cu['_id'])
                        self._stagein_queue.put(__cu)

                except Exception as e:
                    # if any unit sorting step failed, the unit did not end up in
                    # a queue (its always the last step).  We set it to FAILED
                    msg = "could not sort unit (%s)" % e
                    rpu.prof('error', msg=msg, uid=_cu['_id'], logger=self._log.exception)
                    _cu['state'] = rp.FAILED
                    self.update_unit_state(src    = 'Agent',
                                           uid    = _cu['_id'],
                                           state  = rp.FAILED,
                                           msg    = msg)
                    # NOTE: this is final, the unit will not be touched
                    # anymore.
                    _cu = None

        # indicate that we did some work (if we did...)
        return len(cu_uids)


# ==============================================================================
#
# Agent main code
#
# ==============================================================================
def main():

  # parser  = optparse.OptionParser()

  # parser.add_option('-c', dest='cores',   type='int')
  # parser.add_option('-d', dest='debug',   type='int')
  # parser.add_option('-j', dest='task_launch_method')
  # parser.add_option('-k', dest='mpi_launch_method')
  # parser.add_option('-l', dest='lrms')
  # parser.add_option('-m', dest='mongodb_url')
  # parser.add_option('-o', dest='spawner')
  # parser.add_option('-p', dest='pilot_id')
  # parser.add_option('-q', dest='agent_scheduler')
  # parser.add_option('-r', dest='runtime', type='int')
  # parser.add_option('-s', dest='session_id')

  # # parse the whole shebang
  # (options, args) = parser.parse_args()

  # if args : parser.error("Unused arguments '%s'" % args)

    # configure the agent logger
    logger    = logging.getLogger  ('radical.pilot.agent')
    handle    = logging.FileHandler("agent.log")
    formatter = logging.Formatter  ('%(asctime)s - %(name)s - %(levelname)s - %(message)s')

    logger.setLevel('INFO')
    handle.setFormatter(formatter)
    logger.addHandler(handle)

    logger.info("Using RADICAL-Utils version %s", rs.version)
    logger.info("Using RADICAL-SAGA  version %s", rs.version)
    logger.info("Using RADICAL-Pilot version %s (%s)", rp.version, git_ident)

    # --------------------------------------------------------------------------
    # load the agent config, and overload the config dicts
    try:
        logger.info ("load config file")

        cfg_file = os.environ.get('RADICAL_PILOT_CONFIG', './agent.cfg')
        cfg_dict = ru.read_json_str(cfg_file)

        cfg = agent_config
        ru.dict_merge(cfg, cfg_dict, policy='overwrite')
        logger.info("agent config merged with %s" % cfg_file)

    except Exception as e:
        # No config file?
        logger.exception("error reading config file")

    logger.info("\Agent config:\n%s\n\n" % pprint.pformat(cfg))


    if not 'cores'               in cfg: raise ValueError("Missing number of cores")
    if not 'debug'               in cfg: raise ValueError("Missing DEBUG level")
    if not 'lrms'                in cfg: raise ValueError("Missing LRMS")
    if not 'db_url'              in cfg: raise ValueError("Missing MongoDB URL")
    if not 'pilot_id'            in cfg: raise ValueError("Missing pilot id")
    if not 'runtime'             in cfg: raise ValueError("Missing or zero agent runtime")
    if not 'scheduler'           in cfg: raise ValueError("Missing agent scheduler")
    if not 'session_id'          in cfg: raise ValueError("Missing session id")
    if not 'spawner'             in cfg: raise ValueError("Missing agent spawner")
    if not 'mpi_launch_method'   in cfg: raise ValueError("Missing mpi launch method")
    if not 'task_launch_method'  in cfg: raise ValueError("Missing unit launch method")

    rpu.prof_init('agent.prof', 'start', uid=cfg['pilot_id'])

    # configure the agent logger
    logger.setLevel(cfg['debug'])

    # --------------------------------------------------------------------------
    #
    def sigint_handler(signum, frame):
        msg = 'Caught SIGINT. EXITING. (%s: %s)' % (signum, frame)
        pilot_FAILED(mongo_p, cfg['pilot_id'], logger, msg)
        rpu.flush_prof()
        sys.exit(2)
    signal.signal(signal.SIGINT, sigint_handler)

    # --------------------------------------------------------------------------
    #
    def sigalarm_handler(signum, frame):
        msg = 'Caught SIGALRM (Walltime limit reached?). EXITING (%s: %s)' \
            % (signum, frame)
        pilot_FAILED(mongo_p, cfg['pilot_id'], logger, msg)
        rpu.flush_prof()
        sys.exit(3)
    signal.signal(signal.SIGALRM, sigalarm_handler)

<<<<<<< HEAD
=======
    # --------------------------------------------------------------------------
    # load the local agent config, and overload the config dicts
    try:
        logger.info ("Trying to load config file ...")
        cfg_file = "agent.cfg"
        cfg_dict = ru.read_json_str(cfg_file)

        ru.dict_merge(agent_config, cfg_dict, policy='overwrite')

        logger.info("Default agent config merged with settings from file")

    except IOError:
        # No config file, which is perfectly ok
        pass

    except Exception as e:
        logger.info ("agent config failed to merge: %s", e)

    logger.info("\Agent config:\n%s\n\n" % pprint.pformat(agent_config))
>>>>>>> cd99d10c

    try:
        # ----------------------------------------------------------------------
        # Establish database connection
        rpu.prof('db setup')
        _, mongo_db, _, _, _ = ru.mongodb_connect(cfg['db_url'])
        mongo_p  = mongo_db["%s.p" % cfg['session_id']]

        # ----------------------------------------------------------------------
        # Launch the agent thread
        rpu.prof('Agent create')
        agent = Agent(
                name               = 'Agent',
                config             = cfg,
                logger             = logger,
                lrms_name          = cfg['lrms'],
                requested_cores    = cfg['cores'],
                task_launch_method = cfg['task_launch_method'],
                mpi_launch_method  = cfg['mpi_launch_method'],
                spawner            = cfg['spawner'],
                scheduler_name     = cfg['scheduler'],
                runtime            = cfg['runtime'],
                mongodb_url        = cfg['db_url'],
                pilot_id           = cfg['pilot_id'],
                session_id         = cfg['session_id']
        )

        agent.run()
        rpu.prof('Agent done')

    except SystemExit:
        logger.error("Caught keyboard interrupt. EXITING")
        rpu.flush_prof()
        return(6)

    except Exception as e:
        error_msg = "Error running agent: %s" % str(e)
        logger.exception(error_msg)
        pilot_FAILED(mongo_p, cfg['pilot_id'], logger, error_msg)
        rpu.flush_prof()
        sys.exit(7)

    finally:
        rpu.prof('stop', msg='finally clause')
        rpu.flush_prof()
        sys.exit(8)


# ------------------------------------------------------------------------------
#
if __name__ == "__main__":

    print "---------------------------------------------------------------------"
    print
    print "PYTHONPATH: %s"   % sys.path
    print "python: %s"      % sys.version
    print "utils : %-5s : %s" % (ru.version_detail, ru.__file__)
    print "saga  : %-5s : %s" % (rs.version_detail, rs.__file__)
    print "pilot : %-5s : %s" % (rp.version_detail, rp.__file__)
    print "        type  : multicore"
    print "        gitid : %s" % git_ident
    print
    print "---------------------------------------------------------------------"
    print

    sys.exit(main())

#
<<<<<<< HEAD
# ------------------------------------------------------------------------------

##      # to run the spawner shells remote, run the following command on the
##      # target node:
##      #   "nc -l -p <port> -v -e /bin/sh  %s/agent/radical-pilot-spawner.sh %s"
##      # and then below run
##      #   "nc <node_ip> <port>"
##      # with unique port numbers for each ExecWorker instance, obviously.
##      #
##      # for each exec worker, we run two nc's on consecutive ports.  We start
##      # with port 10000. so use:
##      #
##      #   10000 + 2 * (self._number)
##      #   10000 + 2 * (self._number) + 1
##      #
##      # to avoid collission with the other exec workers.  Only the execworker
##      # 0 will run the remote nc's which are listening for our connections.
##      #
##      host = 'nid%.5d' % int(self._scheduler.reserved_nodes[0])
##      portbase = 10000
##      srcdir  = os.path.dirname(rp.__file__)
##      if self._number == 0:
##          # this is exec worker 0 -- we run the remote nc's
##          #workbase = "/tmp/Spawner-%s" % (self._pilot_id)
##          workbase = "%s/Spawner-%s" % (os.getcwd(), self._pilot_id)
##
##          # Usage: execworker-wrapper.sh <spawner.sh> <workdir> <port base> <count>
##          self._remote_process = subprocess.Popen([
##              'aprun', '-n', '1',
##              '/bin/sh', '%s/agent/execworker-wrapper.sh' % srcdir,
##              '%s/agent/radical-pilot-spawner.sh' % srcdir,
##              workbase,
##              str(portbase),
##              str(self._config['number_of_workers'][EXEC_WORKER])
##          ])
##
##      # we need to give the above command some time to actually start the
##      # listening processes, otherwise the following connections will fail
##      # TODO: might want to add a lock here to sync the instances
##      time.sleep(5)
##
##      # now instead of the spawner, launch NCs toward the host on the given
##      # ports
##      myport = portbase + 2 * self._number
##      ret, out, _  = self.launcher_shell.run_sync ("nc %s %d" % (host, myport))
##      ret, out, _  = self.monitor_shell.run_sync  ("nc %s %d" % (host, myport + 1))
=======
# ------------------------------------------------------------------------------
>>>>>>> cd99d10c
<|MERGE_RESOLUTION|>--- conflicted
+++ resolved
@@ -5463,7 +5463,6 @@
 
     logger.info("\Agent config:\n%s\n\n" % pprint.pformat(cfg))
 
-
     if not 'cores'               in cfg: raise ValueError("Missing number of cores")
     if not 'debug'               in cfg: raise ValueError("Missing DEBUG level")
     if not 'lrms'                in cfg: raise ValueError("Missing LRMS")
@@ -5500,28 +5499,6 @@
         sys.exit(3)
     signal.signal(signal.SIGALRM, sigalarm_handler)
 
-<<<<<<< HEAD
-=======
-    # --------------------------------------------------------------------------
-    # load the local agent config, and overload the config dicts
-    try:
-        logger.info ("Trying to load config file ...")
-        cfg_file = "agent.cfg"
-        cfg_dict = ru.read_json_str(cfg_file)
-
-        ru.dict_merge(agent_config, cfg_dict, policy='overwrite')
-
-        logger.info("Default agent config merged with settings from file")
-
-    except IOError:
-        # No config file, which is perfectly ok
-        pass
-
-    except Exception as e:
-        logger.info ("agent config failed to merge: %s", e)
-
-    logger.info("\Agent config:\n%s\n\n" % pprint.pformat(agent_config))
->>>>>>> cd99d10c
 
     try:
         # ----------------------------------------------------------------------
@@ -5590,7 +5567,6 @@
     sys.exit(main())
 
 #
-<<<<<<< HEAD
 # ------------------------------------------------------------------------------
 
 ##      # to run the spawner shells remote, run the following command on the
@@ -5637,6 +5613,3 @@
 ##      myport = portbase + 2 * self._number
 ##      ret, out, _  = self.launcher_shell.run_sync ("nc %s %d" % (host, myport))
 ##      ret, out, _  = self.monitor_shell.run_sync  ("nc %s %d" % (host, myport + 1))
-=======
-# ------------------------------------------------------------------------------
->>>>>>> cd99d10c

--- conflicted
+++ resolved
@@ -3337,16 +3337,10 @@
                     if cu['opaque_slot']:
                         self._scheduler.unschedule(cu)
 
-<<<<<<< HEAD
                     self._agent.update_unit_state(uid    = cu['_id'],
                                                   state  = rp.FAILED,
                                                   msg    = "unit execution failed",
                                                   logger = self._log.exception)
-=======
-                    self._agent.update_unit_state(_id    = cu['_id'],
-                                                  state  = FAILED,
-                                                  msg    = "unit execution failed")
->>>>>>> f7d883c2
 
 
         except Exception as e:

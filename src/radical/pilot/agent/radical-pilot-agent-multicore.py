#!/usr/bin/env python

"""
.. module:: radical.pilot.agent
   :platform: Unix
   :synopsis: The agent for RADICAL-Pilot.

   The agent gets CUs by means of the MongoDB.
   The execution of CUs by the Agent is (primarily) configured by the
   triplet (LRMS, LAUNCH_METHOD(s), SCHEDULER):
   - The LRMS detects and structures the information about the resources
     available to agent.
   - The Scheduler maps the execution requests of the LaunchMethods to a
     subset of the resources available to the Agent.
     It does not deal with the "presentation" of this subset.
   - The LaunchMethods configure how to execute (regular and MPI) tasks,
     and know about the specific format to specify the subset of resources.


   Structure:
   ----------
   This represents the planned architecture, which is not fully represented in
   code, yet.

     - class Agent
       - represents the whole thing
       - has a set of StageinWorkers  (threads or procs)
       - has a set of StageoutWorkers (threads or procs)
       - has a set of ExecWorkers     (threads or procs)
       - has a set of UpdateWorkers   (threads or procs)
       - has a HeartbeatMonitor       (threads or procs)
       - has a inputstaging  queue
       - has a outputstaging queue
       - has a execution queue
       - has a update queue
       - loops forever
       - in each iteration
         - pulls CU bulks from DB
         - pushes CUs into inputstaging queue or execution queue (based on
           obvious metric)

     class StageinWorker
       - competes for CU input staging requests from inputstaging queue
       - for each received CU
         - performs staging
         - pushes CU into execution queue
         - pushes stage change notification request into update queue

     class StageoutWorker
       - competes for CU output staging requests from outputstaging queue
       - for each received CU
         - performs staging
         - pushes stage change notification request into update queue

     class ExecWorker
       - manages a partition of the allocated cores
         (partition size == max cu size)
       - competes for CU execution reqeusts from execute queue
       - for each CU
         - prepares execution command
         - pushes command to ExecutionEnvironment
         - pushes stage change notification request into update queue

     class Spawner
       - executes CUs according to ExecWorker instruction
       - monitors CU execution (for completion)
       - gets CU execution reqeusts from ExecWorker
       - for each CU
         - executes CU command
         - monitors CU execution
         - on CU completion
           - pushes CU to outputstaging queue (if staging is needed)
           - pushes stage change notification request into update queue

     class UpdateWorker
       - competes for CU state update reqeusts from update queue
       - for each CU
         - pushes state update (collected into bulks if possible)
         - cleans CU workdir if CU is final and cleanup is requested

     Agent
       |
       +--------------------------------------------------------
       |           |              |              |             |
       |           |              |              |             |
       V           V              V              V             V
     ExecWorker* StageinWorker* StageoutWorker* UpdateWorker* HeartbeatMonitor
       |
       +-------------------------------------------------
       |     |               |                |         |
       |     |               |                |         |
       V     V               V                V         V
     LRMS  MPILaunchMethod TaskLaunchMethod Scheduler Spawner


    NOTE:
    -----
      - Units are progressing through the different worker threads, where, in
        general, the unit changes state when transitioning to the next thread.
        The unit ownership thus *defines* the unit state (its owned by the
        InputStagingWorker, it is in StagingInput state, etc), and the state
        update notifications to the DB are merely informational (and can thus be
        asynchron).  The updates need to be ordered though, to reflect valid and
        correct state transition history.


    TODO:
    -----

    - add option to scheduler to ignore core 0 (which hosts the agent process)
    - add LRMS.partition (n) to return a set of partitioned LRMS for partial
      ExecWorkers
    - publish pilot slot history once on shutdown?  Or once in a while when
      idle?  Or push continuously?
    - Schedulers, LRMSs, LaunchMethods, etc need to be made threadsafe, for the
      case where more than one execution worker threads are running.
    - move util functions to rp.utils or r.utils, and pull the from there
    - split the agent into logical components (classes?), and install along with
      RP.
    - add state asserts after `queue.get ()`
    - move mkdir etc from ingest thread to where its used (input staging or
      execution)
    - the structure of the base scheduler should be suitable for both, UMGR
      scheduling and Agent scheduling.  The algs will be different though,
      mostly because the pilots (as targets of the umgr scheduler) have a wait
      queue, but the cores (targets of the agent scheduler) have not.  Is it
      worthwhile to re-use the structure anyway?
    - all stop() method calls need to be replaced with commands which travel 
      through the queues.  To deliver commands timely though we either need 
      command prioritization (difficult), or need separate command queues...

"""

__copyright__ = "Copyright 2014, http://radical.rutgers.edu"
__license__   = "MIT"

import os
import copy
import math
import stat
import sys
import time
import errno
import Queue
import pprint
import signal
import shutil
import optparse
import logging
import hostlist
import tempfile
import traceback
import threading
import subprocess
import multiprocessing
import commands
import json
import urllib2 as ul

import saga                as rs
import radical.utils       as ru
import radical.pilot       as rp
import radical.pilot.utils as rpu

from datetime import datetime



# ------------------------------------------------------------------------------
#
# http://stackoverflow.com/questions/9539052/python-dynamically-changing-base-classes-at-runtime-how-to
#
# Depending on agent architecture (which is specific to the resource type it
# runs on) can switch between different component types: using threaded (when
# running on the same node), multiprocessing (also for running on the same node,
# but avoiding python's threading problems, for the prices of slower queues),
# and remote processes (for running components on different nodes, using zeromq
# queues for communication).
#
# We do some trickery to keep the actual components independent from the actual
# schema:
#
#   - we wrap the different queue types into a rpu.Queue object
#   - we change the base class of the component dynamically to the respective type
#
# This requires components to adhere to the following restrictions:
#
#   - *only* communicate over queues -- no shared data with other components or
#     component instances.  Note that this also holds for example for the
#     scheduler!
#   - no shared data between the component class and it's run() method.  That
#     includes no sharing of queues.
#   - components inherit from base_component, and the constructor needs to
#     register all required component-internal and -external queues with that
#     base class -- the run() method can then transparently retrieve them from
#     there.
#

# FIXME: static switch between thread and process rendering of exec worker.
AGENT_THREADS   = 'threading'
AGENT_PROCESSES = 'multiprocessing'

AGENT_MODE      = AGENT_PROCESSES

if AGENT_MODE == AGENT_THREADS :
    COMPONENT_MODE = threading
    COMPONENT_TYPE = threading.Thread
    QUEUE_TYPE     = multiprocessing.Queue
elif AGENT_MODE == AGENT_PROCESSES :
    COMPONENT_MODE = multiprocessing
    COMPONENT_TYPE = multiprocessing.Process
    QUEUE_TYPE     = multiprocessing.Queue
else:
    raise Exception('Unknown Agent Mode')


# this needs git attribute 'ident' set for this file
git_ident = "$Id$"


# ------------------------------------------------------------------------------
#
# DEBUGGING CONSTANTS -- only change when you know what you are doing.  It is
# almost guaranteed that any changes will make the agent non-functional (if
# functionality is defined as executing a set of given CUs).

# component IDs

AGENT             = 'Agent'
STAGEIN_QUEUE     = 'stagein_queue'
STAGEIN_WORKER    = 'StageinWorker'
SCHEDULE_QUEUE    = 'schedule_queue'
SCHEDULER         = 'Scheduler'
EXECUTION_QUEUE   = 'execution_queue'
EXEC_WORKER       = 'ExecWorker'
WATCH_QUEUE       = 'watch_queue'
WATCHER           = 'ExecWatcher'
STAGEOUT_QUEUE    = 'stageout_queue'
STAGEOUT_WORKER   = 'StageoutWorker'
UPDATE_QUEUE      = 'update_queue'
UPDATE_WORKER     = 'UpdateWorker'


# Number of worker threads
NUMBER_OF_WORKERS = {
        STAGEIN_WORKER   : 1,
        EXEC_WORKER      : 1,
        STAGEOUT_WORKER  : 1,
        UPDATE_WORKER    : 1
}

# factor by which the number of units are increased at a certain step.  Value of
# '1' will leave the units unchanged.  Any blowup will leave on unit as the
# original, and will then create clones with an changed unit ID (see blowup()).
BLOWUP_FACTOR = {
        AGENT            : 1,
        STAGEIN_QUEUE    : 1,
        STAGEIN_WORKER   : 1,
        SCHEDULE_QUEUE   : 1,
        SCHEDULER        : 1,
        EXECUTION_QUEUE  : 1,
        EXEC_WORKER      : 1,
        WATCH_QUEUE      : 1,
        WATCHER          : 1,
        STAGEOUT_QUEUE   : 1,
        STAGEOUT_WORKER  : 1,
        UPDATE_QUEUE     : 1,
        UPDATE_WORKER    : 1
}

# flag to drop all blown-up units at some point in the pipeline.  The units
# with the original IDs will again be left untouched, but all other units are
# silently discarded.
# 0: drop nothing
# 1: drop clones
# 2: drop everything
DROP_CLONES = {
        AGENT            : 1,
        STAGEIN_QUEUE    : 1,
        STAGEIN_WORKER   : 1,
        SCHEDULE_QUEUE   : 1,
        SCHEDULER        : 1,
        EXECUTION_QUEUE  : 1,
        EXEC_WORKER      : 1,
        WATCH_QUEUE      : 1,
        WATCHER          : 1,
        STAGEOUT_QUEUE   : 1,
        STAGEOUT_WORKER  : 1,
        UPDATE_QUEUE     : 1,
        UPDATE_WORKER    : 1
}
#
# ------------------------------------------------------------------------------

# ------------------------------------------------------------------------------
# CONSTANTS
#
# 'enum' for unit launch method types
LAUNCH_METHOD_APRUN         = 'APRUN'
LAUNCH_METHOD_CCMRUN        = 'CCMRUN'
LAUNCH_METHOD_DPLACE        = 'DPLACE'
LAUNCH_METHOD_FORK          = 'FORK'
LAUNCH_METHOD_IBRUN         = 'IBRUN'
LAUNCH_METHOD_MPIEXEC       = 'MPIEXEC'
LAUNCH_METHOD_MPIRUN_CCMRUN = 'MPIRUN_CCMRUN'
LAUNCH_METHOD_MPIRUN_DPLACE = 'MPIRUN_DPLACE'
LAUNCH_METHOD_MPIRUN        = 'MPIRUN'
LAUNCH_METHOD_MPIRUN_RSH    = 'MPIRUN_RSH'
LAUNCH_METHOD_ORTE          = 'ORTE'
LAUNCH_METHOD_POE           = 'POE'
LAUNCH_METHOD_RUNJOB        = 'RUNJOB'
LAUNCH_METHOD_SSH           = 'SSH'
LAUNCH_METHOD_YARN          = 'YARN'

# 'enum' for local resource manager types
LRMS_NAME_CCM               = 'CCM'
LRMS_NAME_FORK              = 'FORK'
LRMS_NAME_LOADLEVELER       = 'LOADL'
LRMS_NAME_LSF               = 'LSF'
LRMS_NAME_PBSPRO            = 'PBSPRO'
LRMS_NAME_SGE               = 'SGE'
LRMS_NAME_SLURM             = 'SLURM'
LRMS_NAME_TORQUE            = 'TORQUE'
LRMS_NAME_YARN              = 'YARN'

# 'enum' for pilot's unit scheduler types
SCHEDULER_NAME_CONTINUOUS   = "CONTINUOUS"
SCHEDULER_NAME_SCATTERED    = "SCATTERED"
SCHEDULER_NAME_TORUS        = "TORUS"
SCHEDULER_NAME_YARN         = "YARN"

# 'enum' for pilot's unit spawner types
SPAWNER_NAME_POPEN          = "POPEN"
SPAWNER_NAME_SHELL          = "SHELL"

# defines for pilot commands
COMMAND_CANCEL_PILOT        = "Cancel_Pilot"
COMMAND_CANCEL_COMPUTE_UNIT = "Cancel_Compute_Unit"
COMMAND_KEEP_ALIVE          = "Keep_Alive"
COMMAND_FIELD               = "commands"
COMMAND_TYPE                = "type"
COMMAND_ARG                 = "arg"
COMMAND_CANCEL              = "Cancel"
COMMAND_SCHEDULE            = "schedule"
COMMAND_RESCHEDULE          = "reschedule"
COMMAND_UNSCHEDULE          = "unschedule"
COMMAND_WAKEUP              = "wakeup"


# 'enum' for staging action operators
COPY     = 'Copy'     # local cp
LINK     = 'Link'     # local ln -s
MOVE     = 'Move'     # local mv
TRANSFER = 'Transfer' # saga remote transfer
                      # TODO: This might just be a special case of copy

# tri-state for unit spawn retval
OK       = 'OK'
FAIL     = 'FAIL'
RETRY    = 'RETRY'

# two-state for slot occupation.
FREE     = 'Free'
BUSY     = 'Busy'

agent_config = {
    # directory for staging files inside the agent sandbox
    'staging_area'         : 'staging_area',
    
    # url scheme to indicate the use of staging_area
    'staging_scheme'       : 'staging',
    
    # max number of cu out/err chars to push to db
    'max_io_loglength'     : 1*1024,
    
    # max time period to collec db requests into bulks (seconds)
    'bulk_collection_time' : 1.0,
    
    # time to sleep between queue polls (seconds)
    'queue_poll_sleeptime' : 0.1,
    
    # time to sleep between database polls (seconds)
    'db_poll_sleeptime'    : 0.1,
    
    # time between checks of internal state and commands from mothership (seconds)
    'heartbeat_interval'   : 10,
}
agent_config['blowup_factor']     = BLOWUP_FACTOR
agent_config['drop_clones']       = DROP_CLONES
agent_config['number_of_workers'] = NUMBER_OF_WORKERS


# ----------------------------------------------------------------------------------
#
def rec_makedir(target):

    # recursive makedir which ignores errors if dir already exists

    try:
        os.makedirs(target)
    except OSError as e:
        # ignore failure on existing directory
        if e.errno == errno.EEXIST and os.path.isdir(os.path.dirname(target)):
            pass
        else:
            raise


# ------------------------------------------------------------------------------
#
def pilot_FAILED(mongo_p, pilot_uid, logger, message):

    logger.error(message)

    now = rpu.timestamp()
    out = None
    err = None
    log = None

    try    : out = open('./agent.out', 'r').read()
    except : pass
    try    : err = open('./agent.err', 'r').read()
    except : pass
    try    : log = open('./agent.log',    'r').read()
    except : pass

    msg = [{"message": message,          "timestamp": now},
           {"message": rpu.get_rusage(), "timestamp": now}]

    if mongo_p:
        mongo_p.update({"_id": pilot_uid},
            {"$pushAll": {"log"         : msg},
             "$push"   : {"statehistory": {"state"     : rp.FAILED,
                                           "timestamp" : now}},
             "$set"    : {"state"       : rp.FAILED,
                          "stdout"      : rpu.tail(out),
                          "stderr"      : rpu.tail(err),
                          "logfile"     : rpu.tail(log),
                          "finished"    : now}
            })

    else:
        logger.error("cannot log error state in database!")


# ------------------------------------------------------------------------------
#
def pilot_CANCELED(mongo_p, pilot_uid, logger, message):

    logger.warning(message)

    now = rpu.timestamp()
    out = None
    err = None
    log = None

    try    : out = open('./agent.out', 'r').read()
    except : pass
    try    : err = open('./agent.err', 'r').read()
    except : pass
    try    : log = open('./agent.log',    'r').read()
    except : pass

    msg = [{"message": message,          "timestamp": now},
           {"message": rpu.get_rusage(), "timestamp": now}]

    mongo_p.update({"_id": pilot_uid},
        {"$pushAll": {"log"         : msg},
         "$push"   : {"statehistory": {"state"     : rp.CANCELED,
                                       "timestamp" : now}},
         "$set"    : {"state"       : rp.CANCELED,
                      "stdout"      : rpu.tail(out),
                      "stderr"      : rpu.tail(err),
                      "logfile"     : rpu.tail(log),
                      "finished"    : now}
        })


# ------------------------------------------------------------------------------
#
def pilot_DONE(mongo_p, pilot_uid):

    now = rpu.timestamp()
    out = None
    err = None
    log = None

    try    : out = open('./agent.out', 'r').read()
    except : pass
    try    : err = open('./agent.err', 'r').read()
    except : pass
    try    : log = open('./agent.log',    'r').read()
    except : pass

    msg = [{"message": "pilot done",     "timestamp": now},
           {"message": rpu.get_rusage(), "timestamp": now}]

    mongo_p.update({"_id": pilot_uid},
        {"$pushAll": {"log"         : msg},
         "$push"   : {"statehistory": {"state"    : rp.DONE,
                                       "timestamp": now}},
         "$set"    : {"state"       : rp.DONE,
                      "stdout"      : rpu.tail(out),
                      "stderr"      : rpu.tail(err),
                      "logfile"     : rpu.tail(log),
                      "finished"    : now}
        })


# ==============================================================================
#
# Schedulers
#
# ==============================================================================
#
class Scheduler(threading.Thread):

    # FIXME: clarify what can be overloaded by Scheduler classes

    # --------------------------------------------------------------------------
    #
    def __init__(self, name, config, logger, lrms, schedule_queue, execution_queue,
                 update_queue):

        threading.Thread.__init__(self)

        self.name             = name
        self._config          = config
        self._log             = logger
        self._lrms            = lrms
        self._schedule_queue  = schedule_queue
        self._execution_queue = execution_queue
        self._update_queue    = update_queue

        self._terminate       = threading.Event()
        self._lock            = threading.RLock()
        self._wait_pool       = list()
        self._wait_queue_lock = threading.RLock()

        rpu.prof('start')

        self._configure()



    # --------------------------------------------------------------------------
    #
    # This class-method creates the appropriate sub-class for the Launch Method.
    #
    @classmethod
    def create(cls, name, config, logger, lrms, schedule_queue, execution_queue,
               update_queue):

        # Make sure that we are the base-class!
        if cls != Scheduler:
            raise TypeError("Scheduler Factory only available to base class!")

        try:
            implementation = {
                SCHEDULER_NAME_CONTINUOUS : SchedulerContinuous,
                SCHEDULER_NAME_SCATTERED  : SchedulerScattered,
                SCHEDULER_NAME_TORUS      : SchedulerTorus,
                SCHEDULER_NAME_YARN       : SchedulerYarn
            }[name]

            impl = implementation(name, config, logger, lrms, schedule_queue,
                                  execution_queue, update_queue)

            impl.start()
            return impl

        except KeyError:
            raise ValueError("Scheduler '%s' unknown!" % name)


    # --------------------------------------------------------------------------
    #
    def stop(self):
        
        rpu.prof ('stop request')
        rpu.flush_prof()
        self._terminate.set()


    # --------------------------------------------------------------------------
    #
    def _configure(self):
        raise NotImplementedError("_configure() not implemented for Scheduler '%s'." % self.name)


    # --------------------------------------------------------------------------
    #
    def slot_status(self):
        raise NotImplementedError("slot_status() not implemented for Scheduler '%s'." % self.name)


    # --------------------------------------------------------------------------
    #
    def _allocate_slot(self, cores_requested):
        raise NotImplementedError("_allocate_slot() not implemented for Scheduler '%s'." % self.name)


    # --------------------------------------------------------------------------
    #
    def _release_slot(self, opaque_slot):
        raise NotImplementedError("_release_slot() not implemented for Scheduler '%s'." % self.name)


    # --------------------------------------------------------------------------
    #
    def _try_allocation(self, cu):
        """
        Attempt to allocate cores for a specific CU.  If it succeeds, send the
        CU off to the ExecutionWorker.
        """

        # needs to be locked as we try to acquire slots, but slots are freed
        # in a different thread.  But we keep the lock duration short...
        with self._lock :

            # schedule this unit, and receive an opaque handle that has meaning to
            # the LRMS, Scheduler and LaunchMethod.
            cu['opaque_slot'] = self._allocate_slot(cu['description']['cores'])

        if not cu['opaque_slot']:
            # signal the CU remains unhandled
            return False

        # got an allocation, go off and launch the process
        rpu.prof('schedule', msg="allocated", uid=cu['_id'], logger=self._log.warn)
        self._log.info (self.slot_status())

        cu_list, cu_dropped = rpu.blowup(self._config, cu, EXECUTION_QUEUE)
        for _cu in cu_list :
            rpu.prof('put', msg="Scheduler to execution_queue (%s)" % _cu['state'], uid=_cu['_id'])
            self._execution_queue.put(_cu)

        # we need to free allocated cores for dropped CUs
        self.unschedule(cu_dropped)

        return True


    # --------------------------------------------------------------------------
    #
    def _reschedule(self):

        rpu.prof('reschedule')
        self._log.info("slot status before reschedule: %s" % self.slot_status())

        # cycle through wait queue, and see if we get anything running now.  We
        # cycle over a copy of the list, so that we can modify the list on the
        # fly
        for cu in self._wait_pool[:]:

            if self._try_allocation(cu):
                # NOTE: this is final, remove it from the wait queue
                with self._wait_queue_lock :
                    self._wait_pool.remove(cu)
                    rpu.prof('unqueue', msg="re-allocation done", uid=cu['_id'])

        self._log.info("slot status after  reschedule: %s" % self.slot_status ())
        rpu.prof('reschedule done')


    # --------------------------------------------------------------------------
    #
    def unschedule(self, cus):
        # release (for whatever reason) all slots allocated to this CU

        # needs to be locked as we try to release slots, but slots are acquired
        # in a different thread....
        with self._lock :

            rpu.prof('unschedule')
            self._log.info("slot status before unschedule: %s" % self.slot_status ())

            slots_released = False

            if not isinstance(cus, list):
                cus = [cus]

            for cu in cus:
                if cu['opaque_slot']:
                    self._release_slot(cu['opaque_slot'])
                    slots_released = True

            # notify the scheduling thread of released slots
            if slots_released:
                rpu.prof('put_cmd', msg="Scheduler to schedule_queue (%s)" % COMMAND_RESCHEDULE)
                self._schedule_queue.put(COMMAND_RESCHEDULE)

            self._log.info("slot status after  unschedule: %s" % self.slot_status ())
            rpu.prof('unschedule done - reschedule')


    # --------------------------------------------------------------------------
    #
    def run(self):

        rpu.prof('run')
        while not self._terminate.is_set():

            try:

                request = self._schedule_queue.get()

                if not isinstance(request, list):
                    # command only, no cu
                    request = [request, None]

                # shutdown signal
                if not request:
                    rpu.prof('get_cmd', msg="schedule_queue to Scheduler (wakeup)")
                    continue

                command = request[0]
                cu      = request[1]

                rpu.prof('get_cmd', msg="schedule_queue to Scheduler (%s)" % command)

                if command == COMMAND_WAKEUP:

                    # nothing to do (other then testing self._terminate)
                    rpu.prof('get_cmd', msg="schedule_queue to Scheduler (wakeup)")
                    continue


                elif command == COMMAND_RESCHEDULE:

                    # reschedule is done over all units in the wait queue
                    assert (cu == None) 
                    self._reschedule()


                elif command == COMMAND_SCHEDULE:

                    rpu.prof('get', msg="schedule_queue to Scheduler (%s)" % cu['state'], uid=cu['_id'])

                    # FIXME: this state update is not recorded?
                    cu['state'] = rp.ALLOCATING

                    cu_list, _  = rpu.blowup(self._config, cu, SCHEDULER)
                    for _cu in cu_list:

                        # we got a new unit to schedule.  Either we can place it
                        # straight away and move it to execution, or we have to
                        # put it on the wait queue.
                        if not self._try_allocation(_cu):
                            # No resources available, put in wait queue
                            with self._wait_queue_lock :
                                self._wait_pool.append(_cu)
                            rpu.prof('schedule', msg="allocation failed", uid=_cu['_id'])


                elif command == COMMAND_UNSCHEDULE :

                    # we got a finished unit, and can re-use its cores
                    #
                    # FIXME: we may want to handle this type of requests
                    # with higher priority, so it might deserve a separate
                    # queue.  Measure first though, then optimize...
                    #
                    # NOTE: unschedule() runs re-schedule, which probably
                    # should be delayed until this bulk has been worked
                    # on...
                    rpu.prof('schedule', msg="unit deallocation", uid=cu['_id'])
                    self.unschedule(cu)

                else :
                    raise ValueError ("cannot handle scheduler command '%s'", command)

            except Exception as e:
                self._log.exception('Error in scheduler loop: %s', e)
                raise

            finally:
                rpu.prof ('stop')


# ==============================================================================
#
class SchedulerContinuous(Scheduler):

    # --------------------------------------------------------------------------
    #
    def __init__(self, name, config, logger, lrms, scheduler_queue,
                 execution_queue, update_queue):

        self.slots = None

        Scheduler.__init__(self, name, config, logger, lrms, scheduler_queue,
                execution_queue, update_queue)


    # --------------------------------------------------------------------------
    #
    def _configure(self):
        if not self._lrms.node_list:
            raise RuntimeError("LRMS %s didn't _configure node_list." % self._lrms.name)

        if not self._lrms.cores_per_node:
            raise RuntimeError("LRMS %s didn't _configure cores_per_node." % self._lrms.name)

        # Slots represents the internal process management structure.
        # The structure is as follows:
        # [
        #    {'node': 'node1', 'cores': [p_1, p_2, p_3, ... , p_cores_per_node]},
        #    {'node': 'node2', 'cores': [p_1, p_2, p_3. ... , p_cores_per_node]
        # ]
        #
        # We put it in a list because we care about (and make use of) the order.
        #
        self.slots = []
        for node in self._lrms.node_list:
            self.slots.append({
                'node': node,
                # TODO: Maybe use the real core numbers in the case of
                # non-exclusive host reservations?
                'cores': [FREE for _ in range(0, self._lrms.cores_per_node)]
            })


    # --------------------------------------------------------------------------
    #
    # Convert a set of slots into an index into the global slots list
    #
    def slots2offset(self, task_slots):
        # TODO: This assumes all hosts have the same number of cores

        first_slot = task_slots[0]
        # Get the host and the core part
        [first_slot_host, first_slot_core] = first_slot.split(':')
        # Find the entry in the the all_slots list based on the host
        slot_entry = (slot for slot in self.slots if slot["node"] == first_slot_host).next()
        # Transform it into an index in to the all_slots list
        all_slots_slot_index = self.slots.index(slot_entry)

        return all_slots_slot_index * self._lrms.cores_per_node + int(first_slot_core)


    # --------------------------------------------------------------------------
    #
    def slot_status(self):
        """Returns a multi-line string corresponding to slot status.
        """

        slot_matrix = ""
        for slot in self.slots:
            slot_matrix += "|"
            for core in slot['cores']:
                if core == FREE:
                    slot_matrix += "-"
                else:
                    slot_matrix += "+"
        slot_matrix += "|"
        return {'timestamp' : rpu.timestamp(),
                'slotstate' : slot_matrix}


    # --------------------------------------------------------------------------
    #
    # (Temporary?) wrapper for acquire_slots
    #
    def _allocate_slot(self, cores_requested):

        # TODO: single_node should be enforced for e.g. non-message passing
        #       tasks, but we don't have that info here.
        if cores_requested <= self._lrms.cores_per_node:
            single_node = True
        else:
            single_node = False

        # Given that we are the continuous scheduler, this is fixed.
        # TODO: Argument can be removed altogether?
        continuous = True

        # TODO: Now we rely on "None", maybe throw an exception?
        return self._acquire_slots(cores_requested, single_node=single_node,
                continuous=continuous)


    # --------------------------------------------------------------------------
    #
    def _release_slot(self, (task_slots)):
        self._change_slot_states(task_slots, FREE)


    # --------------------------------------------------------------------------
    #
    def _acquire_slots(self, cores_requested, single_node, continuous):

        #
        # Switch between searching for continuous or scattered slots
        #
        # Switch between searching for single or multi-node
        if single_node:
            if continuous:
                task_slots = self._find_slots_single_cont(cores_requested)
            else:
                raise NotImplementedError('No scattered single node scheduler implemented yet.')
        else:
            if continuous:
                task_slots = self._find_slots_multi_cont(cores_requested)
            else:
                raise NotImplementedError('No scattered multi node scheduler implemented yet.')

        if task_slots is not None:
            self._change_slot_states(task_slots, BUSY)

        return task_slots


    # --------------------------------------------------------------------------
    #
    # Find a needle (continuous sub-list) in a haystack (list)
    #
    def _find_sublist(self, haystack, needle):
        n = len(needle)
        # Find all matches (returns list of False and True for every position)
        hits = [(needle == haystack[i:i+n]) for i in xrange(len(haystack)-n+1)]
        try:
            # Grab the first occurrence
            index = hits.index(True)
        except ValueError:
            index = None

        return index


    # --------------------------------------------------------------------------
    #
    # Transform the number of cores into a continuous list of "status"es,
    # and use that to find a sub-list.
    #
    def _find_cores_cont(self, slot_cores, cores_requested, status):
        return self._find_sublist(slot_cores, [status for _ in range(cores_requested)])


    # --------------------------------------------------------------------------
    #
    # Find an available continuous slot within node boundaries.
    #
    def _find_slots_single_cont(self, cores_requested):

        for slot in self.slots:
            slot_node = slot['node']
            slot_cores = slot['cores']

            slot_cores_offset = self._find_cores_cont(slot_cores, cores_requested, FREE)

            if slot_cores_offset is not None:
                self._log.info('Node %s satisfies %d cores at offset %d',
                              slot_node, cores_requested, slot_cores_offset)
                return ['%s:%d' % (slot_node, core) for core in
                        range(slot_cores_offset, slot_cores_offset + cores_requested)]

        return None


    # --------------------------------------------------------------------------
    #
    # Find an available continuous slot across node boundaries.
    #
    def _find_slots_multi_cont(self, cores_requested):

        # Convenience aliases
        cores_per_node = self._lrms.cores_per_node
        all_slots = self.slots

        # Glue all slot core lists together
        all_slot_cores = [core for node in [node['cores'] for node in all_slots] for core in node]
        # self._log.debug("all_slot_cores: %s", all_slot_cores)

        # Find the start of the first available region
        all_slots_first_core_offset = self._find_cores_cont(all_slot_cores, cores_requested, FREE)
        self._log.debug("all_slots_first_core_offset: %s", all_slots_first_core_offset)
        if all_slots_first_core_offset is None:
            return None

        # Determine the first slot in the slot list
        first_slot_index = all_slots_first_core_offset / cores_per_node
        self._log.debug("first_slot_index: %s", first_slot_index)
        # And the core offset within that node
        first_slot_core_offset = all_slots_first_core_offset % cores_per_node
        self._log.debug("first_slot_core_offset: %s", first_slot_core_offset)

        # Note: We subtract one here, because counting starts at zero;
        #       Imagine a zero offset and a count of 1, the only core used
        #       would be core 0.
        #       TODO: Verify this claim :-)
        all_slots_last_core_offset = (first_slot_index * cores_per_node) +\
                                     first_slot_core_offset + cores_requested - 1
        self._log.debug("all_slots_last_core_offset: %s", all_slots_last_core_offset)
        last_slot_index = (all_slots_last_core_offset) / cores_per_node
        self._log.debug("last_slot_index: %s", last_slot_index)
        last_slot_core_offset = all_slots_last_core_offset % cores_per_node
        self._log.debug("last_slot_core_offset: %s", last_slot_core_offset)

        # Convenience aliases
        last_slot = self.slots[last_slot_index]
        self._log.debug("last_slot: %s", last_slot)
        last_node = last_slot['node']
        self._log.debug("last_node: %s", last_node)
        first_slot = self.slots[first_slot_index]
        self._log.debug("first_slot: %s", first_slot)
        first_node = first_slot['node']
        self._log.debug("first_node: %s", first_node)

        # Collect all node:core slots here
        task_slots = []

        # Add cores from first slot for this unit
        # As this is a multi-node search, we can safely assume that we go
        # from the offset all the way to the last core.
        task_slots.extend(['%s:%d' % (first_node, core) for core in
                           range(first_slot_core_offset, cores_per_node)])

        # Add all cores from "middle" slots
        for slot_index in range(first_slot_index+1, last_slot_index):
            slot_node = all_slots[slot_index]['node']
            task_slots.extend(['%s:%d' % (slot_node, core) for core in range(0, cores_per_node)])

        # Add the cores of the last slot
        task_slots.extend(['%s:%d' % (last_node, core) for core in range(0, last_slot_core_offset+1)])

        return task_slots


    # --------------------------------------------------------------------------
    #
    # Change the reserved state of slots (FREE or BUSY)
    #
    def _change_slot_states(self, task_slots, new_state):

        # Convenience alias
        all_slots = self.slots

        # logger.debug("change_slot_states: unit slots: %s", task_slots)

        for slot in task_slots:
            # logger.debug("change_slot_states: slot content: %s", slot)
            # Get the node and the core part
            [slot_node, slot_core] = slot.split(':')
            # Find the entry in the the all_slots list
            slot_entry = (slot for slot in all_slots if slot["node"] == slot_node).next()
            # Change the state of the slot
            slot_entry['cores'][int(slot_core)] = new_state



# ==============================================================================
#
class SchedulerScattered(Scheduler):
    # FIXME: implement
    pass


# ==============================================================================
#
class SchedulerTorus(Scheduler):

    # TODO: Ultimately all BG/Q specifics should move out of the scheduler

    # --------------------------------------------------------------------------
    #
    # Offsets into block structure
    #
    TORUS_BLOCK_INDEX  = 0
    TORUS_BLOCK_COOR   = 1
    TORUS_BLOCK_NAME   = 2
    TORUS_BLOCK_STATUS = 3


    # --------------------------------------------------------------------------
    def __init__(self, name, config, logger, lrms, scheduler_queue,
                 execution_queue, update_queue):

        self.slots            = None
        self._cores_per_node  = None

        Scheduler.__init__(self, name, config, logger, lrms, scheduler_queue,
                execution_queue, update_queue)


    # --------------------------------------------------------------------------
    #
    def _configure(self):
        if not self._lrms.cores_per_node:
            raise RuntimeError("LRMS %s didn't _configure cores_per_node." % self._lrms.name)

        self._cores_per_node = self._lrms.cores_per_node

        # TODO: get rid of field below
        self.slots = 'bogus'


    # --------------------------------------------------------------------------
    #
    def slot_status(self):
        """Returns a multi-line string corresponding to slot status.
        """

        slot_matrix = ""
        for slot in self._lrms.torus_block:
            slot_matrix += "|"
            if slot[self.TORUS_BLOCK_STATUS] == FREE:
                slot_matrix += "-" * self._lrms.cores_per_node
            else:
                slot_matrix += "+" * self._lrms.cores_per_node
        slot_matrix += "|"
        return {'timestamp': rpu.timestamp(),
                'slotstate': slot_matrix}


    # --------------------------------------------------------------------------
    #
    # Allocate a number of cores
    #
    # Currently only implements full-node allocation, so core count must
    # be a multiple of cores_per_node.
    #
    def _allocate_slot(self, cores_requested):

        block = self._lrms.torus_block
        sub_block_shape_table = self._lrms.shape_table

        self._log.info("Trying to allocate %d core(s).", cores_requested)

        if cores_requested % self._lrms.cores_per_node:
            num_cores = int(math.ceil(cores_requested / float(self._lrms.cores_per_node))) \
                        * self._lrms.cores_per_node
            self._log.error('Core not multiple of %d, increasing to %d!',
                           self._lrms.cores_per_node, num_cores)

        num_nodes = cores_requested / self._lrms.cores_per_node

        offset = self._alloc_sub_block(block, num_nodes)

        if offset is None:
            self._log.warning('No allocation made.')
            return

        # TODO: return something else than corner location? Corner index?
        corner = block[offset][self.TORUS_BLOCK_COOR]
        sub_block_shape = sub_block_shape_table[num_nodes]

        end = self.get_last_node(corner, sub_block_shape)
        self._log.debug('Allocating sub-block of %d node(s) with dimensions %s'
                       ' at offset %d with corner %s and end %s.',
                        num_nodes, self._lrms.shape2str(sub_block_shape), offset,
                        self._lrms.loc2str(corner), self._lrms.loc2str(end))

        return corner, sub_block_shape


    # --------------------------------------------------------------------------
    #
    # Allocate a sub-block within a block
    # Currently only works with offset that are exactly the sub-block size
    #
    def _alloc_sub_block(self, block, num_nodes):

        offset = 0
        # Iterate through all nodes with offset a multiple of the sub-block size
        while True:

            # Verify the assumption (needs to be an assert?)
            if offset % num_nodes != 0:
                msg = 'Sub-block needs to start at correct offset!'
                self._log.exception(msg)
                raise ValueError(msg)
                # TODO: If we want to workaround this, the coordinates need to overflow

            not_free = False
            # Check if all nodes from offset till offset+size are FREE
            for peek in range(num_nodes):
                try:
                    if block[offset+peek][self.TORUS_BLOCK_STATUS] == BUSY:
                        # Once we find the first BUSY node we can discard this attempt
                        not_free = True
                        break
                except IndexError:
                    self._log.exception('Block out of bound. Num_nodes: %d, offset: %d, peek: %d.',
                            num_nodes, offset, peek)

            if not_free == True:
                # No success at this offset
                self._log.info("No free nodes found at this offset: %d.", offset)

                # If we weren't the last attempt, then increase the offset and iterate again.
                if offset + num_nodes < self._block2num_nodes(block):
                    offset += num_nodes
                    continue
                else:
                    return

            else:
                # At this stage we have found a free spot!

                self._log.info("Free nodes found at this offset: %d.", offset)

                # Then mark the nodes busy
                for peek in range(num_nodes):
                    block[offset+peek][self.TORUS_BLOCK_STATUS] = BUSY

                return offset


    # --------------------------------------------------------------------------
    #
    # Return the number of nodes in a block
    #
    def _block2num_nodes(self, block):
        return len(block)


    # --------------------------------------------------------------------------
    #
    def _release_slot(self, (corner, shape)):
        self._free_cores(self._lrms.torus_block, corner, shape)


    # --------------------------------------------------------------------------
    #
    # Free up an allocation
    #
    def _free_cores(self, block, corner, shape):

        # Number of nodes to free
        num_nodes = self._shape2num_nodes(shape)

        # Location of where to start freeing
        offset = self.corner2offset(block, corner)

        self._log.info("Freeing %d nodes starting at %d.", num_nodes, offset)

        for peek in range(num_nodes):
            assert block[offset+peek][self.TORUS_BLOCK_STATUS] == BUSY, \
                'Block %d not Free!' % block[offset+peek]
            block[offset+peek][self.TORUS_BLOCK_STATUS] = FREE


    # --------------------------------------------------------------------------
    #
    # Follow coordinates to get the last node
    #
    def get_last_node(self, origin, shape):
        ret = {}
        for dim in self._lrms.torus_dimension_labels:
            ret[dim] = origin[dim] + shape[dim] -1
        return ret


    # --------------------------------------------------------------------------
    #
    # Return the number of nodes for the given block shape
    #
    def _shape2num_nodes(self, shape):

        nodes = 1
        for dim in self._lrms.torus_dimension_labels:
            nodes *= shape[dim]

        return nodes


    # --------------------------------------------------------------------------
    #
    # Return the offset into the node list from a corner
    #
    # TODO: Can this be determined instead of searched?
    #
    def corner2offset(self, block, corner):
        offset = 0

        for e in block:
            if corner == e[self.TORUS_BLOCK_COOR]:
                return offset
            offset += 1

        return offset

#===============================================================================
#
class SchedulerYarn(Scheduler):

    # FIXME: clarify what can be overloaded by Scheduler classes

    # --------------------------------------------------------------------------
    #
    def __init__(self, name, config, logger, lrms, schedule_queue, execution_queue,
                 update_queue):

        Scheduler.__init__(self,name,config,logger,lrms,schedule_queue,
            execution_queue,update_queue)



    # --------------------------------------------------------------------------
    #
    def stop(self):
        
        rpu.prof ('stop request')
        rpu.flush_prof()
        self._terminate.set()


    # --------------------------------------------------------------------------
    #
    def _configure(self):

        #-----------------------------------------------------------------------
        # Find out how many applications you can submit to YARN. And also keep
        # this check happened to update it accordingly
        sample_time = rpu.timestamp()
        yarn_status = ul.urlopen('http://localhost:8088/ws/v1/cluster/scheduler')

        yarn_schedul_json = json.loads(yarn_status.read())

        max_num_app = yarn_schedul_json['scheduler']['schedulerInfo']['queues']['queue'][0]['maxApplications']
        num_app = yarn_schedul_json['scheduler']['schedulerInfo']['queues']['queue'][0]['numApplications']

        #-----------------------------------------------------------------------
        # Find out the cluster's resources
        cluster_metrics = ul.urlopen('http://localhost:8088/ws/v1/cluster/metrics')

        metrics = json.loads(cluster_metrics.read())
        self._num_of_cores = metrics['clusterMetrics']['totalVirtualCores']
        self._mem_size = metrics['clusterMetrics']['totalMB']

        self.avail_app = {'apps':max_num_app - num_app,'timestamp':sample_time}

        return True


    # --------------------------------------------------------------------------
    #
    def slot_status(self):
        """
        Finds how many spots are left free in the YARN scheduler queue and also
        updates if it is needed..
        """
        #-------------------------------------------------------------------------
        # As it seems this part of the Scheduler is not according to the assumptions
        # made about slot status. Keeping the code commented just in case it is
        # needed later either as whole or art of it.
        sample = rpu.timestamp()
        yarn_status = ul.urlopen('http://localhost:8088/ws/v1/cluster/scheduler')
        yarn_schedul_json = json.loads(yarn_status.read())

        max_num_app = yarn_schedul_json['scheduler']['schedulerInfo']['queues']['queue'][0]['maxApplications']
        num_app = yarn_schedul_json['scheduler']['schedulerInfo']['queues']['queue'][0]['numApplications']
        if (self.avail_app['timestamp'] - sample).total_seconds()>60 and \
           (self.avail_app['apps'] != max_num_app - num_app):
            self.avail_app['apps'] = max_num_app - num_app 
            self.avail_app['timestamp']=sample

        return 'Can accept up to {0} applications per user'.format(self.avail_app['apps'])


    # --------------------------------------------------------------------------
    #
    def _allocate_slot(self, cores_requested):
        """
        In this implementation it checks if the number of cores and memory size
        that exist in the YARN cluster are enough for an application to fit in it.
        """

        #-----------------------------------------------------------------------
        # If the application requests resources that exist in the cluster, not
        # necessarily free, then it returns true else it returns false
        #TODO: Add provision for memory request
        if cores_requested <= self._num_of_cores:
            return True
        else:
            return False


    # --------------------------------------------------------------------------
    #
    def _release_slot(self, opaque_slot):
        #-----------------------------------------------------------------------
        # One application has finished, increase the number of available slots.
        self.avail_app['apps']+=1
        return True



    # --------------------------------------------------------------------------
    #
    def _try_allocation(self, cu):  

        #-----------------------------------------------------------------------
        # Check if the YARN scheduler queue has space to accept new CUs.
        # Check about racing conditions in the case that you allowed an
        # application to start executing and before the statistics in yarn have
        # refreshed, to send another one that does not fit.
        # Test 1: Stress the YARN scheduler queue and see how an application
        # behaves.
        # Test 2: Run test to find out how YARN behaves in the case that there
        # is no more room
        

        self._log.info(self.slot_status())
        cu['opaque_slot']=['localhost:0']
        if self.avail_app['apps']==0 or not self._allocate_slot(cu['description']['cores']):
            return False

        cu_list, cu_dropped = rpu.blowup(self._config, cu, EXECUTION_QUEUE)
        for _cu in cu_list :
            if self.avail_app['apps'] > 0:
                self.avail_app['apps']-=1
                rpu.prof('put', msg="Scheduler to execution_queue (%s)" % _cu['state'], uid=_cu['_id'])
                self._execution_queue.put(_cu)

        # we need to free allocated cores for dropped CUs
        self.unschedule(cu_dropped)

        return True

    # --------------------------------------------------------------------------
    #
    def run(self):

        rpu.prof('run')
        while not self._terminate.is_set():

            try:

                request = self._schedule_queue.get()

                if not isinstance(request, list):
                    # command only, no cu
                    request = [request, None]

                # shutdown signal
                if not request:
                    rpu.prof('get_cmd', msg="schedule_queue to Scheduler (wakeup)")
                    continue

                command = request[0]
                cu      = request[1]

                rpu.prof('get_cmd', msg="schedule_queue to Scheduler (%s)" % command)

                if command == COMMAND_WAKEUP:

                    # nothing to do (other then testing self._terminate)
                    rpu.prof('get_cmd', msg="schedule_queue to Scheduler (wakeup)")
                    continue


                elif command == COMMAND_RESCHEDULE:

                    # reschedule is done over all units in the wait queue
                    assert (cu == None) 
                    self._reschedule()


                elif command == COMMAND_SCHEDULE:

                    rpu.prof('get', msg="schedule_queue to Scheduler (%s)" % cu['state'], uid=cu['_id'])

                    # FIXME: this state update is not recorded?
                    cu['state'] = rp.ALLOCATING

                    cu_list, _  = rpu.blowup(self._config, cu, SCHEDULER)
                    for _cu in cu_list:

                        # we got a new unit to schedule.  Either we can place it
                        # straight away and move it to execution, or we have to
                        # put it on the wait queue.
                        if not self._try_allocation(_cu):
                            # No resources available, put in wait queue
                            with self._wait_queue_lock :
                                self._wait_pool.append(_cu)
                            rpu.prof('schedule', msg="allocation failed", uid=_cu['_id'])


                elif command == COMMAND_UNSCHEDULE :

                    # we got a finished unit, and can re-use its cores
                    #
                    # FIXME: we may want to handle this type of requests
                    # with higher priority, so it might deserve a separate
                    # queue.  Measure first though, then optimize...
                    #
                    # NOTE: unschedule() runs re-schedule, which probably
                    # should be delayed until this bulk has been worked
                    # on...
                    rpu.prof('schedule', msg="unit deallocation", uid=cu['_id'])
                    self.unschedule(cu)

                else :
                    raise ValueError ("cannot handle scheduler command '%s'", command)

            except Exception as e:
                self._log.exception('Error in scheduler loop: %s', e)
                raise

            finally:
                rpu.prof ('stop')



# ==============================================================================
#
# Launch Methods
#
# ==============================================================================
#
class LaunchMethod(object):

    # List of environment variables that designated Launch Methods should export
    EXPORT_ENV_VARIABLES = [
        'LD_LIBRARY_PATH',
        'PATH',
        'PYTHONPATH',
        'PYTHON_DIR',
    ]

    # --------------------------------------------------------------------------
    #
    def __init__(self, name, config, logger, scheduler):

        self.name       = name
        self._config    = config
        self._log       = logger
        self._scheduler = scheduler

        self.launch_command = None
        self._configure()
        # TODO: This doesn't make too much sense for LM's that use multiple
        #       commands, perhaps this needs to move to per LM __init__.
        if self.launch_command is None:
            raise RuntimeError("Launch command not found for LaunchMethod '%s'" % name)

        logger.info("Discovered launch command: '%s'.", self.launch_command)

    # --------------------------------------------------------------------------
    #
    # This class-method creates the appropriate sub-class for the Launch Method.
    #
    @classmethod
    def create(cls, name, config, logger, scheduler):

        # Make sure that we are the base-class!
        if cls != LaunchMethod:
            raise TypeError("LaunchMethod factory only available to base class!")

        try:
            implementation = {
                LAUNCH_METHOD_APRUN         : LaunchMethodAPRUN,
                LAUNCH_METHOD_CCMRUN        : LaunchMethodCCMRUN,
                LAUNCH_METHOD_DPLACE        : LaunchMethodDPLACE,
                LAUNCH_METHOD_FORK          : LaunchMethodFORK,
                LAUNCH_METHOD_IBRUN         : LaunchMethodIBRUN,
                LAUNCH_METHOD_MPIEXEC       : LaunchMethodMPIEXEC,
                LAUNCH_METHOD_MPIRUN_CCMRUN : LaunchMethodMPIRUNCCMRUN,
                LAUNCH_METHOD_MPIRUN_DPLACE : LaunchMethodMPIRUNDPLACE,
                LAUNCH_METHOD_MPIRUN        : LaunchMethodMPIRUN,
                LAUNCH_METHOD_MPIRUN_RSH    : LaunchMethodMPIRUNRSH,
                LAUNCH_METHOD_ORTE          : LaunchMethodORTE,
                LAUNCH_METHOD_POE           : LaunchMethodPOE,
                LAUNCH_METHOD_RUNJOB        : LaunchMethodRUNJOB,
                LAUNCH_METHOD_SSH           : LaunchMethodSSH,
                LAUNCH_METHOD_YARN          : LaunchMethodYARN
            }[name]
            return implementation(name, config, logger, scheduler)

        except KeyError:
            logger.exception("LaunchMethod '%s' unknown!" % name)

        except Exception as e:
            logger.exception("LaunchMethod cannot be used: %s!" % e)

        return None


    # --------------------------------------------------------------------------
    #
    def _configure(self):
        raise NotImplementedError("_configure() not implemented for LaunchMethod: %s." % self.name)

    # --------------------------------------------------------------------------
    #
    def construct_command(self, task_exec, task_args, task_numcores,
                          launch_script_hop, opaque_slot):
        raise NotImplementedError("construct_command() not implemented for LaunchMethod: %s." % self.name)


    # --------------------------------------------------------------------------
    #
    def _find_executable(self, names):
        """Takes a (list of) name(s) and looks for an executable in the path.
        """

        if not isinstance(names, list):
            names = [names]

        for name in names:
            ret = self._which(name)
            if ret is not None:
                self._log.info("Found %s"%ret)
                return ret

        return None


    # --------------------------------------------------------------------------
    #
    def _which(self, program):
        """Finds the location of an executable.
        Taken from:
        http://stackoverflow.com/questions/377017/test-if-executable-exists-in-python
        """
        # ----------------------------------------------------------------------
        #
        def is_exe(fpath):
            return os.path.isfile(fpath) and os.access(fpath, os.X_OK)

        fpath, _ = os.path.split(program)
        if fpath:
            if is_exe(program):
                return program
        else:
            for path in os.environ["PATH"].split(os.pathsep):
                exe_file = os.path.join(path, program)
                if is_exe(exe_file):
                    return exe_file
        return None


# ==============================================================================
#
class LaunchMethodFORK(LaunchMethod):

    # --------------------------------------------------------------------------
    #
    def __init__(self, name, config, logger, scheduler):

        LaunchMethod.__init__(self, name, config, logger, scheduler)


    # --------------------------------------------------------------------------
    #
    def _configure(self):
        # "Regular" tasks
        self.launch_command = ''


    # --------------------------------------------------------------------------
    #
    def construct_command(self, task_exec, task_args, task_numcores,
                          launch_script_hop, opaque_slot):

        if task_args:
            command = " ".join([task_exec, task_args])
        else:
            command = task_exec

        self._log.info('LaunchMethodFORK returns command : %s'%command)
        return command, None



# ==============================================================================
#
class LaunchMethodMPIRUN(LaunchMethod):

    # --------------------------------------------------------------------------
    #
    def __init__(self, name, config, logger, scheduler):

        LaunchMethod.__init__(self, name, config, logger, scheduler)


    # --------------------------------------------------------------------------
    #
    def _configure(self):
        self.launch_command = self._find_executable([
            'mpirun',            # General case
            'mpirun_rsh',        # Gordon @ SDSC
            'mpirun-mpich-mp',   # Mac OSX MacPorts
            'mpirun-openmpi-mp'  # Mac OSX MacPorts
        ])


    # --------------------------------------------------------------------------
    #
    def construct_command(self, task_exec, task_args, task_numcores,
                          launch_script_hop, (task_slots)):

        if task_args:
            task_command = " ".join([task_exec, task_args])
        else:
            task_command = task_exec

        # Construct the hosts_string
        hosts_string = ",".join([slot.split(':')[0] for slot in task_slots])

        export_vars = ' '.join(['-x ' + var for var in self.EXPORT_ENV_VARIABLES if var in os.environ])

        mpirun_command = "%s %s -np %s -host %s %s" % (
            self.launch_command, export_vars, task_numcores, hosts_string, task_command)

        return mpirun_command, None


# ==============================================================================
#
class LaunchMethodSSH(LaunchMethod):

    # --------------------------------------------------------------------------
    #
    def __init__(self, name, config, logger, scheduler):

        LaunchMethod.__init__(self, name, config, logger, scheduler)


    # --------------------------------------------------------------------------
    #
    def _configure(self):
        # Find ssh command
        command = self._which('ssh')

        if command is not None:

            # Some MPI environments (e.g. SGE) put a link to rsh as "ssh" into
            # the path.  We try to detect that and then use different arguments.
            if os.path.islink(command):

                target = os.path.realpath(command)

                if os.path.basename(target) == 'rsh':
                    self._log.info('Detected that "ssh" is a link to "rsh".')
                    return target

            command = '%s -o StrictHostKeyChecking=no' % command

        self.launch_command = command


    # --------------------------------------------------------------------------
    #
    def construct_command(self, task_exec, task_args, task_numcores,
                          launch_script_hop, (task_slots)):

        if not launch_script_hop :
            raise ValueError ("LaunchMethodSSH.construct_command needs launch_script_hop!")

        # Get the host of the first entry in the acquired slot
        host = task_slots[0].split(':')[0]

        if task_args:
            task_command = " ".join([task_exec, task_args])
        else:
            task_command = task_exec

        # Command line to execute launch script via ssh on host
        ssh_hop_cmd = "%s %s %s" % (self.launch_command, host, launch_script_hop)

        # Special case, return a tuple that overrides the default command line.
        return task_command, ssh_hop_cmd



# ==============================================================================
#
class LaunchMethodMPIEXEC(LaunchMethod):

    # --------------------------------------------------------------------------
    #
    def __init__(self, name, config, logger, scheduler):

        LaunchMethod.__init__(self, name, config, logger, scheduler)


    # --------------------------------------------------------------------------
    #
    def _configure(self):
        # mpiexec (e.g. on SuperMUC)
        self.launch_command = self._find_executable([
            'mpiexec',            # General case
            'mpiexec-mpich-mp',   # Mac OSX MacPorts
            'mpiexec-openmpi-mp'  # Mac OSX MacPorts
        ])

    # --------------------------------------------------------------------------
    #
    def construct_command(self, task_exec, task_args, task_numcores,
                          launch_script_hop, (task_slots)):

        # Construct the hosts_string
        hosts_string = ",".join([slot.split(':')[0] for slot in task_slots])

        # Construct the executable and arguments
        if task_args:
            task_command = " ".join([task_exec, task_args])
        else:
            task_command = task_exec

        mpiexec_command = "%s -n %s -host %s %s" % (
            self.launch_command, task_numcores, hosts_string, task_command)

        return mpiexec_command, None


# ==============================================================================
#
class LaunchMethodAPRUN(LaunchMethod):

    # --------------------------------------------------------------------------
    #
    def __init__(self, name, config, logger, scheduler):

        LaunchMethod.__init__(self, name, config, logger, scheduler)


    # --------------------------------------------------------------------------
    #
    def _configure(self):
        # aprun: job launcher for Cray systems
        self.launch_command= self._which('aprun')

        # TODO: ensure that only one concurrent aprun per node is executed!


    # --------------------------------------------------------------------------
    #
    def construct_command(self, task_exec, task_args, task_numcores,
                          launch_script_hop, opaque_slot):

        if task_args:
            task_command = " ".join([task_exec, task_args])
        else:
            task_command = task_exec

        aprun_command = "%s -n %d %s" % (self.launch_command, task_numcores, task_command)

        return aprun_command, None



# ==============================================================================
#
class LaunchMethodCCMRUN(LaunchMethod):

    # --------------------------------------------------------------------------
    #
    def __init__(self, name, config, logger, scheduler):

        LaunchMethod.__init__(self, name, config, logger, scheduler)


    # --------------------------------------------------------------------------
    #
    def _configure(self):
        # ccmrun: Cluster Compatibility Mode (CCM) job launcher for Cray systems
        self.launch_command= self._which('ccmrun')


    # --------------------------------------------------------------------------
    #
    def construct_command(self, task_exec, task_args, task_numcores,
                          launch_script_hop, opaque_slot):

        if task_args:
            task_command = " ".join([task_exec, task_args])
        else:
            task_command = task_exec

        ccmrun_command = "%s -n %d %s" % (self.launch_command, task_numcores, task_command)

        return ccmrun_command, None



# ==============================================================================
#
class LaunchMethodMPIRUNCCMRUN(LaunchMethod):
    # TODO: This needs both mpirun and ccmrun

    # --------------------------------------------------------------------------
    #
    def __init__(self, name, config, logger, scheduler):

        LaunchMethod.__init__(self, name, config, logger, scheduler)


    # --------------------------------------------------------------------------
    #
    def _configure(self):
        # ccmrun: Cluster Compatibility Mode job launcher for Cray systems
        self.launch_command= self._which('ccmrun')

        self.mpirun_command = self._which('mpirun')
        if not self.mpirun_command:
            raise RuntimeError("mpirun not found!")


    # --------------------------------------------------------------------------
    #
    def construct_command(self, task_exec, task_args, task_numcores,
                          launch_script_hop, (task_slots)):

        if task_args:
            task_command = " ".join([task_exec, task_args])
        else:
            task_command = task_exec

        # Construct the hosts_string
        # TODO: is there any use in using $HOME/.crayccm/ccm_nodelist.$JOBID?
        hosts_string = ",".join([slot.split(':')[0] for slot in task_slots])

        export_vars = ' '.join(['-x ' + var for var in self.EXPORT_ENV_VARIABLES if var in os.environ])

        mpirun_ccmrun_command = "%s %s %s -np %d -host %s %s" % (
            self.launch_command, self.mpirun_command, export_vars,
            task_numcores, hosts_string, task_command)

        return mpirun_ccmrun_command, None



# ==============================================================================
#
class LaunchMethodRUNJOB(LaunchMethod):

    # --------------------------------------------------------------------------
    #
    def __init__(self, name, config, logger, scheduler):

        LaunchMethod.__init__(self, name, config, logger, scheduler)


    # --------------------------------------------------------------------------
    #
    def _configure(self):
        # runjob: job launcher for IBM BG/Q systems, e.g. Joule
        self.launch_command= self._which('runjob')


    # --------------------------------------------------------------------------
    #
    def construct_command(self, task_exec, task_args, task_numcores,
                          launch_script_hop, (corner, sub_block_shape)):

        if task_numcores % self._scheduler._lrms.cores_per_node:
            msg = "Num cores (%d) is not a multiple of %d!" % (
                task_numcores, self._scheduler._lrms.cores_per_node)
            self._log.exception(msg)
            raise ValueError(msg)

        # Runjob it is!
        runjob_command = self.launch_command

        # Set the number of tasks/ranks per node
        # TODO: Currently hardcoded, this should be configurable,
        #       but I don't see how, this would be a leaky abstraction.
        runjob_command += ' --ranks-per-node %d' % min(self._scheduler._lrms.cores_per_node, task_numcores)

        # Run this subjob in the block communicated by LoadLeveler
        runjob_command += ' --block %s' % self._scheduler._lrms.loadl_bg_block

        corner_offset = self._scheduler.corner2offset(self._scheduler._lrms.torus_block, corner)
        corner_node = self._scheduler._lrms.torus_block[corner_offset][self._scheduler.TORUS_BLOCK_NAME]
        runjob_command += ' --corner %s' % corner_node

        # convert the shape
        runjob_command += ' --shape %s' % self._scheduler._lrms.shape2str(sub_block_shape)

        # runjob needs the full path to the executable
        if os.path.basename(task_exec) == task_exec:
            # Use `which` with back-ticks as the executable,
            # will be expanded in the shell script.
            task_exec = '`which %s`' % task_exec
            # Note: We can't use the expansion from here,
            #       as the pre-execs of the CU aren't run yet!!

        # And finally add the executable and the arguments
        # usage: runjob <runjob flags> : /bin/hostname -f
        runjob_command += ' : %s' % task_exec
        if task_args:
            runjob_command += ' %s' % task_args

        return runjob_command, None


# ==============================================================================
#
class LaunchMethodDPLACE(LaunchMethod):

    # --------------------------------------------------------------------------
    #
    def __init__(self, name, config, logger, scheduler):

        LaunchMethod.__init__(self, name, config, logger, scheduler)


    # --------------------------------------------------------------------------
    #
    def _configure(self):
        # dplace: job launcher for SGI systems (e.g. on Blacklight)
        self.launch_command = self._which('dplace')


    # --------------------------------------------------------------------------
    #
    def construct_command(self, task_exec, task_args, task_numcores,
                          launch_script_hop, (task_slots)):

        if task_args:
            task_command = " ".join([task_exec, task_args])
        else:
            task_command = task_exec

        dplace_offset = self._scheduler.slots2offset(task_slots)

        dplace_command = "%s -c %d-%d %s" % (
            self.launch_command, dplace_offset,
            dplace_offset+task_numcores-1, task_command)

        return dplace_command, None


# ==============================================================================
#
class LaunchMethodMPIRUNRSH(LaunchMethod):

    # --------------------------------------------------------------------------
    #
    def __init__(self, name, config, logger, scheduler):

        LaunchMethod.__init__(self, name, config, logger, scheduler)

    # --------------------------------------------------------------------------
    #
    def _configure(self):

        # mpirun_rsh (e.g. on Gordon@SDSC, Stampede@TACC)
        if not self._which('mpirun_rsh'):
            raise Exception("mpirun_rsh could not be found")

        # We don't use the full pathname as the user might load a different
        # compiler / MPI library suite from his CU pre_exec that requires
        # the launcher from that version, as experienced on stampede in #572.
        self.launch_command = 'mpirun_rsh'

    # --------------------------------------------------------------------------
    #
    def construct_command(self, task_exec, task_args, task_numcores,
                          launch_script_hop, (task_slots)):

        if task_args:
            task_command = " ".join([task_exec, task_args])
        else:
            task_command = task_exec

        # Construct the hosts_string ('h1 h2 .. hN')
        hosts_string = " ".join([slot.split(':')[0] for slot in task_slots])

        export_vars = ' '.join([var+"=$"+var for var in self.EXPORT_ENV_VARIABLES if var in os.environ])

        mpirun_rsh_command = "%s -np %s %s %s %s" % (
            self.launch_command, task_numcores, hosts_string, export_vars, task_command)

        return mpirun_rsh_command, None


# ==============================================================================
#
class LaunchMethodMPIRUNDPLACE(LaunchMethod):
    # TODO: This needs both mpirun and dplace

    # --------------------------------------------------------------------------
    #
    def __init__(self, name, config, logger, scheduler):

        LaunchMethod.__init__(self, name, config, logger, scheduler)


    # --------------------------------------------------------------------------
    #
    def _configure(self):
        # dplace: job launcher for SGI systems (e.g. on Blacklight)
        self.launch_command = self._which('dplace')
        self.mpirun_command = self._which('mpirun')


    # --------------------------------------------------------------------------
    #
    def construct_command(self, task_exec, task_args, task_numcores,
                          launch_script_hop, (task_slots)):

        if task_args:
            task_command = " ".join([task_exec, task_args])
        else:
            task_command = task_exec

        dplace_offset = self._scheduler.slots2offset(task_slots)

        mpirun_dplace_command = "%s -np %d %s -c %d-%d %s" % \
            (self.mpirun_command, task_numcores, self.launch_command,
             dplace_offset, dplace_offset+task_numcores-1, task_command)

        return mpirun_dplace_command, None



# ==============================================================================
#
class LaunchMethodIBRUN(LaunchMethod):
    # NOTE: Don't think that with IBRUN it is possible to have
    # processes != cores ...

    # --------------------------------------------------------------------------
    #
    def __init__(self, name, config, logger, scheduler):

        LaunchMethod.__init__(self, name, config, logger, scheduler)


    # --------------------------------------------------------------------------
    #
    def _configure(self):
        # ibrun: wrapper for mpirun at TACC
        self.launch_command = self._which('ibrun')


    # --------------------------------------------------------------------------
    #
    def construct_command(self, task_exec, task_args, task_numcores,
                          launch_script_hop, (task_slots)):

        if task_args:
            task_command = " ".join([task_exec, task_args])
        else:
            task_command = task_exec

        ibrun_offset = self._scheduler.slots2offset(task_slots)

        ibrun_command = "%s -n %s -o %d %s" % \
                        (self.launch_command, task_numcores,
                         ibrun_offset, task_command)

        return ibrun_command, None



# ==============================================================================
#
# NOTE: This requires a development version of Open MPI available.
#
class LaunchMethodORTE(LaunchMethod):

    # --------------------------------------------------------------------------
    #
    def __init__(self, name, config, logger, scheduler):

        LaunchMethod.__init__(self, name, config, logger, scheduler)


    # --------------------------------------------------------------------------
    #
    def _configure(self):

        self.launch_command = self._which('orte-submit')

        dvm_command = self._which('orte-dvm')
        if not dvm_command:
            raise Exception("Couldn't find orte-dvm")

        # Use (g)stdbuf to disable buffering.
        # We need this to get the "DVM ready",
        # without waiting for orte-dvm to complete.
        # The command seems to be generally available on our Cray's,
        # if not, we can code some home-coooked pty stuff.
        stdbuf_cmd =  self._find_executable(['stdbuf', 'gstdbuf'])
        if not stdbuf_cmd:
            raise Exception("Couldn't find (g)stdbuf")
        stdbuf_arg = "-oL"

        self._log.info("Starting ORTE DVM ...")

        self._dvm_process = subprocess.Popen(
            [stdbuf_cmd, stdbuf_arg, dvm_command],
            stdout=subprocess.PIPE, stderr=subprocess.STDOUT
        )

        self._dvmuri = None
        while True:

            line = self._dvm_process.stdout.readline().strip()

            if line.startswith('VMURI:'):

                if len(line.split(' ')) != 2:
                    raise Exception("Unknown VMURI format: %s" % line)

                label, self._dvmuri = line.split(' ', 1)

                if label != 'VMURI:':
                    raise Exception("Unknown VMURI format: %s" % line)

                self._log.info("ORTE DVM URI: %s" % self._dvmuri)

            elif line == 'DVM ready':

                if not self._dvmuri:
                    raise Exception("VMURI not found!")

                self._log.info("ORTE DVM startup successful!")
                break

            else:

                # Check if the process is still around,
                # and log output in debug mode.
                if not self._dvm_process.poll():
                    self._log.debug("ORTE: %s" % line)
                else:
                    # Process is gone: fatal!
                    raise Exception("ORTE DVM process disappeared")


    # TODO: Create teardown() function for LaunchMethod's (in this case to terminate the dvm)
    #subprocess.Popen([self.launch_command, "--hnp", orte_vm_uri_filename, "--terminate"])

    # --------------------------------------------------------------------------
    #
    def construct_command(self, task_exec, task_args, task_numcores,
                          launch_script_hop, (task_slots)):

        if task_args:
            task_command = " ".join([task_exec, task_args])
        else:
            task_command = task_exec

        # Construct the hosts_string
        hosts_string = ",".join([slot.split(':')[0] for slot in task_slots])

        export_vars = ' '.join(['-x ' + var for var in self.EXPORT_ENV_VARIABLES if var in os.environ])

        orte_command = '%s --hnp "%s" %s -np %s -host %s %s' % (
            self.launch_command, self._dvmuri, export_vars, task_numcores, hosts_string, task_command)

        return orte_command, None



# ==============================================================================
#
class LaunchMethodPOE(LaunchMethod):

    # --------------------------------------------------------------------------
    #
    def __init__(self, name, config, logger, scheduler):

        LaunchMethod.__init__(self, name, config, logger, scheduler)


    # --------------------------------------------------------------------------
    #
    def _configure(self):
        # poe: LSF specific wrapper for MPI (e.g. yellowstone)
        self.launch_command = self._which('poe')


    # --------------------------------------------------------------------------
    #
    def construct_command(self, task_exec, task_args, task_numcores,
                          launch_script_hop, (task_slots)):

        # Count slots per host in provided slots description.
        hosts = {}
        for slot in task_slots:
            host = slot.split(':')[0]
            if host not in hosts:
                hosts[host] = 1
            else:
                hosts[host] += 1

        # Create string with format: "hostX N host
        hosts_string = ''
        for host in hosts:
            hosts_string += '%s %d ' % (host, hosts[host])

        if task_args:
            task_command = " ".join([task_exec, task_args])
        else:
            task_command = task_exec

        # Override the LSB_MCPU_HOSTS env variable as this is set by
        # default to the size of the whole pilot.
        poe_command = 'LSB_MCPU_HOSTS="%s" %s %s' % (
            hosts_string, self.launch_command, task_command)

        return poe_command, None


# ==============================================================================
#
# The Launch Method Implementation for Running YARN applications
#
class LaunchMethodYARN(LaunchMethod):

    # --------------------------------------------------------------------------
    #
    def __init__(self, name, config, logger, scheduler):

        LaunchMethod.__init__(self, name, config, logger, scheduler)


    # --------------------------------------------------------------------------
    #
    def _configure(self):

        self.launch_command = self._which('yarn')

    # --------------------------------------------------------------------------
    #
    def construct_command(self, task_exec, task_args, task_numcores,
                          launch_script_hop,(cu_descr,work_dir)):

        # Construct the args_string which is the arguments given as input to the
        # shell script. Needs to be a string
        self._log.debug("Constructing YARN command")

        #-----------------------------------------------------------------------
        # Create YARN script
        # This funcion creates the necessary script for the execution of the
        # CU's workload in a YARN application. The function is responsible
        # to set all the necessary variables, stage in, stage out and create
        # the execution command that will run in the distributed shell that
        # the YARN application provides. There reason for staging out is
        # because after the YARN application has finished everything will be
        # deleted.

        print_str ="echo '#!/usr/bin/env bash'>>ExecScript.sh\n"
        print_str+="echo ''>>ExecScript.sh\n"
        print_str+="echo ''>>ExecScript.sh\n"
        print_str+="echo '#---------------------------------------------------------'>>ExecScript.sh\n"
        print_str+="echo '# Staging Input Files'>>ExecScript.sh\n"
        if cu_descr['input_staging']:
            for InputFile in cu_descr['input_staging']:
                print_str+="echo 'cp %s/%s .'>>ExecScript.sh\n"%(work_dir,InputFile['target'])
    
        print_str+="echo ''>>ExecScript.sh\n"
        print_str+="echo ''>>ExecScript.sh\n"
        print_str+="echo '#---------------------------------------------------------'>>ExecScript.sh\n"
        print_str+="echo '# Creating Executing Command'>>ExecScript.sh\n"

        arg_str=str()
        if cu_descr['arguments']:
            for Arg in cu_descr['arguments']:
                arg_str+='%s '%str(Arg)

        print_str+="echo '%s %s 1>stdout 2>stderr'>>ExecScript.sh\n"%(cu_descr['executable'],arg_str)

        print_str+="echo ''>>ExecScript.sh\n"
        print_str+="echo ''>>ExecScript.sh\n"
        print_str+="echo '#---------------------------------------------------------'>>ExecScript.sh\n"
        print_str+="echo '# Staging Output Files'>>ExecScript.sh\n"
        print_str+="echo 'cp stdout %s'>>ExecScript.sh\n"%(work_dir)
        print_str+="echo 'cp stderr %s'>>ExecScript.sh\n"%(work_dir)

        if cu_descr['output_staging']:
            for OutputFile in cu_descr['output_staging']:
                print_str+="echo 'cp %s %s'>>ExecScript.sh\n"%(OutputFile['source'],work_dir)

        print_str+="echo ''>>ExecScript.sh\n"
        print_str+="echo ''>>ExecScript.sh\n"
        print_str+="echo '#End of File'>>ExecScript.sh\n\n\n"

        #-----------------------------------------------------------------------
        # TODO: Update YARN application to accept multiple enviroment variables
        #       as a sequence of values. Print all arguments also.
        if task_args:
            args_string = ''
            for key,val in task_args.iteritems():
                args_string+= '-shell_env '+key+'='+str(val)+' '
        else:
            args_string = ''

        #app_name = '-appname '+ cu_descr['_id']
        # Construct the ncores_string which is the number of cores used by the
        # container to run the script
        if task_numcores:
            ncores_string = '-container_vcores '+str(task_numcores)
        else:
            ncores_string = ''

        self._log.debug("CU Descr: %s"%cu_descr)

        # Construct the nmem_string which is the size of memory used by the
        # container to run the script
        #if task_nummem:
        #    nmem_string = '-container_memory '+task_nummem
        #else:
        #    nmem_string = ''

        #Getting the namenode's address.
        service_url = 'yarn://localhost?fs=hdfs://' + self._scheduler._lrms.namenode_url

        yarn_command = '%s -jar ../Pilot-YARN-0.1-jar-with-dependencies.jar'\
                       ' com.radical.pilot.Client -jar ../Pilot-YARN-0.1-jar-with-dependencies.jar'\
                       ' -shell_script ExecScript.sh %s %s -service_url %s\ncat stdout' % (self.launch_command, 
                        args_string, ncores_string,service_url)

        self._log.debug("Yarn Command %s"%yarn_command)

        return print_str+yarn_command, None



# ==============================================================================
#
# Base class for LRMS implementations.
#
# ==============================================================================
#
class LRMS(object):

    # --------------------------------------------------------------------------
    #
    def __init__(self, name, config, logger, requested_cores):

        self.name            = name
        self._config         = config
        self._log            = logger
        self.requested_cores = requested_cores

        self._log.info("Configuring LRMS %s.", self.name)

        self.slot_list = []
        self.node_list = []
        self.cores_per_node = None

        self._configure()

        logger.info("Discovered execution environment: %s", self.node_list)

        # For now assume that all nodes have equal amount of cores
        cores_avail = len(self.node_list) * self.cores_per_node
        if 'RADICAL_PILOT_PROFILE' not in os.environ:
            if cores_avail < int(requested_cores):
                raise ValueError("Not enough cores available (%s) to satisfy allocation request (%s)." \
                                % (str(cores_avail), str(requested_cores)))


    # --------------------------------------------------------------------------
    #
    # This class-method creates the appropriate sub-class for the LRMS.
    #
    @classmethod
    def create(cls, name, config, logger, requested_cores):

        # TODO: Core counts dont have to be the same number for all hosts.

        # TODO: We might not have reserved the whole node.

        # TODO: Given that the Agent can determine the real core count, in
        #       principle we could just ignore the config and use as many as we
        #       have to our availability (taken into account that we might not
        #       have the full node reserved of course)
        #       Answer: at least on Yellowstone this doesnt work for MPI,
        #               as you can't spawn more tasks then the number of slots.

        # Make sure that we are the base-class!
        if cls != LRMS:
            raise TypeError("LRMS Factory only available to base class!")

        try:
            implementation = {
                LRMS_NAME_CCM         : CCMLRMS,
                LRMS_NAME_FORK        : ForkLRMS,
                LRMS_NAME_LOADLEVELER : LoadLevelerLRMS,
                LRMS_NAME_LSF         : LSFLRMS,
                LRMS_NAME_PBSPRO      : PBSProLRMS,
                LRMS_NAME_SGE         : SGELRMS,
                LRMS_NAME_SLURM       : SLURMLRMS,
                LRMS_NAME_TORQUE      : TORQUELRMS,
                LRMS_NAME_YARN        : YARNLRMS
            }[name]
            return implementation(name, config, logger, requested_cores)
        except KeyError:
            raise RuntimeError("LRMS type '%s' unknown!" % name)


    # --------------------------------------------------------------------------
    #
    def _configure(self):
        raise NotImplementedError("_Configure not implemented for LRMS type: %s." % self.name)



# ==============================================================================
#
class CCMLRMS(LRMS):
    # --------------------------------------------------------------------------
    #
    def __init__(self, name, config, logger, requested_cores):

        LRMS.__init__(self, name, config, logger, requested_cores)


    # --------------------------------------------------------------------------
    #
    def _configure(self):

        self._log.info("Configured to run on system with %s.", self.name)

        CCM_NODEFILE_DIR = os.path.expanduser('~/.crayccm')

        ccm_nodefile_list = filter(lambda x: x.startswith('ccm_nodelist'),
                                   os.listdir(CCM_NODEFILE_DIR))
        if not ccm_nodefile_list:
            raise Exception("No CCM nodefiles found in: %s." % CCM_NODEFILE_DIR)

        ccm_nodefile_name = max(ccm_nodefile_list, key=lambda x:
                              os.stat(os.path.join(CCM_NODEFILE_DIR, x)).st_mtime)
        ccm_nodefile = os.path.join(CCM_NODEFILE_DIR, ccm_nodefile_name)

        hostname = os.uname()[1]
        if not hostname in open(ccm_nodefile).read():
            raise RuntimeError("Using the most recent CCM nodefile (%s),"
                               " but I (%s) am not in it!" % (ccm_nodefile, hostname))

        # Parse the CCM nodefile
        ccm_nodes = [line.strip() for line in open(ccm_nodefile)]
        self._log.info("Found CCM nodefile: %s.", ccm_nodefile)

        # Get the number of raw entries
        ccm_nodes_length = len(ccm_nodes)

        # Unique nodes
        ccm_node_list = list(set(ccm_nodes))
        ccm_node_list_length = len(ccm_node_list)

        # Some simple arithmetic
        self.cores_per_node = ccm_nodes_length / ccm_node_list_length

        self.node_list = ccm_node_list


# ==============================================================================
#
class TORQUELRMS(LRMS):

    # --------------------------------------------------------------------------
    #
    def __init__(self, name, config, logger, requested_cores):

        LRMS.__init__(self, name, config, logger, requested_cores)


    # --------------------------------------------------------------------------
    #
    def _configure(self):

        self._log.info("Configured to run on system with %s.", self.name)

        torque_nodefile = os.environ.get('PBS_NODEFILE')
        if torque_nodefile is None:
            msg = "$PBS_NODEFILE not set!"
            self._log.error(msg)
            raise RuntimeError(msg)

        # Parse PBS the nodefile
        torque_nodes = [line.strip() for line in open(torque_nodefile)]
        self._log.info("Found Torque PBS_NODEFILE %s: %s", torque_nodefile, torque_nodes)

        # Number of cpus involved in allocation
        val = os.environ.get('PBS_NCPUS')
        if val:
            torque_num_cpus = int(val)
        else:
            msg = "$PBS_NCPUS not set! (new Torque version?)"
            torque_num_cpus = None
            self._log.warning(msg)

        # Number of nodes involved in allocation
        val = os.environ.get('PBS_NUM_NODES')
        if val:
            torque_num_nodes = int(val)
        else:
            msg = "$PBS_NUM_NODES not set! (old Torque version?)"
            torque_num_nodes = None
            self._log.warning(msg)

        # Number of cores (processors) per node
        val = os.environ.get('PBS_NUM_PPN')
        if val:
            torque_cores_per_node = int(val)
        else:
            msg = "$PBS_NUM_PPN is not set!"
            torque_cores_per_node = None
            self._log.warning(msg)

        if torque_cores_per_node in [None, 1]:
            # lets see if SAGA has been forthcoming with some information
            self._log.warning("fall back to $SAGA_PPN : %s", os.environ.get ('SAGA_PPN', None))
            torque_cores_per_node = int(os.environ.get('SAGA_PPN', torque_cores_per_node))

        # Number of entries in nodefile should be PBS_NUM_NODES * PBS_NUM_PPN
        torque_nodes_length = len(torque_nodes)
        torque_node_list    = list(set(torque_nodes))

      # if torque_num_nodes and torque_cores_per_node and \
      #     torque_nodes_length < torque_num_nodes * torque_cores_per_node:
      #     msg = "Number of entries in $PBS_NODEFILE (%s) does not match with $PBS_NUM_NODES*$PBS_NUM_PPN (%s*%s)" % \
      #           (torque_nodes_length, torque_num_nodes,  torque_cores_per_node)
      #     raise RuntimeError(msg)

        # only unique node names
        torque_node_list_length = len(torque_node_list)
        self._log.debug("Node list: %s(%d)", torque_node_list, torque_node_list_length)

        if torque_num_nodes and torque_cores_per_node:
            # Modern style Torque
            self.cores_per_node = torque_cores_per_node
        elif torque_num_cpus:
            # Blacklight style (TORQUE-2.3.13)
            self.cores_per_node = torque_num_cpus
        else:
            # Old style Torque (Should we just use this for all versions?)
            self.cores_per_node = torque_nodes_length / torque_node_list_length
        self.node_list = torque_node_list


# ==============================================================================
#
class PBSProLRMS(LRMS):

    # --------------------------------------------------------------------------
    #
    def __init__(self, name, config, logger, requested_cores):

        LRMS.__init__(self, name, config, logger, requested_cores)


    # --------------------------------------------------------------------------
    #
    def _configure(self):
        # TODO: $NCPUS?!?! = 1 on archer

        pbspro_nodefile = os.environ.get('PBS_NODEFILE')

        if pbspro_nodefile is None:
            msg = "$PBS_NODEFILE not set!"
            self._log.error(msg)
            raise RuntimeError(msg)

        self._log.info("Found PBSPro $PBS_NODEFILE %s." % pbspro_nodefile)

        # Dont need to parse the content of nodefile for PBSPRO, only the length
        # is interesting, as there are only duplicate entries in it.
        pbspro_nodes_length = len([line.strip() for line in open(pbspro_nodefile)])

        # Number of Processors per Node
        val = os.environ.get('NUM_PPN')
        if val:
            pbspro_num_ppn = int(val)
        else:
            msg = "$NUM_PPN not set!"
            self._log.error(msg)
            raise RuntimeError(msg)

        # Number of Nodes allocated
        val = os.environ.get('NODE_COUNT')
        if val:
            pbspro_node_count = int(val)
        else:
            msg = "$NODE_COUNT not set!"
            self._log.error(msg)
            raise RuntimeError(msg)

        # Number of Parallel Environments
        val = os.environ.get('NUM_PES')
        if val:
            pbspro_num_pes = int(val)
        else:
            msg = "$NUM_PES not set!"
            self._log.error(msg)
            raise RuntimeError(msg)

        pbspro_vnodes = self._parse_pbspro_vnodes()

        # Verify that $NUM_PES == $NODE_COUNT * $NUM_PPN == len($PBS_NODEFILE)
        if not (pbspro_node_count * pbspro_num_ppn == pbspro_num_pes == pbspro_nodes_length):
            self._log.warning("NUM_PES != NODE_COUNT * NUM_PPN != len($PBS_NODEFILE)")

        self.cores_per_node = pbspro_num_ppn
        self.node_list = pbspro_vnodes


    # --------------------------------------------------------------------------
    #
    def _parse_pbspro_vnodes(self):

        # PBS Job ID
        val = os.environ.get('PBS_JOBID')
        if val:
            pbspro_jobid = val
        else:
            msg = "$PBS_JOBID not set!"
            self._log.error(msg)
            raise RuntimeError(msg)

        # Get the output of qstat -f for this job
        output = subprocess.check_output(["qstat", "-f", pbspro_jobid])

        # Get the (multiline) 'exec_vnode' entry
        vnodes_str = ''
        for line in output.splitlines():
            # Detect start of entry
            if 'exec_vnode = ' in line:
                vnodes_str += line.strip()
            elif vnodes_str:
                # Find continuing lines
                if " = " not in line:
                    vnodes_str += line.strip()
                else:
                    break

        # Get the RHS of the entry
        rhs = vnodes_str.split('=',1)[1].strip()
        self._log.debug("input: %s", rhs)

        nodes_list = []
        # Break up the individual node partitions into vnode slices
        while True:
            idx = rhs.find(')+(')

            node_str = rhs[1:idx]
            nodes_list.append(node_str)
            rhs = rhs[idx+2:]

            if idx < 0:
                break

        vnodes_list = []
        cpus_list = []
        # Split out the slices into vnode name and cpu count
        for node_str in nodes_list:
            slices = node_str.split('+')
            for _slice in slices:
                vnode, cpus = _slice.split(':')
                cpus = int(cpus.split('=')[1])
                self._log.debug("vnode: %s cpus: %s", vnode, cpus)
                vnodes_list.append(vnode)
                cpus_list.append(cpus)

        self._log.debug("vnodes: %s", vnodes_list)
        self._log.debug("cpus: %s", cpus_list)

        cpus_list = list(set(cpus_list))
        min_cpus = int(min(cpus_list))

        if len(cpus_list) > 1:
            self._log.debug("Detected vnodes of different sizes: %s, the minimal is: %d.", cpus_list, min_cpus)

        node_list = []
        for vnode in vnodes_list:
            # strip the last _0 of the vnodes to get the node name
            node_list.append(vnode.rsplit('_', 1)[0])

        # only unique node names
        node_list = list(set(node_list))
        self._log.debug("Node list: %s", node_list)

        # Return the list of node names
        return node_list



# ==============================================================================
#
class SLURMLRMS(LRMS):

    # --------------------------------------------------------------------------
    #
    def __init__(self, name, config, logger, requested_cores):

        LRMS.__init__(self, name, config, logger, requested_cores)


    # --------------------------------------------------------------------------
    #
    def _configure(self):

        slurm_nodelist = os.environ.get('SLURM_NODELIST')
        if slurm_nodelist is None:
            msg = "$SLURM_NODELIST not set!"
            self._log.error(msg)
            raise RuntimeError(msg)

        # Parse SLURM nodefile environment variable
        slurm_nodes = hostlist.expand_hostlist(slurm_nodelist)
        self._log.info("Found SLURM_NODELIST %s. Expanded to: %s", slurm_nodelist, slurm_nodes)

        # $SLURM_NPROCS = Total number of cores allocated for the current job
        slurm_nprocs_str = os.environ.get('SLURM_NPROCS')
        if slurm_nprocs_str is None:
            msg = "$SLURM_NPROCS not set!"
            self._log.error(msg)
            raise RuntimeError(msg)
        else:
            slurm_nprocs = int(slurm_nprocs_str)

        # $SLURM_NNODES = Total number of (partial) nodes in the job's resource allocation
        slurm_nnodes_str = os.environ.get('SLURM_NNODES')
        if slurm_nnodes_str is None:
            msg = "$SLURM_NNODES not set!"
            self._log.error(msg)
            raise RuntimeError(msg)
        else:
            slurm_nnodes = int(slurm_nnodes_str)

        # $SLURM_CPUS_ON_NODE = Number of cores per node (physically)
        slurm_cpus_on_node_str = os.environ.get('SLURM_CPUS_ON_NODE')
        if slurm_cpus_on_node_str is None:
            msg = "$SLURM_CPUS_ON_NODE not set!"
            self._log.error(msg)
            raise RuntimeError(msg)
        else:
            slurm_cpus_on_node = int(slurm_cpus_on_node_str)

        # Verify that $SLURM_NPROCS <= $SLURM_NNODES * $SLURM_CPUS_ON_NODE
        if not slurm_nprocs <= slurm_nnodes * slurm_cpus_on_node:
            self._log.warning("$SLURM_NPROCS(%d) <= $SLURM_NNODES(%d) * $SLURM_CPUS_ON_NODE(%d)",
                            slurm_nprocs, slurm_nnodes, slurm_cpus_on_node)

        # Verify that $SLURM_NNODES == len($SLURM_NODELIST)
        if slurm_nnodes != len(slurm_nodes):
            self._log.error("$SLURM_NNODES(%d) != len($SLURM_NODELIST)(%d)",
                           slurm_nnodes, len(slurm_nodes))

        # Report the physical number of cores or the total number of cores
        # in case of a single partial node allocation.
        self.cores_per_node = min(slurm_cpus_on_node, slurm_nprocs)

        self.node_list = slurm_nodes



# ==============================================================================
#
class SGELRMS(LRMS):

    # --------------------------------------------------------------------------
    #
    def __init__(self, name, config, logger, requested_cores):

        LRMS.__init__(self, name, config, logger, requested_cores)


    # --------------------------------------------------------------------------
    #
    def _configure(self):

        sge_hostfile = os.environ.get('PE_HOSTFILE')
        if sge_hostfile is None:
            msg = "$PE_HOSTFILE not set!"
            self._log.error(msg)
            raise RuntimeError(msg)

        # SGE core configuration might be different than what multiprocessing
        # announces
        # Alternative: "qconf -sq all.q|awk '/^slots *[0-9]+$/{print $2}'"

        # Parse SGE hostfile for nodes
        sge_node_list = [line.split()[0] for line in open(sge_hostfile)]
        # Keep only unique nodes
        sge_nodes = list(set(sge_node_list))
        self._log.info("Found PE_HOSTFILE %s. Expanded to: %s", sge_hostfile, sge_nodes)

        # Parse SGE hostfile for cores
        sge_cores_count_list = [int(line.split()[1]) for line in open(sge_hostfile)]
        sge_core_counts = list(set(sge_cores_count_list))
        sge_cores_per_node = min(sge_core_counts)
        self._log.info("Found unique core counts: %s Using: %d", sge_core_counts, sge_cores_per_node)

        self.node_list = sge_nodes
        self.cores_per_node = sge_cores_per_node



# ==============================================================================
#
class LSFLRMS(LRMS):

    # --------------------------------------------------------------------------
    #
    def __init__(self, name, config, logger, requested_cores):

        LRMS.__init__(self, name, config, logger, requested_cores)


    # --------------------------------------------------------------------------
    #
    def _configure(self):

        lsf_hostfile = os.environ.get('LSB_DJOB_HOSTFILE')
        if lsf_hostfile is None:
            msg = "$LSB_DJOB_HOSTFILE not set!"
            self._log.error(msg)
            raise RuntimeError(msg)

        lsb_mcpu_hosts = os.environ.get('LSB_MCPU_HOSTS')
        if lsb_mcpu_hosts is None:
            msg = "$LSB_MCPU_HOSTS not set!"
            self._log.error(msg)
            raise RuntimeError(msg)

        # parse LSF hostfile
        # format:
        # <hostnameX>
        # <hostnameX>
        # <hostnameY>
        # <hostnameY>
        #
        # There are in total "-n" entries (number of tasks)
        # and "-R" entries per host (tasks per host).
        # (That results in "-n" / "-R" unique hosts)
        #
        lsf_nodes = [line.strip() for line in open(lsf_hostfile)]
        self._log.info("Found LSB_DJOB_HOSTFILE %s. Expanded to: %s",
                      lsf_hostfile, lsf_nodes)
        lsf_node_list = list(set(lsf_nodes))

        # Grab the core (slot) count from the environment
        # Format: hostX N hostY N hostZ N
        lsf_cores_count_list = map(int, lsb_mcpu_hosts.split()[1::2])
        lsf_core_counts = list(set(lsf_cores_count_list))
        lsf_cores_per_node = min(lsf_core_counts)
        self._log.info("Found unique core counts: %s Using: %d",
                      lsf_core_counts, lsf_cores_per_node)

        self.node_list = lsf_node_list
        self.cores_per_node = lsf_cores_per_node



# ==============================================================================
#
class LoadLevelerLRMS(LRMS):

    # --------------------------------------------------------------------------
    #
    # BG/Q Topology of Nodes within a Board
    #
    BGQ_BOARD_TOPO = {
        0: {'A': 29, 'B':  3, 'C':  1, 'D': 12, 'E':  7},
        1: {'A': 28, 'B':  2, 'C':  0, 'D': 13, 'E':  6},
        2: {'A': 31, 'B':  1, 'C':  3, 'D': 14, 'E':  5},
        3: {'A': 30, 'B':  0, 'C':  2, 'D': 15, 'E':  4},
        4: {'A': 25, 'B':  7, 'C':  5, 'D':  8, 'E':  3},
        5: {'A': 24, 'B':  6, 'C':  4, 'D':  9, 'E':  2},
        6: {'A': 27, 'B':  5, 'C':  7, 'D': 10, 'E':  1},
        7: {'A': 26, 'B':  4, 'C':  6, 'D': 11, 'E':  0},
        8: {'A': 21, 'B': 11, 'C':  9, 'D':  4, 'E': 15},
        9: {'A': 20, 'B': 10, 'C':  8, 'D':  5, 'E': 14},
        10: {'A': 23, 'B':  9, 'C': 11, 'D':  6, 'E': 13},
        11: {'A': 22, 'B':  8, 'C': 10, 'D':  7, 'E': 12},
        12: {'A': 17, 'B': 15, 'C': 13, 'D':  0, 'E': 11},
        13: {'A': 16, 'B': 14, 'C': 12, 'D':  1, 'E': 10},
        14: {'A': 19, 'B': 13, 'C': 15, 'D':  2, 'E':  9},
        15: {'A': 18, 'B': 12, 'C': 14, 'D':  3, 'E':  8},
        16: {'A': 13, 'B': 19, 'C': 17, 'D': 28, 'E': 23},
        17: {'A': 12, 'B': 18, 'C': 16, 'D': 29, 'E': 22},
        18: {'A': 15, 'B': 17, 'C': 19, 'D': 30, 'E': 21},
        19: {'A': 14, 'B': 16, 'C': 18, 'D': 31, 'E': 20},
        20: {'A':  9, 'B': 23, 'C': 21, 'D': 24, 'E': 19},
        21: {'A':  8, 'B': 22, 'C': 20, 'D': 25, 'E': 18},
        22: {'A': 11, 'B': 21, 'C': 23, 'D': 26, 'E': 17},
        23: {'A': 10, 'B': 20, 'C': 22, 'D': 27, 'E': 16},
        24: {'A':  5, 'B': 27, 'C': 25, 'D': 20, 'E': 31},
        25: {'A':  4, 'B': 26, 'C': 24, 'D': 21, 'E': 30},
        26: {'A':  7, 'B': 25, 'C': 27, 'D': 22, 'E': 29},
        27: {'A':  6, 'B': 24, 'C': 26, 'D': 23, 'E': 28},
        28: {'A':  1, 'B': 31, 'C': 29, 'D': 16, 'E': 27},
        29: {'A':  0, 'B': 30, 'C': 28, 'D': 17, 'E': 26},
        30: {'A':  3, 'B': 29, 'C': 31, 'D': 18, 'E': 25},
        31: {'A':  2, 'B': 28, 'C': 30, 'D': 19, 'E': 24},
        }

    # --------------------------------------------------------------------------
    #
    # BG/Q Config
    #
    BGQ_CORES_PER_NODE      = 16
    BGQ_NODES_PER_BOARD     = 32 # NODE == Compute Card == Chip module
    BGQ_BOARDS_PER_MIDPLANE = 16 # NODE BOARD == NODE CARD
    BGQ_MIDPLANES_PER_RACK  = 2


    # --------------------------------------------------------------------------
    #
    # Default mapping = "ABCDE(T)"
    #
    # http://www.redbooks.ibm.com/redbooks/SG247948/wwhelp/wwhimpl/js/html/wwhelp.htm
    #
    BGQ_MAPPING = "ABCDE"


    # --------------------------------------------------------------------------
    #
    # Board labels (Rack, Midplane, Node)
    #
    BGQ_BOARD_LABELS = ['R', 'M', 'N']


    # --------------------------------------------------------------------------
    #
    # Dimensions of a (sub-)block
    #
    BGQ_DIMENSION_LABELS = ['A', 'B', 'C', 'D', 'E']


    # --------------------------------------------------------------------------
    #
    # Supported sub-block sizes (number of nodes).
    # This influences the effectiveness of mixed-size allocations
    # (and might even be a hard requirement from a topology standpoint).
    #
    # TODO: Do we actually need to restrict our sub-block sizes to this set?
    #
    BGQ_SUPPORTED_SUB_BLOCK_SIZES = [1, 2, 4, 8, 16, 32, 64, 128, 256, 512]


    # --------------------------------------------------------------------------
    #
    # Mapping of starting corners.
    #
    # "board" -> "node"
    #
    # Ordering: ['E', 'D', 'DE', etc.]
    #
    # TODO: Is this independent of the mapping?
    #
    BGQ_BLOCK_STARTING_CORNERS = {
        0:  0,
        4: 29,
        8:  4,
        12: 25
    }


    # --------------------------------------------------------------------------
    #
    # BG/Q Topology of Boards within a Midplane
    #
    BGQ_MIDPLANE_TOPO = {
        0: {'A':  4, 'B':  8, 'C':  1, 'D':  2},
        1: {'A':  5, 'B':  9, 'C':  0, 'D':  3},
        2: {'A':  6, 'B': 10, 'C':  3, 'D':  0},
        3: {'A':  7, 'B': 11, 'C':  2, 'D':  1},
        4: {'A':  0, 'B': 12, 'C':  5, 'D':  6},
        5: {'A':  1, 'B': 13, 'C':  4, 'D':  7},
        6: {'A':  2, 'B': 14, 'C':  7, 'D':  4},
        7: {'A':  3, 'B': 15, 'C':  6, 'D':  5},
        8: {'A': 12, 'B':  0, 'C':  9, 'D': 10},
        9: {'A': 13, 'B':  1, 'C':  8, 'D': 11},
        10: {'A': 14, 'B':  2, 'C': 11, 'D':  8},
        11: {'A': 15, 'B':  3, 'C': 10, 'D':  9},
        12: {'A':  8, 'B':  4, 'C': 13, 'D': 14},
        13: {'A':  9, 'B':  5, 'C': 12, 'D': 15},
        14: {'A': 10, 'B':  6, 'C': 15, 'D': 12},
        15: {'A': 11, 'B':  7, 'C': 14, 'D': 13},
        }

    # --------------------------------------------------------------------------
    #
    # Shape of whole BG/Q Midplane
    #
    BGQ_MIDPLANE_SHAPE = {'A': 4, 'B': 4, 'C': 4, 'D': 4, 'E': 2} # '4x4x4x4x2'


    # --------------------------------------------------------------------------
    #
    def __init__(self, name, config, logger, requested_cores):

        self.torus_block            = None
        self.loadl_bg_block         = None
        self.shape_table            = None
        self.torus_dimension_labels = None

        LRMS.__init__(self, name, config, logger, requested_cores)

    # --------------------------------------------------------------------------
    #
    def _configure(self):

        loadl_node_list = None
        loadl_cpus_per_node = None

        # Determine method for determining hosts,
        # either through hostfile or BG/Q environment.
        loadl_hostfile = os.environ.get('LOADL_HOSTFILE')
        self.loadl_bg_block = os.environ.get('LOADL_BG_BLOCK')
        if loadl_hostfile is None and self.loadl_bg_block is None:
            msg = "Neither $LOADL_HOSTFILE or $LOADL_BG_BLOCK set!"
            self._log.error(msg)
            raise RuntimeError(msg)

        # Determine the size of the pilot allocation
        if loadl_hostfile is not None:
            # Non Blue Gene Load Leveler installation.

            loadl_total_tasks_str = os.environ.get('LOADL_TOTAL_TASKS')
            if loadl_total_tasks_str is None:
                msg = "$LOADL_TOTAL_TASKS not set!"
                self._log.error(msg)
                raise RuntimeError(msg)
            else:
                loadl_total_tasks = int(loadl_total_tasks_str)

            # Construct the host list
            loadl_nodes = [line.strip() for line in open(loadl_hostfile)]
            self._log.info("Found LOADL_HOSTFILE %s. Expanded to: %s",
                          loadl_hostfile, loadl_nodes)
            loadl_node_list = list(set(loadl_nodes))

            # Verify that $LLOAD_TOTAL_TASKS == len($LOADL_HOSTFILE)
            if loadl_total_tasks != len(loadl_nodes):
                self._log.error("$LLOAD_TOTAL_TASKS(%d) != len($LOADL_HOSTFILE)(%d)",
                               loadl_total_tasks, len(loadl_nodes))

            # Determine the number of cpus per node.  Assume:
            # cores_per_node = lenght(nodefile) / len(unique_nodes_in_nodefile)
            loadl_cpus_per_node = len(loadl_nodes) / len(loadl_node_list)

        elif self.loadl_bg_block is not None:
            # Blue Gene specific.
            loadl_bg_midplane_list_str = None
            loadl_bg_block_size_str = None

            loadl_job_name = os.environ.get('LOADL_JOB_NAME')
            if loadl_job_name is None:
                msg = "$LOADL_JOB_NAME not set!"
                self._log.error(msg)
                raise RuntimeError(msg)

            # Get the board list and block shape from 'llq -l' output
            output = subprocess.check_output(["llq", "-l", loadl_job_name])
            loadl_bg_board_list_str = None
            loadl_bg_block_shape_str = None
            for line in output.splitlines():
                # Detect BG board list
                if "BG Node Board List: " in line:
                    loadl_bg_board_list_str = line.split(':')[1].strip()
                elif "BG Midplane List: " in line:
                    loadl_bg_midplane_list_str = line.split(':')[1].strip()
                elif "BG Shape Allocated: " in line:
                    loadl_bg_block_shape_str = line.split(':')[1].strip()
                elif "BG Size Allocated: " in line:
                    loadl_bg_block_size_str = line.split(':')[1].strip()
            if not loadl_bg_board_list_str:
                msg = "No board list found in llq output!"
                self._log.error(msg)
                raise RuntimeError(msg)
            self._log.debug("BG Node Board List: %s" % loadl_bg_board_list_str)
            if not loadl_bg_midplane_list_str:
                msg = "No midplane list found in llq output!"
                self._log.error(msg)
                raise RuntimeError(msg)
            self._log.debug("BG Midplane List: %s" % loadl_bg_midplane_list_str)
            if not loadl_bg_block_shape_str:
                msg = "No board shape found in llq output!"
                self._log.error(msg)
                raise RuntimeError(msg)
            self._log.debug("BG Shape Allocated: %s" % loadl_bg_block_shape_str)
            if not loadl_bg_block_size_str:
                msg = "No board size found in llq output!"
                self._log.error(msg)
                raise RuntimeError(msg)
            loadl_bg_block_size = int(loadl_bg_block_size_str)
            self._log.debug("BG Size Allocated: %d" % loadl_bg_block_size)

            # Build nodes data structure to be handled by Torus Scheduler
            try:
                self.torus_block = self._bgq_construct_block(
                    loadl_bg_block_shape_str, loadl_bg_board_list_str,
                    loadl_bg_block_size, loadl_bg_midplane_list_str)
            except Exception as e:
                msg = "Couldn't construct block: %s" % e.message
                self._log.error(msg)
                raise RuntimeError(msg)
            self._log.debug("Torus block constructed:")
            for e in self.torus_block:
                self._log.debug("%s %s %s %s" %
                                (e[0], [e[1][key] for key in sorted(e[1])], e[2], e[3]))

            try:
                loadl_node_list = [entry[SchedulerTorus.TORUS_BLOCK_NAME] for entry in self.torus_block]
            except Exception as e:
                msg = "Couldn't construct node list."
                self._log.error(msg)
                raise RuntimeError(msg)
            #self._log.debug("Node list constructed: %s" % loadl_node_list)

            # Construct sub-block table
            try:
                self.shape_table = self._bgq_create_sub_block_shape_table(loadl_bg_block_shape_str)
            except Exception as e:
                msg = "Couldn't construct shape table: %s" % e.message
                self._log.error(msg)
                raise RuntimeError(msg)
            self._log.debug("Shape table constructed: ")
            for (size, dim) in [(key, self.shape_table[key]) for key in sorted(self.shape_table)]:
                self._log.debug("%s %s" % (size, [dim[key] for key in sorted(dim)]))

            # Determine the number of cpus per node
            loadl_cpus_per_node = self.BGQ_CORES_PER_NODE

            # BGQ Specific Torus labels
            self.torus_dimension_labels = self.BGQ_DIMENSION_LABELS

        self.node_list = loadl_node_list
        self.cores_per_node = loadl_cpus_per_node

        self._log.debug("Sleeping for #473 ...")
        time.sleep(5)
        self._log.debug("Configure done")


    # --------------------------------------------------------------------------
    #
    # Walk the block and return the node name for the given location
    #
    def _bgq_nodename_by_loc(self, midplanes, board, location):

        self._log.debug("Starting nodebyname - midplanes:%s, board:%d" % (midplanes, board))

        node = self.BGQ_BLOCK_STARTING_CORNERS[board]

        # TODO: Does the order of walking matter?
        #       It might because of the starting blocks ...
        for dim in self.BGQ_DIMENSION_LABELS: # [::-1]:
            max_length = location[dim]
            self._log.debug("Within dim loop dim:%s, max_length: %d" % (dim, max_length))

            cur_length = 0
            # Loop while we are not at the final depth
            while cur_length < max_length:
                self._log.debug("beginning of while loop, cur_length: %d" % cur_length)

                if cur_length % 2 == 0:
                    # Stay within the board
                    node = self.BGQ_BOARD_TOPO[node][dim]

                else:
                    # We jump to another board.
                    self._log.debug("jumping to new board from board: %d, dim: %s)" % (board, dim))
                    board = self.BGQ_MIDPLANE_TOPO[board][dim]
                    self._log.debug("board is now: %d" % board)

                    # If we switch boards in the B dimension,
                    # we seem to "land" at the opposite E dimension.
                    if dim  == 'B':
                        node = self.BGQ_BOARD_TOPO[node]['E']

                self._log.debug("node is now: %d" % node)

                # Increase the length for the next iteration
                cur_length += 1

            self._log.debug("Wrapping inside dim loop dim:%s" % (dim))

        # TODO: This will work for midplane expansion in one dimension only
        midplane_idx = max(location.values()) / 4
        rack = midplanes[midplane_idx]['R']
        midplane = midplanes[midplane_idx]['M']

        nodename = 'R%.2d-M%.1d-N%.2d-J%.2d' % (rack, midplane, board, node)
        self._log.debug("from location %s constructed node name: %s, left at board: %d" % (self.loc2str(location), nodename, board))

        return nodename


    # --------------------------------------------------------------------------
    #
    # Convert the board string as given by llq into a board structure
    #
    # E.g. 'R00-M1-N08,R00-M1-N09,R00-M1-N10,R00-M0-N11' =>
    # [{'R': 0, 'M': 1, 'N': 8}, {'R': 0, 'M': 1, 'N': 9},
    #  {'R': 0, 'M': 1, 'N': 10}, {'R': 0, 'M': 0, 'N': 11}]
    #
    def _bgq_str2boards(self, boards_str):

        boards = boards_str.split(',')

        board_dict_list = []

        for board in boards:
            elements = board.split('-')

            board_dict = {}
            for l, e in zip(self.BGQ_BOARD_LABELS, elements):
                board_dict[l] = int(e.split(l)[1])

            board_dict_list.append(board_dict)

        return board_dict_list


    # --------------------------------------------------------------------------
    #
    # Convert the midplane string as given by llq into a midplane structure
    #
    # E.g. 'R04-M0,R04-M1' =>
    # [{'R': 4, 'M': 0}, {'R': 4, 'M': 1}]
    #
    #
    def _bgq_str2midplanes(self, midplane_str):

        midplanes = midplane_str.split(',')

        midplane_dict_list = []
        for midplane in midplanes:
            elements = midplane.split('-')

            midplane_dict = {}
            # Take the first two labels
            for l, e in zip(self.BGQ_BOARD_LABELS[:2], elements):
                midplane_dict[l] = int(e.split(l)[1])

            midplane_dict_list.append(midplane_dict)

        return midplane_dict_list


    # --------------------------------------------------------------------------
    #
    # Convert the string as given by llq into a block shape structure:
    #
    # E.g. '1x2x3x4x5' => {'A': 1, 'B': 2, 'C': 3, 'D': 4, 'E': 5}
    #
    def _bgq_str2shape(self, shape_str):

        # Get the lengths of the shape
        shape_lengths = shape_str.split('x', 4)

        shape_dict = {}
        for dim, length in zip(self.BGQ_DIMENSION_LABELS, shape_lengths):
            shape_dict[dim] = int(length)

        return shape_dict


    # --------------------------------------------------------------------------
    #
    # Multiply two shapes
    #
    def _multiply_shapes(self, shape1, shape2):

        result = {}

        for dim in self.BGQ_DIMENSION_LABELS:
            try:
                val1 = shape1[dim]
            except KeyError:
                val1 = 1

            try:
                val2 = shape2[dim]
            except KeyError:
                val2 = 1

            result[dim] = val1 * val2

        return result


    # --------------------------------------------------------------------------
    #
    # Convert location dict into a tuple string
    # E.g. {'A': 1, 'C': 4, 'B': 1, 'E': 2, 'D': 4} => '(1,4,1,2,4)'
    #
    def loc2str(self, loc):
        return str(tuple(loc[dim] for dim in self.BGQ_DIMENSION_LABELS))


    # --------------------------------------------------------------------------
    #
    # Convert a shape dict into string format
    #
    # E.g. {'A': 1, 'C': 4, 'B': 1, 'E': 2, 'D': 4} => '1x4x1x2x4'
    #
    def shape2str(self, shape):

        shape_str = ''
        for l in self.BGQ_DIMENSION_LABELS:

            # Get the corresponding count
            shape_str += str(shape[l])

            # Add an 'x' behind all but the last label
            if l in self.BGQ_DIMENSION_LABELS[:-1]:
                shape_str += 'x'

        return shape_str


    # --------------------------------------------------------------------------
    #
    # Return list of nodes that make up the block
    #
    # Format: [(index, location, nodename, status), (i, c, n, s), ...]
    #
    # TODO: This function and _bgq_nodename_by_loc should be changed so that we
    #       only walk the torus once?
    #
    def _bgq_get_block(self, midplanes, board, shape):

        self._log.debug("Shape: %s", shape)

        nodes = []
        index = 0

        for a in range(shape['A']):
            for b in range(shape['B']):
                for c in range(shape['C']):
                    for d in range(shape['D']):
                        for e in range(shape['E']):
                            location = {'A': a, 'B': b, 'C': c, 'D': d, 'E': e}
                            nodename = self._bgq_nodename_by_loc(midplanes, board, location)
                            nodes.append([index, location, nodename, FREE])
                            index += 1

        return nodes


    # --------------------------------------------------------------------------
    #
    # Use block shape and board list to construct block structure
    #
    # The 5 dimensions are denoted by the letters A, B, C, D, and E, T for the core (0-15).
    # The latest dimension E is always 2, and is contained entirely within a midplane.
    # For any compute block, compute nodes (as well midplanes for large blocks) are combined in 4 dimensions,
    # only 4 dimensions need to be considered.
    #
    #  128 nodes: BG Shape Allocated: 2x2x4x4x2
    #  256 nodes: BG Shape Allocated: 4x2x4x4x2
    #  512 nodes: BG Shape Allocated: 1x1x1x1
    #  1024 nodes: BG Shape Allocated: 1x1x1x2
    #
    def _bgq_construct_block(self, block_shape_str, boards_str,
                            block_size, midplane_list_str):

        llq_shape = self._bgq_str2shape(block_shape_str)

        # TODO: Could check this, but currently _shape2num is part of the other class
        #if self._shape2num_nodes(llq_shape) != block_size:
        #    self._log.error("Block Size doesn't match Block Shape")

        # If the block is equal to or greater than a Midplane,
        # then there is no board list provided.
        # But because at that size, we have only full midplanes,
        # we can construct it.

        if block_size >= 1024:
            #raise NotImplementedError("Currently multiple midplanes are not yet supported.")

            # BG Size: 1024, BG Shape: 1x1x1x2, BG Midplane List: R04-M0,R04-M1
            midplanes = self._bgq_str2midplanes(midplane_list_str)

            # Start of at the "lowest" available rack/midplane/board
            # TODO: No other explanation than that this seems to be the convention?
            # TODO: Can we safely assume that they are sorted?
            #rack = midplane_dict_list[0]['R']
            #midplane = midplane_dict_list[0]['M']
            board = 0

            # block_shape = llq_shape * BGQ_MIDPLANE_SHAPE
            block_shape = self._multiply_shapes(self.BGQ_MIDPLANE_SHAPE, llq_shape)
            self._log.debug("Resulting shape after multiply: %s" % block_shape)

        elif block_size == 512:
            # Full midplane

            # BG Size: 1024, BG Shape: 1x1x1x2, BG Midplane List: R04-M0,R04-M1
            midplanes = self._bgq_str2midplanes(midplane_list_str)

            # Start of at the "lowest" available rack/midplane/board
            # TODO: No other explanation than that this seems to be the convention?
            #rack = midplane_dict_list[0]['R'] # Assume they are all equal
            #midplane = min([entry['M'] for entry in midplane_dict_list])
            board = 0

            block_shape = self.BGQ_MIDPLANE_SHAPE

        else:
            # Within single midplane, < 512 nodes

            board_dict_list = self._bgq_str2boards(boards_str)
            self._log.debug("Board dict list:\n%s", '\n'.join([str(x) for x in board_dict_list]))

            midplanes = [{'R': board_dict_list[0]['R'],
                          'M': board_dict_list[0]['M']}]

            # Start of at the "lowest" available board.
            # TODO: No other explanation than that this seems to be the convention?
            board = min([entry['N'] for entry in board_dict_list])

            block_shape = llq_shape

        # From here its all equal (assuming our walker does the walk and not just the talk!)
        block = self._bgq_get_block(midplanes, board, block_shape)

        # TODO: Check returned block:
        #       - Length
        #       - No duplicates

        return block


    # --------------------------------------------------------------------------
    #
    # Construction of sub-block shapes based on overall block allocation.
    #
    # Depending on the size of the total allocated block, the maximum size
    # of a subblock can be 512 nodes.
    #
    #
    def _bgq_create_sub_block_shape_table(self, shape_str):

        # Convert the shape string into dict structure
        #
        # For < 512 nodes: the dimensions within a midplane (AxBxCxDxE)
        # For >= 512 nodes: the dimensions between the midplanes (AxBxCxD)
        #
        if len(shape_str.split('x')) == 5:
            block_shape = self._bgq_str2shape(shape_str)
        elif len(shape_str.split('x')) == 4:
            block_shape = self.BGQ_MIDPLANE_SHAPE
        else:
            raise ValueError('Invalid shape string: %s' % shape_str)

        # Dict to store the results
        table = {}

        # Create a sub-block dict with shape 1x1x1x1x1
        sub_block_shape = {}
        for l in self.BGQ_DIMENSION_LABELS:
            sub_block_shape[l] = 1

        # Look over all the dimensions starting at the most right
        for dim in self.BGQ_MAPPING[::-1]:
            while True:

                # Calculate the number of nodes for the current shape
                from operator import mul
                num_nodes = reduce(mul, filter(lambda length: length != 0, sub_block_shape.values()))

                if num_nodes in self.BGQ_SUPPORTED_SUB_BLOCK_SIZES:
                    table[num_nodes] = copy.copy(sub_block_shape)
                else:
                    self._log.warning("Non supported sub-block size: %d.", num_nodes)

                # Done with iterating this dimension
                if sub_block_shape[dim] >= block_shape[dim]:
                    break

                # Increase the length in this dimension for the next iteration.
                if sub_block_shape[dim] == 1:
                    sub_block_shape[dim] = 2
                elif sub_block_shape[dim] == 2:
                    sub_block_shape[dim] = 4

        return table



# ==============================================================================
#
class ForkLRMS(LRMS):

    # --------------------------------------------------------------------------
    #
    def __init__(self, name, config, logger, requested_cores):

        LRMS.__init__(self, name, config, logger, requested_cores)


    # --------------------------------------------------------------------------
    #
    def _configure(self):

        self._log.info("Using fork on localhost.")

        selected_cpus = self.requested_cores

        # when we profile the agent, we fake any number of cores, so don't
        # perform any sanity checks.  Otherwise we use at most all available
        # cores (and informa about unused ones)
        if 'RADICAL_PILOT_PROFILE' not in os.environ:

            detected_cpus = multiprocessing.cpu_count()

            if detected_cpus < selected_cpus:
                self._log.warn("insufficient cores: using available %d instead of requested %d.",
                        detected_cpus, selected_cpus)
                selected_cpus = detected_cpus

            elif detected_cpus > selected_cpus:
                self._log.warn("more cores available: using requested %d instead of available %d.",
                        selected_cpus, detected_cpus)

        self.node_list = ["localhost"]
        self.cores_per_node = selected_cpus

# ==============================================================================
#
class YARNLRMS(LRMS):

    # --------------------------------------------------------------------------
    #
    def __init__(self, name, config, logger, requested_cores):

        LRMS.__init__(self, name, config, logger, requested_cores)


    # --------------------------------------------------------------------------
    #
    def _configure(self):

        self._log.info("Using fork on localhost.")

        selected_cpus = self.requested_cores

        # when we profile the agent, we fake any number of cores, so don't
        # perform any sanity checks.  Otherwise we use at most all available
        # cores (and informa about unused ones)
        if 'RADICAL_PILOT_PROFILE' not in os.environ:

            detected_cpus = multiprocessing.cpu_count()

            if detected_cpus < selected_cpus:
                self._log.warn("insufficient cores: using available %d instead of requested %d.",
                        detected_cpus, selected_cpus)
                selected_cpus = detected_cpus

            elif detected_cpus > selected_cpus:
                self._log.warn("more cores available: using requested %d instead of available %d.",
                        selected_cpus, detected_cpus)

        hdfs_conf_ouput = commands.getstatusoutput('hdfs getconf -nnRpcAddresses')[1].split('\n')
        for output in hdfs_conf_ouput:
            if ':' in output:
                self.namenode_url = output

        self.node_list = ["localhost"]
        self.cores_per_node = selected_cpus

# ==============================================================================
#
# Worker Classes
#
# ==============================================================================
#
class ExecWorker(COMPONENT_TYPE):
    """
    Manage the creation of CU processes, and watch them until they are completed
    (one way or the other).  The spawner thus moves the unit from
    PendingExecution to Executing, and then to a final state (or PendingStageOut
    of course).
    """

    # --------------------------------------------------------------------------
    #
    def __init__(self, name, config, logger, agent, scheduler,
                 task_launcher, mpi_launcher, command_queue,
                 execution_queue, stageout_queue, update_queue, 
                 schedule_queue, pilot_id, session_id):

        rpu.prof('ExecWorker init')

        COMPONENT_TYPE.__init__(self)
        self._terminate = COMPONENT_MODE.Event()

        self.name              = name
        self._config           = config
        self._log              = logger
        self._agent            = agent
        self._scheduler        = scheduler
        self._task_launcher    = task_launcher
        self._mpi_launcher     = mpi_launcher
        self._command_queue    = command_queue
        self._execution_queue  = execution_queue
        self._stageout_queue   = stageout_queue
        self._update_queue     = update_queue
        self._schedule_queue   = schedule_queue
        self._pilot_id         = pilot_id
        self._session_id       = session_id

        self.configure ()


    # --------------------------------------------------------------------------
    #
    # This class-method creates the appropriate sub-class for the Launch Method.
    #
    @classmethod
    def create(cls, name, config, logger, spawner, agent, scheduler,
               task_launcher, mpi_launcher, command_queue,
               execution_queue, update_queue, schedule_queue, 
               stageout_queue, pilot_id, session_id):

        # Make sure that we are the base-class!
        if cls != ExecWorker:
            raise TypeError("ExecWorker Factory only available to base class!")

        try:
            implementation = {
                SPAWNER_NAME_POPEN : ExecWorker_POPEN,
                SPAWNER_NAME_SHELL : ExecWorker_SHELL
            }[spawner]

            impl = implementation(name, config, logger, agent, scheduler,
                                  task_launcher, mpi_launcher, command_queue,
                                  execution_queue, stageout_queue, update_queue, 
                                  schedule_queue, pilot_id, session_id)
            impl.start ()
            return impl

        except KeyError:
            raise ValueError("ExecWorker '%s' unknown!" % name)


    # --------------------------------------------------------------------------
    #
    def __del__ (self):
        self.close ()


    # --------------------------------------------------------------------------
    #
    def stop(self):

        rpu.prof ('stop request')
        rpu.flush_prof()
        self._terminate.set()


    # --------------------------------------------------------------------------
    #
    def configure(self):
        # hook for initialization
        pass


    # --------------------------------------------------------------------------
    #
    def close(self):
        # hook for shutdown
        pass


    # --------------------------------------------------------------------------
    #
    def spawn(self, launcher, cu):
        raise NotImplementedError("spawn() not implemented for ExecWorker '%s'." % self.name)



# ==============================================================================
#
class ExecWorker_POPEN (ExecWorker) :

    # --------------------------------------------------------------------------
    #
    def __init__(self, name, config, logger, agent, scheduler,
                 task_launcher, mpi_launcher, command_queue,
                 execution_queue, stageout_queue, update_queue, 
                 schedule_queue, pilot_id, session_id):

        rpu.prof('ExecWorker init')

        self._cus_to_watch   = list()
        self._cus_to_cancel  = list()
        self._watch_queue    = QUEUE_TYPE ()
        self._cu_environment = self._populate_cu_environment()


        ExecWorker.__init__ (self, name, config, logger, agent, scheduler,
                 task_launcher, mpi_launcher, command_queue,
                 execution_queue, stageout_queue, update_queue, 
                 schedule_queue, pilot_id, session_id)


    # --------------------------------------------------------------------------
    #
    def close(self):

        # shut down the watcher thread
        rpu.prof ('stop request')
        rpu.flush_prof()


    # --------------------------------------------------------------------------
    #
    def _populate_cu_environment(self):
        """Derive the environment for the cu's from our own environment."""

        # Get the environment of the agent
        new_env = copy.deepcopy(os.environ)

        #
        # Mimic what virtualenv's "deactivate" would do
        #
        old_path = new_env.pop('_OLD_VIRTUAL_PATH', None)
        if old_path:
            new_env['PATH'] = old_path

        old_home = new_env.pop('_OLD_VIRTUAL_PYTHONHOME', None)
        if old_home:
            new_env['PYTHON_HOME'] = old_home

        old_ps = new_env.pop('_OLD_VIRTUAL_PS1', None)
        if old_ps:
            new_env['PS1'] = old_ps

        new_env.pop('VIRTUAL_ENV', None)

        return new_env


    # --------------------------------------------------------------------------
    #
    def run(self):

        # run watcher thread
        watcher_name  = self.name.replace ('ExecWorker', 'ExecWatcher')
        self._watcher = threading.Thread(target = self._watch,
                                         name   = watcher_name)
        self._watcher.start ()


        rpu.prof('run')
        try:
            # report initial slot status
            # TODO: Where does this abstraction belong?  Scheduler!
            self._log.debug(self._scheduler.slot_status())

            while not self._terminate.is_set():

                cu = self._execution_queue.get()

                if not cu :
                    rpu.prof('get_cmd', msg="execution_queue to ExecWorker (wakeup)")
                    # 'None' is the wakeup signal
                    continue

                cu['state'] = rp.EXECUTING

                rpu.prof('get', msg="executing_queue to ExecutionWorker (%s)" % cu['state'], uid=cu['_id'])

                try:

                    cu_list, _ = rpu.blowup(self._config, cu, EXEC_WORKER)
                    for _cu in cu_list:

                        if _cu['description']['mpi']:
                            launcher = self._mpi_launcher
                        else :
                            launcher = self._task_launcher

                        if not launcher:
                            _cu['state'] = rp.FAILED
                            self._agent.update_unit_state(src    = 'ExecWorker',
                                                          uid    = _cu['_id'],
                                                          state  = rp.FAILED,
                                                          msg    = "no launcher (mpi=%s)" % _cu['description']['mpi'],
                                                          logger = self._log.error)

                        self._log.debug("Launching unit with %s (%s).", launcher.name, launcher.launch_command)

                        assert(_cu['opaque_slot']) # FIXME: no assert, but check
                        rpu.prof('ExecWorker unit launch', uid=_cu['_id'])

                        # Start a new subprocess to launch the unit
                        # TODO: This is scheduler specific
                        self.spawn(launcher=launcher, cu=_cu)


                except Exception as e:
                    # append the startup error to the units stderr.  This is
                    # not completely correct (as this text is not produced
                    # by the unit), but it seems the most intuitive way to
                    # communicate that error to the application/user.
                    cu['stderr'] += "\nPilot cannot start compute unit:\n%s\n%s" \
                                    % (str(e), traceback.format_exc())
                    cu['state']   = rp.FAILED
                    cu['stderr'] += "\nPilot cannot start compute unit: '%s'" % e

                    # Free the Slots, Flee the Flots, Ree the Frots!
                    if cu['opaque_slot']:
                        self._scheduler.unschedule(cu)

                    cu['state'] = rp.FAILED
                    self._agent.update_unit_state(src    = 'ExecWorker',
                                                  uid    = cu['_id'],
                                                  state  = rp.FAILED,
                                                  msg    = "unit execution failed",
                                                  logger = self._log.exception)


        except Exception as e:
            self._log.exception("Error in ExecWorker loop (%s)" % e)
            self._terminate.set()
            self._watcher.join()

        rpu.prof ('stop')


    # --------------------------------------------------------------------------
    #
    def spawn(self, launcher, cu):

        rpu.prof('ExecWorker spawn', uid=cu['_id'])

        launch_script_name = '%s/radical_pilot_cu_launch_script.sh' % cu['workdir']
        self._log.debug("Created launch_script: %s", launch_script_name)

        with open(launch_script_name, "w") as launch_script:
            launch_script.write('#!/bin/bash -l\n\n')
            launch_script.write("# timestamp utility: seconds since epoch\n")
            launch_script.write("timestamp () {\n")
            launch_script.write("TIMESTAMP=`awk 'BEGIN{srand(); print srand()}'`\n")
            launch_script.write("}\n\n")

            launch_script.write('\n# Change to working directory for unit\ncd %s\n' % cu['workdir'])

            # Before the Big Bang there was nothing
            if cu['description']['pre_exec']:
                pre_exec_string = ''
                if isinstance(cu['description']['pre_exec'], list):
                    for elem in cu['description']['pre_exec']:
                        pre_exec_string += "%s\n" % elem
                else:
                    pre_exec_string += "%s\n" % cu['description']['pre_exec']
                launch_script.write("# Pre-exec commands\n")
                launch_script.write("timestamp\n")
                launch_script.write("echo pre  start $TIMESTAMP >> %s/PROF\n" % cu['workdir'])
                launch_script.write(pre_exec_string)
                launch_script.write("timestamp\n")
                launch_script.write("echo pre  stop  $TIMESTAMP >> %s/PROF\n" % cu['workdir'])

            # YARN pre execution folder permission change
            # TODO: This needs to move inside the construct command when the launcher
            #       takes only the CU description
            if launcher.name == 'YARN':
                launch_script.write('\n## Changing Working Directory permissions for YARN\n')
                launch_script.write('old_perm="`stat -c %a .`"\n')
                launch_script.write('chmod 777 .\n')

            # Create string for environment variable setting
            if cu['description']['environment'] and    \
                cu['description']['environment'].keys():
                env_string = 'export'
                for key,val in cu['description']['environment'].iteritems():
                    env_string += ' %s=%s' % (key, val)
                launch_script.write('# Environment variables\n%s\n' % env_string)

            # unit Arguments (if any)
            task_args_string = ''
            if cu['description']['arguments']:
                for arg in cu['description']['arguments']:
                    if not arg:
                        # ignore empty args
                        continue

                    arg = arg.replace('"', '\\"')          # Escape all double quotes
                    if arg[0] == arg[-1] == "'" :          # If a string is between outer single quotes,
                        task_args_string += '%s ' % arg    # ... pass it as is.
                    else:
                        task_args_string += '"%s" ' % arg  # Otherwise return between double quotes.

            launch_script_hop = "/usr/bin/env RP_SPAWNER_HOP=TRUE %s" % launch_script_name

            # The actual command line, constructed per launch-method
            try:
                if launcher.name == 'YARN':
                    #---------------------------------------------------------------------
                    # 
                    self._log.debug("There was a YARN Launcher")

                    launch_command, hop_cmd  = \
                        launcher.construct_command(cu['description']['executable'], 
                                                  cu['description']['environment'],
                                                   cu['description']['cores'],
                                                   ' ',(cu['description'],cu['workdir']))
                else:
                    launch_command, hop_cmd = \
                        launcher.construct_command(cu['description']['executable'],
                                               task_args_string,
                                               cu['description']['cores'],
                                               launch_script_hop,
                                               cu['opaque_slot'])
                
                if hop_cmd : cmdline = hop_cmd
                else       : cmdline = launch_script_name

                rpu.prof('launch script constructed', uid=cu['_id'])

            except Exception as e:
                msg = "Error in spawner (%s)" % e
                self._log.exception(msg)
                raise RuntimeError(msg)

            launch_script.write("# The command to run\n")
            launch_script.write("%s\n" % launch_command)

            # After the universe dies the infrared death, there will be nothing
            if cu['description']['post_exec']:
                post_exec_string = ''
                if isinstance(cu['description']['post_exec'], list):
                    for elem in cu['description']['post_exec']:
                        post_exec_string += "%s\n" % elem
                else:
                    post_exec_string += "%s\n" % cu['description']['post_exec']
                launch_script.write("# Post-exec commands\n")
                launch_script.write("timestamp\n")
                launch_script.write("echo post start $TIMESTAMP >> %s/PROF\n" % cu['workdir'])
                launch_script.write('%s\n' % post_exec_string)
                launch_script.write("timestamp\n")
                launch_script.write("echo post stop  $TIMESTAMP >> %s/PROF\n" % cu['workdir'])

            # YARN pre execution folder permission change
            # TODO: This needs to move inside the construct command when the launcher
            #       takes only the CU description
            if launcher.name == 'YARN':
                launch_script.write('\n## Changing Working Directory permissions for YARN\n')
                launch_script.write('chmod $old_perm .\n')

        # done writing to launch script, get it ready for execution.
        st = os.stat(launch_script_name)
        os.chmod(launch_script_name, st.st_mode | stat.S_IEXEC)

        _stdout_file_h = open(cu['stdout_file'], "w")
        _stderr_file_h = open(cu['stderr_file'], "w")

        self._log.info("Launching unit %s via %s in %s", cu['_id'], cmdline, cu['workdir'])
        rpu.prof('spawning pass to popen', uid=cu['_id'])

        proc = subprocess.Popen(args               = cmdline,
                                bufsize            = 0,
                                executable         = None,
                                stdin              = None,
                                stdout             = _stdout_file_h,
                                stderr             = _stderr_file_h,
                                preexec_fn         = None,
                                close_fds          = True,
                                shell              = True,
                                cwd                = cu['workdir'],
                                env                = self._cu_environment,
                                universal_newlines = False,
                                startupinfo        = None,
                                creationflags      = 0)

        rpu.prof('spawning passed to popen', uid=cu['_id'])

        cu['proc']    = proc

        # register for state update and watching
        if self._task_launcher.name !='YARN':
            cu['started'] = rpu.timestamp()
            cu['state']   = rp.EXECUTING

            self._agent.update_unit_state(src    = 'ExecWorker',
                                      uid    = cu['_id'],
                                      state  = rp.EXECUTING,
                                      msg    = "unit execution start")
        else:
            cu['state'] = rp.ALLOCATING

        cu_list, _ = rpu.blowup(self._config, cu, WATCH_QUEUE)
        for _cu in cu_list :
            rpu.prof('put', msg="ExecWorker to watcher (%s)" % _cu['state'], uid=_cu['_id'])
            self._watch_queue.put(_cu)


    # --------------------------------------------------------------------------
    #
    def _watch(self):

        rpu.prof('run')
        try:

            while not self._terminate.is_set():

                cus = list()

                # See if there are cancel requests, or new units to watch
                try:
                    command = self._command_queue.get_nowait()
                    rpu.prof('get_cmd', msg="command_queue to ExecWatcher (%s)" % command[COMMAND_TYPE])

                    if command[COMMAND_TYPE] == COMMAND_CANCEL_COMPUTE_UNIT:
                        self._cus_to_cancel.append(command[COMMAND_ARG])
                    else:
                        raise RuntimeError("Command %s not applicable in this context." %
                                           command[COMMAND_TYPE])

                except Queue.Empty:
                    # do nothing if we don't have any queued commands
                    pass

                try:

                    # we don't want to only wait for one CU -- then we would
                    # pull CU state too frequently.  OTOH, we also don't want to
                    # learn about CUs until all slots are filled, because then
                    # we may not be able to catch finishing CUs in time -- so
                    # there is a fine balance here.  Balance means 100 (FIXME).
                  # rpu.prof('ExecWorker popen watcher pull cu from queue')
                    MAX_QUEUE_BULKSIZE = 100
                    while len(cus) < MAX_QUEUE_BULKSIZE :
                        cus.append (self._watch_queue.get_nowait())

                except Queue.Empty:

                    # nothing found -- no problem, see if any CUs finshed
                    pass


                # add all cus we found to the watchlist
                for cu in cus :
                    
                    rpu.prof('get', msg="ExecWatcher picked up unit", uid=cu['_id'])
                    cu_list, _ = rpu.blowup(self._config, cu, WATCHER)

                    for _cu in cu_list :
                        self._cus_to_watch.append (_cu)

                # check on the known cus.
                action = self._check_running()

                if not action and not cus :
                    # nothing happend at all!  Zzz for a bit.
                    time.sleep(self._config['queue_poll_sleeptime'])

        except Exception as e:
            self._log.exception("Error in ExecWorker watch loop (%s)" % e)

        rpu.prof ('stop')


    # --------------------------------------------------------------------------
    # Iterate over all running tasks, check their status, and decide on the
    # next step.  Also check for a requested cancellation for the tasks.
    def _check_running(self):

        action = 0

        for cu in self._cus_to_watch:
            #-------------------------------------------------------------------
            # This code snippet reads the YARN application report file and if
            # the application is RUNNING it update the state of the CU with the
            # right time stamp. In any other case it works as it was.
            if self._task_launcher.name == 'YARN' and cu['state']==rp.ALLOCATING \
              and os.path.isfile(cu['workdir']+'/YarnApplicationReport.log'):
                yarnreport=open(cu['workdir']+'/YarnApplicationReport.log','r')
                report_contents = yarnreport.readlines()
                yarnreport.close()
                if report_contents.__len__()>=4:
                    self._log.debug(report_contents)
                    line = report_contents[3].split(',')
                    timestamp = datetime.utcfromtimestamp(int(line[3].split('=')[1])/1000)
                    cu['started'] = timestamp
                    cu['state'] = rp.EXECUTING
                    self._agent.update_unit_state(src       = 'ExecWatcher',
                                                  uid       = cu['_id'],
                                                  state     = rp.EXECUTING,
                                                  msg       = "unit execution start",
                                                  timestamp = timestamp)
                    index = self._cus_to_watch.index(cu)
                    self._cus_to_watch[index]=cu
                
            else :
                # poll subprocess object
                exit_code = cu['proc'].poll()
                now       = rpu.timestamp()

                if exit_code is None:
                    # Process is still running

                    if cu['_id'] in self._cus_to_cancel:

                        # FIXME: there is a race condition between the state poll
                        # above and the kill command below.  We probably should pull
                        # state after kill again?

                        # We got a request to cancel this cu
                        action += 1
                        cu['proc'].kill()
                        self._cus_to_cancel.remove(cu['_id'])
                        self._schedule_queue.put ([COMMAND_UNSCHEDULE, cu])

                        cu['state'] = rp.CANCELED
                        self._agent.update_unit_state(src    = 'ExecWatcher',
                                                      uid    = cu['_id'],
                                                      state  = rp.CANCELED,
                                                      msg    = "unit execution canceled")
                        rpu.prof('final', msg="execution canceled", uid=cu['_id'])
                        # NOTE: this is final, cu will not be touched anymore
                        cu = None

                else:
                    rpu.prof('execution complete', uid=cu['_id'])

                    # we have a valid return code -- unit is final
                    action += 1
                    self._log.info("Unit %s has return code %s.", cu['_id'], exit_code)

                    cu['exit_code'] = exit_code
                    cu['finished']  = now

                    # Free the Slots, Flee the Flots, Ree the Frots!
                    self._cus_to_watch.remove(cu)
                    self._schedule_queue.put ([COMMAND_UNSCHEDULE, cu])

<<<<<<< HEAD
                    if exit_code != 0:
=======
                if os.path.isfile("%s/PROF" % cu['workdir']):
                    with open("%s/PROF" % cu['workdir'], 'r') as prof_f:
                        try:
                            txt = prof_f.read()
                            for line in txt.split("\n"):
                                if line:
                                    x1, x2, x3 = line.split()
                                    rpu.prof(x1, msg=x2, timestamp=float(x3), uid=cu['_id'])
                        except Exception as e:
                            self._log.error("Pre/Post profiling file read failed: `%s`" % e)

                if exit_code != 0:
>>>>>>> 89555139

                        # The unit failed, no need to deal with its output data.
                        cu['state'] = rp.FAILED
                        self._agent.update_unit_state(src    = 'ExecWatcher',
                                                  uid    = cu['_id'],
                                                  state  = rp.FAILED,
                                                  msg    = "unit execution failed")
                        rpu.prof('final', msg="execution failed", uid=cu['_id'])
                        # NOTE: this is final, cu will not be touched anymore
                        cu = None

                    else:
                        # The unit finished cleanly, see if we need to deal with
                        # output data.  We always move to stageout, even if there are no
                        # directives -- at the very least, we'll upload stdout/stderr

<<<<<<< HEAD
                        cu['state'] = rp.STAGING_OUTPUT
                        self._agent.update_unit_state(src    = 'ExecWatcher',
                                                    uid    = cu['_id'],
                                                    state  = rp.STAGING_OUTPUT,
                                                    msg    = "unit execution completed")
=======
                    cu['state'] = rp.PENDING_AGENT_OUTPUT_STAGING
                    self._agent.update_unit_state(src    = 'ExecWatcher',
                                                  uid    = cu['_id'],
                                                  state  = rp.PENDING_AGENT_OUTPUT_STAGING,
                                                  msg    = "unit execution completed")
>>>>>>> 89555139

                        cu_list, _ = rpu.blowup(self._config, cu, STAGEOUT_QUEUE)
                        for _cu in cu_list :
                            rpu.prof('put', msg="ExecWatcher to stageout_queue (%s)" % _cu['state'], uid=_cu['_id'])
                            self._stageout_queue.put(_cu)

        return action


# ==============================================================================
#
class ExecWorker_SHELL(ExecWorker):


    # --------------------------------------------------------------------------
    #
    def __init__(self, name, config, logger, agent, scheduler,
                 task_launcher, mpi_launcher, command_queue,
                 execution_queue, stageout_queue, update_queue,
                 schedule_queue, pilot_id, session_id):

        rpu.prof('ExecWorker init')

        ExecWorker.__init__ (self, name, config, logger, agent, scheduler,
                 task_launcher, mpi_launcher, command_queue,
                 execution_queue, stageout_queue, update_queue,
                 schedule_queue, pilot_id, session_id)


    # --------------------------------------------------------------------------
    #
    def run(self):

        rpu.prof('run')

        # Mimic what virtualenv's "deactivate" would do
        self._deactivate = "# deactivate pilot virtualenv\n"

        old_path = os.environ.get('_OLD_VIRTUAL_PATH',       None)
        old_home = os.environ.get('_OLD_VIRTUAL_PYTHONHOME', None)
        old_ps1  = os.environ.get('_OLD_VIRTUAL_PS1',        None)

        if old_path: self._deactivate += 'export PATH="%s"\n'        % old_path
        if old_home: self._deactivate += 'export PYTHON_HOME="%s"\n' % old_home
        if old_ps1:  self._deactivate += 'export PS1="%s"\n'         % old_ps1

        self._deactivate += 'unset VIRTUAL_ENV\n\n'

        if old_path: os.environ['PATH']        = old_path
        if old_home: os.environ['PYTHON_HOME'] = old_home
        if old_ps1:  os.environ['PS1']         = old_ps1

        if 'VIRTUAL_ENV' in os.environ :
            del(os.environ['VIRTUAL_ENV'])

        # simplify shell startup / prompt detection
        os.environ['PS1'] = '$ '

        # the registry keeps track of units to watch, indexed by their shell
        # spawner process ID.  As the registry is shared between the spawner and
        # watcher thread, we use a lock while accessing it.
        self._registry      = dict()
        self._registry_lock = threading.RLock()

        self._cached_events = list() # keep monitoring events for pid's which
                                     # are not yet known

        # get some threads going -- those will do all the work.
        import saga.utils.pty_shell as sups
        self.launcher_shell = sups.PTYShell ("fork://localhost/")
        self.monitor_shell  = sups.PTYShell ("fork://localhost/")

        # run the spawner on the shells
        #tmp = tempfile.gettempdir()
        # Moving back to shared file system again, until it reaches maturity,
        # as this breaks launch methods with a hop, e.g. ssh.
        tmp = os.getcwd() # FIXME: see #658
        ret, out, _  = self.launcher_shell.run_sync \
                           ("/bin/sh %s/agent/radical-pilot-spawner.sh /%s/%s-%s" \
                           % (os.path.dirname (rp.__file__), tmp, self._pilot_id, self.name))
        if  ret != 0 :
            raise RuntimeError ("failed to bootstrap launcher: (%s)(%s)", ret, out)

        ret, out, _  = self.monitor_shell.run_sync \
                           ("/bin/sh %s/agent/radical-pilot-spawner.sh /%s/%s-%s" \
                           % (os.path.dirname (rp.__file__), tmp, self._pilot_id, self.name))
        if  ret != 0 :
            raise RuntimeError ("failed to bootstrap monitor: (%s)(%s)", ret, out)

        # run watcher thread
        watcher_name  = self.name.replace ('ExecWorker', 'ExecWatcher')
        self._watcher = threading.Thread(target = self._watch,
                                         name   = watcher_name)
        self._watcher.start ()

        rpu.prof('run setup done')

        try:
            # report initial slot status
            # TODO: Where does this abstraction belong?  Scheduler!
            self._log.debug(self._scheduler.slot_status())

            while not self._terminate.is_set():

              # rpu.prof('ExecWorker pull cu from queue')
                cu = self._execution_queue.get()

                if not cu :
                    rpu.prof('get_cmd', msg="execution_queue to ExecWorker (wakeup)")
                    # 'None' is the wakeup signal
                    continue

                cu['state'] = rp.EXECUTING

                rpu.prof('get', msg="executing_queue to ExecutionWorker (%s)" % cu['state'], uid=cu['_id'])

                try:

                    cu_list, _ = rpu.blowup(self._config, cu, EXEC_WORKER)

                    for _cu in cu_list :

                        if _cu['description']['mpi']:
                            launcher = self._mpi_launcher
                        else :
                            launcher = self._task_launcher

                        if not launcher:
                            _cu['state'] = rp.FAILED
                            self._agent.update_unit_state(src    = 'ExecWorker',
                                                          uid    = _cu['_id'],
                                                          state  = rp.FAILED,
                                                          msg    = "no launcher (mpi=%s)" % _cu['description']['mpi'],
                                                          logger = self._log.error)

                        self._log.debug("ExecWorkerShell Launching unit with %s (%s).", launcher.name, launcher.launch_command)
                        self._log.debug(_cu['opaque_slot'])
                        assert(_cu['opaque_slot']) # FIXME: no assert, but check
                        rpu.prof('ExecWorker unit launch', uid=_cu['_id'])

                        # Start a new subprocess to launch the unit
                        # TODO: This is scheduler specific
                        self.spawn(launcher=launcher, cu=_cu)


                except Exception as e:
                    # append the startup error to the units stderr.  This is
                    # not completely correct (as this text is not produced
                    # by the unit), but it seems the most intuitive way to
                    # communicate that error to the application/user.
                    cu['stderr'] += "\nPilot cannot start compute unit:\n%s\n%s" \
                                    % (str(e), traceback.format_exc())
                    cu['state']   = rp.FAILED
                    cu['stderr'] += "\nPilot cannot start compute unit: '%s'" % e

                    # Free the Slots, Flee the Flots, Ree the Frots!
                    if cu['opaque_slot']:
                        self._schedule_queue.put ([COMMAND_UNSCHEDULE, cu])

                    cu['state'] = rp.FAILED
                    self._agent.update_unit_state(src    = 'ExecWorker',
                                                  uid    = cu['_id'],
                                                  state  = rp.FAILED,
                                                  msg    = "unit execution failed",
                                                  logger = self._log.exception)

        except Exception as e:
            self._log.exception("Error in ExecWorker loop (%s)" % e)

        rpu.prof ('stop')


    # --------------------------------------------------------------------------
    #
    def _cu_to_cmd (self, cu, launcher) :

        # ----------------------------------------------------------------------
        def quote_args (args) :

            ret = list()
            for arg in args :

                if not arg:
                    continue

                # if string is between outer single quotes,
                #    pass it as is.
                # if string is between outer double quotes,
                #    pass it as is.
                # otherwise (if string is not quoted)
                #    escape all double quotes

                if  arg[0] == arg[-1]  == "'" :
                    ret.append (arg)
                elif arg[0] == arg[-1] == '"' :
                    ret.append (arg)
                else :
                    arg = arg.replace ('"', '\\"')
                    ret.append ('"%s"' % arg)

            return  ret

        # ----------------------------------------------------------------------

        args  = ""
        env   = self._deactivate
        cwd   = ""
        pre   = ""
        post  = ""
        io    = ""
        cmd   = ""
        descr = cu['description']

        if  cu['workdir'] :
            cwd  += "# CU workdir\n"
            cwd  += "mkdir -p %s\n" % cu['workdir']
            cwd  += "cd       %s\n" % cu['workdir']
            cwd  += "\n"

        if  descr['environment'] :
            env  += "# CU environment\n"
            for e in descr['environment'] :
                env += "export %s=%s\n"  %  (e, descr['environment'][e])
            env  += "\n"

        if  descr['pre_exec'] :
            pre  += "# CU pre-exec\n"
            pre  += "timestamp\n"
            pre  += "echo pre  start $TIMESTAMP >> %s/PROF\n" % cu['workdir']
            pre  += '\n'.join(descr['pre_exec' ])
            pre  += "\n"
            pre  += "timestamp\n"
            pre  += "echo pre  stop  $TIMESTAMP >> %s/PROF\n" % cu['workdir']
            pre  += "\n"

        # YARN pre execution folder permission change
        # TODO: This needs to move inside the construct command when the launcher
        #       takes only the CU description
        if launcher.name == 'YARN':
            pre += '## Changing Working Directory permissions for YARN\n'
            pre += 'old_perm=`stat -c %a .`\n'
            pre += 'chmod 777 .\n\n'

        if  descr['post_exec'] :
            post += "# CU post-exec\n"
            post += "timestamp\n"
            post += "echo post start $TIMESTAMP >> %s/PROF\n" % cu['workdir']
            post += '\n'.join(descr['post_exec' ])
<<<<<<< HEAD
            post += "\n\n"
        
        # YARN pre execution folder permission change
        # TODO: This needs to move inside the construct command when the launcher
        #       takes only the CU description
        if launcher.name == 'YARN':
            post += '## Changing Working Directory permissions for YARN\n'
            post += 'chmod $old_perm .\n\n'
        
=======
            post += "\n"
            post += "timestamp\n"
            post += "echo post stop  $TIMESTAMP >> %s/PROF\n" % cu['workdir']
            post += "\n"
>>>>>>> 89555139

        if  descr['arguments']  :
            args  = ' ' .join (quote_args (descr['arguments']))

      # if  descr['stdin']  : io  += "<%s "  % descr['stdin']
      # else                : io  += "<%s "  % '/dev/null'
        if  descr['stdout'] : io  += "1>%s " % descr['stdout']
        else                : io  += "1>%s " %       'STDOUT'
        if  descr['stderr'] : io  += "2>%s " % descr['stderr']
        else                : io  += "2>%s " %       'STDERR'

        if launcher.name == 'YARN':
            #---------------------------------------------------------------------
            # TODO: Change the construct command to use only the CU description
            self._log.debug("There was a YARN Launcher")

            cmd, hop_cmd  = launcher.construct_command(descr['executable'], descr['environment'],
                                                   descr['cores'],
                                                   '/usr/bin/env RP_SPAWNER_HOP=TRUE "$0"',(descr,cu['workdir']))
        else:

            cmd, hop_cmd  = launcher.construct_command(descr['executable'], args,
                                                   descr['cores'],
                                                   '/usr/bin/env RP_SPAWNER_HOP=TRUE "$0"',
                                                   cu['opaque_slot'])


        script = """
# timestamp utility: seconds since epocj
timestamp () {
  TIMESTAMP=`awk 'BEGIN{srand(); print srand()}'`
}

"""
        if hop_cmd :
            # the script will itself contain a remote callout which calls again
            # the script for the invokation of the real workload (cmd) -- we
            # thus introduce a guard for the first execution.  The hop_cmd MUST
            # set RP_SPAWNER_HOP to some value for the startup to work

            script += "# ------------------------------------------------------\n"
            script += '# perform one hop for the actual command launch\n'
            script += 'if test -z "$RP_SPAWNER_HOP"\n'
            script += 'then\n'
            script += '    %s\n' % hop_cmd
            script += '    exit\n'
            script += 'fi\n\n'


        script += "# ------------------------------------------------------\n"
        script += "%s"        %  cwd
        script += "%s"        %  env
        script += "%s"        %  pre


        script += "# CU execution\n"
        script += "%s %s\n\n" % (cmd, io)
        script += "%s"        %  post
        script += "# ------------------------------------------------------\n\n"

      # self._log.debug ("execution script:\n%s\n" % script)

        return script


    # --------------------------------------------------------------------------
    #
    def spawn(self, launcher, cu):

        uid = cu['_id']

        rpu.prof('ExecWorker spawn', uid=uid)

        # we got an allocation: go off and launch the process.  we get
        # a multiline command, so use the wrapper's BULK/LRUN mode.
        cmd       = self._cu_to_cmd (cu, launcher)
        run_cmd   = "BULK\nLRUN\n%s\nLRUN_EOT\nBULK_RUN\n" % cmd

        rpu.prof('launch script constructed', uid=cu['_id'])

      # TODO: Remove this commented out block?
      # if  self.lrms.target_is_macos :
      #     run_cmd = run_cmd.replace ("\\", "\\\\\\\\") # hello MacOS

        self._log.debug("===================================================")
        self._log.debug(run_cmd)
        self._log.debug("===================================================")
        ret, out, _ = self.launcher_shell.run_sync (run_cmd)
        self._log.debug("===================================================")

        if  ret != 0 :
            self._log.error ("failed to run unit '%s': (%s)(%s)" \
                            , (run_cmd, ret, out))
            return FAIL

        lines = filter (None, out.split ("\n"))

        self._log.debug (lines)

        if  len (lines) < 2 :
            raise RuntimeError ("Failed to run unit (%s)", lines)

        if  lines[-2] != "OK" :
            raise RuntimeError ("Failed to run unit (%s)" % lines)

        # FIXME: verify format of returned pid (\d+)!
        pid           = lines[-1].strip ()
        cu['pid']     = pid
        cu['started'] = rpu.timestamp()

        # before we return, we need to clean the
        # 'BULK COMPLETED message from lrun
        ret, out = self.launcher_shell.find_prompt ()
        if  ret != 0 :
            with self._registry_lock :
                del(self._registry[uid])
            raise RuntimeError ("failed to run unit '%s': (%s)(%s)" \
                             % (run_cmd, ret, out))

        rpu.prof('spawning passed to pty', uid=uid)

        # FIXME: this is too late, there is already a race with the monitoring
        # thread for this CU execution.  We need to communicate the PIDs/CUs via
        # a queue again!
        rpu.prof('put', msg="ExecWorker to watcher (%s)" % cu['state'], uid=cu['_id'])
        with self._registry_lock :
            self._registry[pid] = cu

        cu['state'] = rp.EXECUTING
        self._agent.update_unit_state(src    = 'ExecWorker',
                                      uid    = cu['_id'],
                                      state  = rp.EXECUTING,
                                      msg    = "unit execution started")


    # --------------------------------------------------------------------------
    #
    def _watch (self) :

        MONITOR_READ_TIMEOUT = 1.0   # check for stop signal now and then
        static_cnt           = 0

        rpu.prof('run')
        try:

            self.monitor_shell.run_async ("MONITOR")

            while not self._terminate.is_set () :

                _, out = self.monitor_shell.find (['\n'], timeout=MONITOR_READ_TIMEOUT)

                line = out.strip ()
              # self._log.debug ('monitor line: %s' % line)

                if  not line :

                    # just a read timeout, i.e. an opportunity to check for
                    # termination signals...
                    if  self._terminate.is_set() :
                        self._log.debug ("stop monitoring")
                        return

                    # ... and for health issues ...
                    if not self.monitor_shell.alive () :
                        self._log.warn ("monitoring channel died")
                        return

                    # ... and to handle cached events.
                    if not self._cached_events :
                        static_cnt += 1

                    else :
                      # self._log.info ("monitoring channel checks cache (%d)", len(self._cached_events))
                        static_cnt += 1

                        if static_cnt == 10 :
                            # 10 times cache to check, dump it for debugging
                            static_cnt = 0

                        cache_copy          = self._cached_events[:]
                        self._cached_events = list()
                        events_to_handle    = list()

                        with self._registry_lock :

                            for pid, state, data in cache_copy :
                                cu = self._registry.get (pid, None)

                                if cu : events_to_handle.append ([cu, pid, state, data])
                                else  : self._cached_events.append ([pid, state, data])

                        # FIXME: measure if using many locks in the loop below
                        # is really better than doing all ops in the locked loop
                        # above
                        for cu, pid, state, data in events_to_handle :
                            self._handle_event (cu, pid, state, data)

                    # all is well...
                  # self._log.info ("monitoring channel finish idle loop")
                    continue


                elif line == 'EXIT' or line == "Killed" :
                    self._log.error ("monitoring channel failed (%s)", line)
                    self._terminate.set()
                    return

                elif not ':' in line :
                    self._log.warn ("monitoring channel noise: %s", line)

                else :
                    pid, state, data = line.split (':', 2)

                    # we are not interested in non-final state information, at
                    # the moment
                    if state in ['RUNNING'] :
                        continue

                    self._log.info ("monitoring channel event: %s", line)
                    cu = None

                    with self._registry_lock :
                        cu = self._registry.get (pid, None)
                        self._log.info ("registry: %s", self._registry.keys())

                    if cu:
                        rpu.prof('get', msg="ExecWatcher picked up unit", uid=cu['_id'])
                        self._handle_event (cu, pid, state, data)
                    else:
                        self._cached_events.append ([pid, state, data])

        except Exception as e:

            self._log.error ("Exception in job monitoring thread: %s", e)
            self._terminate.set()

        rpu.prof ('stop')


    # --------------------------------------------------------------------------
    #
    def _handle_event (self, cu, pid, state, data) :

        # got an explicit event to handle
        self._log.info ("monitoring handles event for %s: %s:%s:%s", cu['_id'], pid, state, data)

        self._log.info ("Showing handles event for %s: {0}".format(cu), cu['_id'])

        rp_state = {'DONE'     : rp.DONE,
                    'FAILED'   : rp.FAILED,
                    'CANCELED' : rp.CANCELED}.get (state, rp.UNKNOWN)

        if rp_state not in [rp.DONE, rp.FAILED, rp.CANCELED] :
            # non-final state
            self._log.debug ("ignore shell level state transition (%s:%s:%s)",
                             pid, state, data)
            return

        # record timestamp, exit code on final states
        cu['finished'] = rpu.timestamp()

        if data : cu['exit_code'] = int(data)
        else    : cu['exit_code'] = None

        if rp_state in [rp.FAILED, rp.CANCELED] :
            # final state - no further state transition needed
            self._schedule_queue.put ([COMMAND_UNSCHEDULE, cu])
            cu['state'] = rp_state
            self._agent.update_unit_state(src   = 'ExecWatcher',
                                          uid   = cu['_id'],
                                          state = rp_state,
                                          msg   = "unit execution finished")

        elif rp_state in [rp.DONE] :
            rpu.prof('execution complete', uid=cu['_id'])
            # advance the unit state
            self._schedule_queue.put ([COMMAND_UNSCHEDULE, cu])
            cu['state'] = rp.PENDING_AGENT_OUTPUT_STAGING,
            self._agent.update_unit_state(src   = 'ExecWatcher',
                                          uid   = cu['_id'],
                                          state = rp.PENDING_AGENT_OUTPUT_STAGING,
                                          msg   = "unit execution completed")

            cu_list, _ = rpu.blowup(self._config, cu, STAGEOUT_QUEUE)

            for _cu in cu_list :
                rpu.prof('put', msg="ExecWatcher to stageout_queue (%s)" % _cu['state'], uid=_cu['_id'])
                self._stageout_queue.put(_cu)

        # we don't need the cu in the registry anymore
        with self._registry_lock :
            if pid in self._registry :  # why wouldn't it be in there though?
                del(self._registry[pid])


# ==============================================================================
#
class UpdateWorker(threading.Thread):
    """
    An UpdateWorker pushes CU and Pilot state updates to mongodb.  Its instances
    compete for update requests on the update_queue.  Those requests will be
    triplets of collection name, query dict, and update dict.  Update requests
    will be collected into bulks over some time (BULK_COLLECTION_TIME), to
    reduce number of roundtrips.
    """

    # --------------------------------------------------------------------------
    #
    def __init__(self, name, config, logger, agent, session_id,
                 update_queue, mongodb_url, mongodb_name, mongodb_auth):

        threading.Thread.__init__(self)

        self.name           = name
        self._config        = config
        self._log           = logger
        self._agent         = agent
        self._session_id    = session_id
        self._update_queue  = update_queue
        self._terminate     = threading.Event()

        self._mongo_db      = rpu.get_mongodb(mongodb_url, mongodb_name, mongodb_auth)
        self._cinfo         = dict()  # collection cache

        # run worker thread
        self.start()

    # --------------------------------------------------------------------------
    #
    def stop(self):

        rpu.prof ('stop request')
        rpu.flush_prof()
        self._terminate.set()


    # --------------------------------------------------------------------------
    #
    def run(self):

        rpu.prof('run')
        while not self._terminate.is_set():

            # ------------------------------------------------------------------
            def timed_bulk_execute(cinfo):

                # returns number of bulks pushed (0 or 1)
                if not cinfo['bulk']:
                    return 0

                now = time.time()
                age = now - cinfo['last']

                if cinfo['bulk'] and age > self._config['bulk_collection_time']:

                    res  = cinfo['bulk'].execute()
                    self._log.debug("bulk update result: %s", res)

                    rpu.prof('unit update bulk pushed (%d)' % len(cinfo['uids']))
                    for entry in cinfo['uids']:
                        uid   = entry[0]
                        state = entry[1]
                        if state:
                            rpu.prof('unit update pushed (%s)' % state, uid=uid)
                        else:
                            rpu.prof('unit update pushed', uid=uid)

                    cinfo['last'] = now
                    cinfo['bulk'] = None
                    cinfo['uids'] = list()
                    return 1

                else:
                    return 0
            # ------------------------------------------------------------------

            try:

                try:
                    update_request = self._update_queue.get_nowait()
                    uid   = update_request.get('_id',   None)
                    state = update_request.get('state', None)

                except Queue.Empty:

                    # no new requests: push any pending bulks
                    action = 0
                    for cname in self._cinfo:
                        action += timed_bulk_execute(self._cinfo[cname])

                    if not action:
                        time.sleep(self._config['db_poll_sleeptime'])

                    continue


                uid   = update_request.get('_id')
                state = update_request.get('state', None)

                if state :
                    rpu.prof('get', msg="update_queue to UpdateWorker (%s)" % state, uid=uid)
                else:
                    rpu.prof('get', msg="update_queue to UpdateWorker", uid=uid)

                update_request_list, _ = rpu.blowup(self._config, update_request, UPDATE_WORKER)

                for _update_request in update_request_list :

                    # got a new request.  Add to bulk (create as needed),
                    # and push bulk if time is up.
                    uid         = _update_request.get('_id')
                    state       = _update_request.get('state', None)
                    cbase       = _update_request.get('cbase', '.cu')
                    query_dict  = _update_request.get('query', dict())
                    update_dict = _update_request.get('update',dict())

                    cname = self._session_id + cbase

                    if not cname in self._cinfo:
                        self._cinfo[cname] = {
                                'coll' : self._mongo_db[cname],
                                'bulk' : None,
                                'last' : time.time(),  # time of last push
                                'uids' : list()
                                }

                    cinfo = self._cinfo[cname]

                    if not cinfo['bulk']:
                        cinfo['bulk']  = cinfo['coll'].initialize_ordered_bulk_op()

                    cinfo['uids'].append([uid, state])
                    cinfo['bulk'].find  (query_dict) \
                                 .update(update_dict)

                    timed_bulk_execute(cinfo)
                    rpu.prof('unit update bulked (%s)' % state, uid=uid)

            except Exception as e:
                self._log.exception("unit update failed (%s)", e)
                # FIXME: should we fail the pilot at this point?
                # FIXME: Are the strategies to recover?

        rpu.prof ('stop')


# ==============================================================================
#
class StageinWorker(threading.Thread):
    """An StageinWorker performs the agent side staging directives.
    """

    # --------------------------------------------------------------------------
    #
    def __init__(self, name, config, logger, agent, execution_queue, schedule_queue,
                 stagein_queue, update_queue, workdir):

        threading.Thread.__init__(self)

        self.name             = name
        self._config          = config
        self._log             = logger
        self._agent           = agent
        self._execution_queue = execution_queue
        self._schedule_queue  = schedule_queue
        self._stagein_queue   = stagein_queue
        self._update_queue    = update_queue
        self._workdir         = workdir
        self._terminate       = threading.Event()

        # run worker thread
        self.start()

    # --------------------------------------------------------------------------
    #
    def stop(self):

        rpu.prof ('stop request')
        rpu.flush_prof()
        self._terminate.set()


    # --------------------------------------------------------------------------
    #
    def run(self):

        rpu.prof('run')
        while not self._terminate.is_set():

            try:

                cu = self._stagein_queue.get()

                if not cu:
                    rpu.prof('get_cmd', msg="stagein_queue to StageinWorker (wakeup)")
                    continue

                cu['state'] = rp.AGENT_STAGING_INPUT
                rpu.prof('get', msg="stagein_queue to StageinWorker (%s)" % cu['state'], uid=cu['_id'])

                cu_list, _ = rpu.blowup(self._config, cu, STAGEIN_WORKER)
                for _cu in cu_list :

                    sandbox      = os.path.join(self._workdir, '%s' % _cu['_id'])
                    staging_area = os.path.join(self._workdir, self._config['staging_area'])

                    for directive in _cu['Agent_Input_Directives']:

                        rpu.prof('Agent input_staging queue', uid=_cu['_id'],
                                 msg="%s -> %s" % (str(directive['source']), str(directive['target'])))

                        if directive['state'] != rp.PENDING :
                            # we ignore directives which need no action
                            rpu.prof('Agent input_staging queue', uid=_cu['_id'], msg='ignored')
                            continue


                        # Perform input staging
                        self._log.info("unit input staging directives %s for cu: %s to %s",
                                       directive, _cu['_id'], sandbox)

                        # Convert the source_url into a SAGA Url object
                        source_url = rs.Url(directive['source'])

                        # Handle special 'staging' scheme
                        if source_url.scheme == self._config['staging_scheme']:
                            self._log.info('Operating from staging')
                            # Remove the leading slash to get a relative path from the staging area
                            rel2staging = source_url.path.split('/',1)[1]
                            source = os.path.join(staging_area, rel2staging)
                        else:
                            self._log.info('Operating from absolute path')
                            source = source_url.path

                        # Get the target from the directive and convert it to the location
                        # in the sandbox
                        target = directive['target']
                        abs_target = os.path.join(sandbox, target)

                        # Create output directory in case it doesn't exist yet
                        #
                        rec_makedir(os.path.dirname(abs_target))

                        try:
                            self._log.info("Going to '%s' %s to %s", directive['action'], source, abs_target)

                            if   directive['action'] == LINK: os.symlink     (source, abs_target)
                            elif directive['action'] == COPY: shutil.copyfile(source, abs_target)
                            elif directive['action'] == MOVE: shutil.move    (source, abs_target)
                            else:
                                # FIXME: implement TRANSFER mode
                                raise NotImplementedError('Action %s not supported' % directive['action'])

                            log_message = "%s'ed %s to %s - success" % (directive['action'], source, abs_target)
                            self._log.info(log_message)

                        except Exception as e:

                            # If we catch an exception, assume the staging failed
                            log_message = "%s'ed %s to %s - failure (%s)" % \
                                    (directive['action'], source, abs_target, e)
                            self._log.exception(log_message)

                            # If a staging directive fails, fail the CU also.
                            _cu['state'] = rp.FAILED
                            self._agent.update_unit_state(src    = 'StageinWorker',
                                                          uid    = _cu['_id'],
                                                          state  = rp.FAILED,
                                                          msg    = log_message)

                    # Agent staging is all done, unit can go to ALLOCATING
                    rpu.prof('log', msg="no staging to do -- go allocate", uid=_cu['_id'])
                    _cu['state'] = rp.ALLOCATING
                    self._agent.update_unit_state(src    = 'StageinWorker',
                                                  uid    = _cu['_id'],
                                                  state  = rp.ALLOCATING,
                                                  msg    = 'agent input staging done')

                    _cu_list, _ = rpu.blowup(self._config, _cu, SCHEDULE_QUEUE)
                    for __cu in _cu_list :
                        rpu.prof('put', msg="StageinWorker to schedule_queue (%s)" % __cu['state'], uid=__cu['_id'])
                        self._schedule_queue.put([COMMAND_SCHEDULE, __cu])

            except Exception as e:
                self._log.exception('worker died')
                sys.exit(1)

        rpu.prof ('stop')


# ==============================================================================
#
class StageoutWorker(threading.Thread):
    """
    An StageoutWorker performs the agent side staging directives.

    It competes for units on the stageout queue, and handles all relevant
    staging directives.  It also takes care of uploading stdout/stderr (which
    can also be considered staging, really).

    Upon completion, the units are moved into the respective final state.

    Multiple StageoutWorker instances can co-exist -- this class needs to be
    threadsafe.
    """

    # --------------------------------------------------------------------------
    #
    def __init__(self, name, config, logger, agent, execution_queue, 
                 stageout_queue, update_queue, workdir):

        threading.Thread.__init__(self)

        self.name             = name
        self._config          = config
        self._log             = logger
        self._agent           = agent
        self._execution_queue = execution_queue
        self._stageout_queue  = stageout_queue
        self._update_queue    = update_queue
        self._workdir         = workdir
        self._terminate       = threading.Event()

        # run worker thread
        self.start()

    # --------------------------------------------------------------------------
    #
    def stop(self):

        rpu.prof ('stop request')
        rpu.flush_prof()
        self._terminate.set()


    # --------------------------------------------------------------------------
    #
    def run(self):

        rpu.prof('run')

        staging_area = os.path.join(self._workdir, self._config['staging_area'])

        while not self._terminate.is_set():

            cu = None
            try:

                cu = self._stageout_queue.get()

                if not cu:
                    rpu.prof('get_cmd', msg="stageout_queue to StageoutWorker (wakeup)")
                    continue

                cu['state'] = rp.AGENT_STAGING_OUTPUT

                cu_list, _ = rpu.blowup(self._config, cu, STAGEOUT_WORKER)
                for _cu in cu_list :

                    rpu.prof('get', msg="stageout_queue to StageoutWorker (%s)" % _cu['state'], uid=_cu['_id'])

                    sandbox = os.path.join(self._workdir, '%s' % _cu['_id'])

                    ## parked from unit state checker: unit postprocessing

                    if os.path.isfile(_cu['stdout_file']):
                        with open(_cu['stdout_file'], 'r') as stdout_f:
                            try:
                                txt = unicode(stdout_f.read(), "utf-8")
                            except UnicodeDecodeError:
                                txt = "unit stdout contains binary data -- use file staging directives"

                            _cu['stdout'] += rpu.tail(txt)

                    if os.path.isfile(_cu['stderr_file']):
                        with open(_cu['stderr_file'], 'r') as stderr_f:
                            try:
                                txt = unicode(stderr_f.read(), "utf-8")
                            except UnicodeDecodeError:
                                txt = "unit stderr contains binary data -- use file staging directives"

                            _cu['stderr'] += rpu.tail(txt)


                    if os.path.isfile("%s/PROF" % _cu['workdir']):
                        with open("%s/PROF" % _cu['workdir'], 'r') as prof_f:
                            try:
                                txt = prof_f.read()
                                for line in txt.split("\n"):
                                    if line:
                                        x1, x2, x3 = line.split()
                                        rpu.prof(x1, msg=x2, timestamp=float(x3), uid=cu['_id'])
                            except Exception as e:
                                self._log.error("Pre/Post profiling file read failed: `%s`" % e)

                    for directive in _cu['Agent_Output_Directives']:

                        rpu.prof('Agent output_staging', uid=_cu['_id'],
                                 msg="%s -> %s" % (str(directive['source']), str(directive['target'])))

                        # Perform output staging
                        self._log.info("unit output staging directives %s for cu: %s to %s",
                                directive, _cu['_id'], sandbox)

                        # Convert the target_url into a SAGA Url object
                        target_url = rs.Url(directive['target'])

                        # Handle special 'staging' scheme
                        if target_url.scheme == self._config['staging_scheme']:
                            self._log.info('Operating from staging')
                            # Remove the leading slash to get a relative path from
                            # the staging area
                            rel2staging = target_url.path.split('/',1)[1]
                            target = os.path.join(staging_area, rel2staging)
                        else:
                            self._log.info('Operating from absolute path')
                            # FIXME: will this work for TRANSFER mode?
                            target = target_url.path

                        # Get the source from the directive and convert it to the location
                        # in the sandbox
                        source = str(directive['source'])
                        abs_source = os.path.join(sandbox, source)

                        # Create output directory in case it doesn't exist yet
                        # FIXME: will this work for TRANSFER mode?
                        rec_makedir(os.path.dirname(target))

                        try:
                            self._log.info("Going to '%s' %s to %s", directive['action'], abs_source, target)

                            if directive['action'] == LINK:
                                # This is probably not a brilliant idea, so at least give a warning
                                os.symlink(abs_source, target)
                            elif directive['action'] == COPY:
                                shutil.copyfile(abs_source, target)
                            elif directive['action'] == MOVE:
                                shutil.move(abs_source, target)
                            else:
                                # FIXME: implement TRANSFER mode
                                raise NotImplementedError('Action %s not supported' % directive['action'])

                            log_message = "%s'ed %s to %s - success" %(directive['action'], abs_source, target)
                            self._log.info(log_message)

                        except Exception as e:
                            # If we catch an exception, assume the staging failed
                            log_message = "%s'ed %s to %s - failure (%s)" % \
                                    (directive['action'], abs_source, target, e)
                            self._log.exception(log_message)

                            # If a staging directive fails, fail the CU also.
                            _cu['state'] = rp.FAILED
                            self._agent.update_unit_state(src    = 'StageoutWorker',
                                                          uid    = _cu['_id'],
                                                          state  = rp.FAILED,
                                                          msg    = log_message)

                    # Agent output staging is done.

                    #rpu.prof('final', msg="stageout done", uid=_cu['_id'])
                    _cu['state'] = rp.PENDING_OUTPUT_STAGING
                    self._agent.update_unit_state(src    = 'StageoutWorker',
                                                  uid    = _cu['_id'],
                                                  state  = rp.PENDING_OUTPUT_STAGING,
                                                  msg    = 'Agent output staging completed',
                                                  update = {
                                                      '$set' : {
                                                          'stdout'    : _cu['stdout'],
                                                          'stderr'    : _cu['stderr'],
                                                          'exit_code' : _cu['exit_code'],
                                                          'started'   : _cu['started'],
                                                          'finished'  : _cu['finished'],
                                                          'slots'     : _cu['opaque_slot'],
                                                      }
                                                  })
                    # NOTE: this is final, the cu is not touched anymore
                    _cu = None

                # make sure the CU is not touched anymore (see except below)
                cu = None

            except Exception as e:
                self._log.exception("Error in StageoutWorker loop (%s)", e)

                # check if we have any cu in operation.  If so, mark as final.
                # This check relies on the pushes to the update queue to be the
                # *last* actions of the loop above -- otherwise we may get
                # invalid state transitions...
                if cu:
                    rpu.prof('final', msg="stageout failed", uid=cu['_id'])
                    cu['state'] = rp.FAILED
                    self._agent.update_unit_state(src    = 'StageoutWorker',
                                                  uid    = cu['_id'],
                                                  state  = rp.FAILED,
                                                  msg    = 'output staging failed',
                                                  update = {
                                                      '$set' : {
                                                          'stdout'    : cu['stdout'],
                                                          'stderr'    : cu['stderr'],
                                                          'exit_code' : cu['exit_code'],
                                                          'started'   : cu['started'],
                                                          'finished'  : cu['finished'],
                                                          'slots'     : cu['opaque_slot'],
                                                      }
                                                  })
                    # NOTE: this is final, the cu is not touched anymore
                    cu = None

                # forward the exception
                raise

        rpu.prof ('stop')


# ==============================================================================
#
class HeartbeatMonitor(threading.Thread):
    """
    The HeartbeatMonitor watches the command queue for heartbeat updates (and
    other commands).
    """

    # --------------------------------------------------------------------------
    #
    def __init__(self, name, config, logger, agent, command_queue, p, pilot_id, starttime, runtime):

        threading.Thread.__init__(self)

        self.name             = name
        self._config          = config
        self._log             = logger
        self._agent           = agent
        self._command_queue   = command_queue
        self._p               = p
        self._pilot_id        = pilot_id
        self._starttime       = starttime
        self._runtime         = runtime
        self._terminate       = threading.Event()

        # run worker thread
        self.start()

    # --------------------------------------------------------------------------
    #
    def stop(self):

        rpu.prof ('stop request')
        rpu.flush_prof()
        self._terminate.set()
        self._agent.stop()


    # --------------------------------------------------------------------------
    #
    def run(self):

        rpu.prof('run')
        while not self._terminate.is_set():

            try:
                rpu.prof('heartbeat', msg='Listen! Listen! Listen to the heartbeat!')
                self._check_commands()
                self._check_state   ()
                time.sleep(self._config['heartbeat_interval'])

            except Exception as e:
                self._log.exception('error in heartbeat monitor (%s)', e)
                self.stop()

        rpu.prof ('stop')


    # --------------------------------------------------------------------------
    #
    def _check_commands(self):

        # Check if there's a command waiting
        retdoc = self._p.find_and_modify(
                    query  = {"_id"  : self._pilot_id},
                    update = {"$set" : {COMMAND_FIELD: []}}, # Wipe content of array
                    fields = [COMMAND_FIELD, 'state']
                    )

        if not retdoc:
            return


        commands = retdoc[COMMAND_FIELD]
        state    = retdoc['state']


        for command in commands:

            command_str = '%s:%s' % (command[COMMAND_TYPE], command[COMMAND_ARG])

            rpu.prof('ingest_cmd', msg="mongodb to HeartbeatMonitor (%s)" % command_str)

            if command[COMMAND_TYPE] == COMMAND_CANCEL_PILOT:
                self.stop()
                pilot_CANCELED(self._p, self._pilot_id, self._log, "CANCEL received. Terminating.")
                rpu.flush_prof()
                sys.exit(1)

            elif state == rp.CANCELING:
                self.stop()
                pilot_CANCELED(self._p, self._pilot_id, self._log, "CANCEL implied. Terminating.")
                rpu.flush_prof()
                sys.exit(1)

            elif command[COMMAND_TYPE] == COMMAND_CANCEL_COMPUTE_UNIT:
                self._log.info("Received Cancel Compute Unit command for: %s", command[COMMAND_ARG])
                rpu.prof('put_cmd', msg="HeartbeatMonitor to command_queue (%s)" % command_str,
                        uid=command[COMMAND_ARG])
                # Put it on the command queue of the ExecWorker
                self._command_queue.put(command)

            elif command[COMMAND_TYPE] == COMMAND_KEEP_ALIVE:
                self._log.info("Received KeepAlive command.")

            else:
                self._log.error("Received unknown command: %s with arg: %s.",
                                command[COMMAND_TYPE], command[COMMAND_ARG])


    # --------------------------------------------------------------------------
    #
    def _check_state(self):

        # Check the workers periodically. If they have died, we
        # exit as well. this can happen, e.g., if the worker
        # process has caught an exception
        for worker in self._agent.worker_list:
            if not worker.is_alive():
                self.stop()
                msg = 'worker %s died' % str(worker)
                pilot_FAILED(self._p, self._pilot_id, self._log, msg)

        # Make sure that we haven't exceeded the agent runtime. if
        # we have, terminate.
        if time.time() >= self._starttime + (int(self._runtime) * 60):
            self._log.info("Agent has reached runtime limit of %s seconds.", self._runtime*60)
            self.stop()
            pilot_DONE(self._p, self._pilot_id)



# ==============================================================================
#
class Agent(object):

    # --------------------------------------------------------------------------
    #
    def __init__(self, name, config, logger, lrms_name, requested_cores,
            task_launch_method, mpi_launch_method, spawner,
            scheduler_name, runtime,
            mongodb_url, mongodb_name, mongodb_auth,
            pilot_id, session_id):

        rpu.prof('Agent init')

        self.name                   = name
        self._config                = config
        self._log                   = logger
        self._debug_helper          = ru.DebugHelper()
        self._pilot_id              = pilot_id
        self._runtime               = runtime
        self._terminate             = threading.Event()
        self._starttime             = time.time()
        self._workdir               = os.getcwd()
        self._session_id            = session_id
        self._pilot_id              = pilot_id

        self.worker_list            = list()

        # we want to own all queues -- that simplifies startup and shutdown
        self._schedule_queue        = QUEUE_TYPE()
        self._stagein_queue         = QUEUE_TYPE()
        self._execution_queue       = QUEUE_TYPE()
        self._stageout_queue        = QUEUE_TYPE()
        self._update_queue          = QUEUE_TYPE()
        self._command_queue         = QUEUE_TYPE()

        mongo_db = rpu.get_mongodb(mongodb_url, mongodb_name, mongodb_auth)

        self._p  = mongo_db["%s.p"  % self._session_id]
        self._cu = mongo_db["%s.cu" % self._session_id]

        self._lrms = LRMS.create(
                name            = lrms_name,
                config          = self._config,
                logger          = self._log,
                requested_cores = requested_cores)

        self._scheduler = Scheduler.create(
                name            = scheduler_name,
                config          = self._config,
                logger          = self._log,
                lrms            = self._lrms,
                schedule_queue  = self._schedule_queue,
                execution_queue = self._execution_queue,
                update_queue    = self._update_queue)
        self.worker_list.append(self._scheduler)

        self._task_launcher = LaunchMethod.create(
                name            = task_launch_method,
                config          = self._config,
                logger          = self._log,
                scheduler       = self._scheduler)

        self._mpi_launcher = LaunchMethod.create(
                name            = mpi_launch_method,
                config          = self._config,
                logger          = self._log,
                scheduler       = self._scheduler)

        for n in range(self._config['number_of_workers'][STAGEIN_WORKER]):
            stagein_worker = StageinWorker(
                name            = "StageinWorker-%d" % n,
                config          = self._config,
                logger          = self._log,
                agent           = self,
                execution_queue = self._execution_queue,
                schedule_queue  = self._schedule_queue,
                stagein_queue   = self._stagein_queue,
                update_queue    = self._update_queue,
                workdir         = self._workdir
            )
            self.worker_list.append(stagein_worker)


        for n in range(self._config['number_of_workers'][EXEC_WORKER]):
            exec_worker = ExecWorker.create(
                name            = "ExecWorker-%d" % n,
                config          = self._config,
                spawner         = spawner,
                logger          = self._log,
                agent           = self,
                scheduler       = self._scheduler,
                task_launcher   = self._task_launcher,
                mpi_launcher    = self._mpi_launcher,
                command_queue   = self._command_queue,
                execution_queue = self._execution_queue,
                stageout_queue  = self._stageout_queue,
                update_queue    = self._update_queue,
                schedule_queue  = self._schedule_queue,
                pilot_id        = self._pilot_id,
                session_id      = self._session_id
            )
            self.worker_list.append(exec_worker)


        for n in range(self._config['number_of_workers'][STAGEOUT_WORKER]):
            stageout_worker = StageoutWorker(
                name            = "StageoutWorker-%d" % n,
                config          = self._config,
                agent           = self,
                logger          = self._log,
                execution_queue = self._execution_queue,
                stageout_queue  = self._stageout_queue,
                update_queue    = self._update_queue,
                workdir         = self._workdir
            )
            self.worker_list.append(stageout_worker)


        for n in range(self._config['number_of_workers'][UPDATE_WORKER]):
            update_worker = UpdateWorker(
                name            = "UpdateWorker-%d" % n,
                config          = self._config,
                logger          = self._log,
                agent           = self,
                session_id      = self._session_id,
                update_queue    = self._update_queue,
                mongodb_url     = mongodb_url,
                mongodb_name    = mongodb_name,
                mongodb_auth    = mongodb_auth
            )
            self.worker_list.append(update_worker)


        hbmon = HeartbeatMonitor(
                name            = "HeartbeatMonitor",
                config          = self._config,
                logger          = self._log,
                agent           = self,
                command_queue   = self._command_queue,
                p               = self._p,
                starttime       = self._starttime,
                runtime         = self._runtime,
                pilot_id        = self._pilot_id)
        self.worker_list.append(hbmon)

        rpu.prof('Agent init done')


    # --------------------------------------------------------------------------
    #
    def stop(self):
        """
        Terminate the agent main loop.  The workers will be pulled down once the
        main loop finishes (see run())
        """

        rpu.prof ('stop request')
        rpu.flush_prof()
        self._terminate.set()


    # --------------------------------------------------------------------------
    #
    def update_unit(self, src, uid, state=None, msg=None, query=None, update=None):

        if not query  : query  = dict()
        if not update : update = dict()

        query_dict  = dict()
        update_dict = update

        query_dict['_id'] = uid

        for key,val in query.iteritems():
            query_dict[key] = val


        if msg:
            if not '$push' in update_dict:
                update_dict['$push'] = dict()

            update_dict['$push']['log'] = {'message'   : msg,
                                           'timestamp' : rpu.timestamp()}

        if state:
            rpu.prof('put', msg="%s to update_queue (%s)" % (src, state), uid=query_dict['_id'])
        else:
            rpu.prof('put', msg="%s to update_queue" % src, uid=query_dict['_id'])

        query_list, _ = rpu.blowup(self._config, query_dict, UPDATE_QUEUE)

        for _query_dict in query_list :
            self._update_queue.put({'_id'    : _query_dict['_id'],
                                    'state'  : state,
                                    'cbase'  : '.cu',
                                    'query'  : _query_dict,
                                    'update' : update_dict})


    # --------------------------------------------------------------------------
    #
    def update_unit_state(self, src, uid, state, msg=None, query=None, update=None,
            logger=None,timestamp=None):

        if not query  : query  = dict()
        if not update : update = dict()

        if  logger and msg:
            logger("unit '%s' state change (%s)" % (uid, msg))

        # we alter update, so rather use a copy of the dict...
<<<<<<< HEAD
        if timestamp == None:
            now = rpu.timestamp()
        else:
            now = timestamp
        update_dict = {
                '$set' : {
                    'state' : state
                },
                '$push': {
                    'statehistory' : {
                        'state'     : state,
                        'timestamp' : now
                    }
                }
            }
=======

        now = rpu.timestamp()
        update_dict = {'$set' : {'state': state},
                       '$push': {'statehistory': {
                                     'state': state,
                                     'timestamp': now
                                }}
                      }
>>>>>>> 89555139

        if '$set' in update:
            for key,val in update['$set'].iteritems():
                update_dict['$set'][key] = val

        if '$push' in update:
            for key,val in update['$push'].iteritems():
                update_dict['$push'][key] = val

        self.update_unit(src    = src,
                         uid    = uid,
                         state  = state,
                         msg    = msg,
                         query  = query,
                         update = update_dict)

    # --------------------------------------------------------------------------
    #
    def run(self):

        rpu.prof('run')

        # first order of business: set the start time and state of the pilot
        self._log.info("Agent %s starting ...", self._pilot_id)
        now = rpu.timestamp()
        ret = self._p.update(
            {"_id": self._pilot_id},
            {"$set": {"state"          : rp.ACTIVE,
                      # TODO: The two fields below are currently scheduler
                      #       specific!
                      "nodes"          : self._lrms.node_list,
                      "cores_per_node" : self._lrms.cores_per_node,
                      "started"        : now},
             "$push": {"statehistory": {"state"    : rp.ACTIVE,
                                        "timestamp": now}}
            })
        # TODO: Check for return value, update should be true!
        self._log.info("Database updated: %s", ret)

        while not self._terminate.is_set():

            try:
                # check for new units
                action = self._check_units()

                # if no units have been seen, then wait for juuuust a little...
                # FIXME: use some mongodb notification mechanism to avoid busy
                # polling.  Tailed cursors or whatever...
                if not action:
                    time.sleep(self._config['db_poll_sleeptime'])

            except Exception as e:
                # exception in the main loop is fatal
                self.stop()
                pilot_FAILED(self._p, self._pilot_id, self._log,
                    "ERROR in agent main loop: %s. %s" % (e, traceback.format_exc()))
                rpu.flush_prof()
                sys.exit(1)

        # main loop terminated, so self._terminate was set
        # we need to signal shut down to all workers
        for worker in self.worker_list:
            worker.stop()

        # to make sure that threads are not stuck waiting on a queue, we send
        # a signal on each queue
        self._schedule_queue.put (COMMAND_WAKEUP)
        self._execution_queue.put(None)
        self._update_queue.put   (None)
        self._stagein_queue.put  (None)
        self._stageout_queue.put (None)

        # and wait for them to actually finish
        # FIXME: make sure this works when stop was initialized by heartbeat monitor
        for worker in self.worker_list:
            worker.join()

        # record cancelation state
        pilot_CANCELED(self._p, self._pilot_id, self._log,
                "Terminated (_terminate set).")

        rpu.prof ('stop')
        rpu.flush_prof()
        sys.exit(0)


    # --------------------------------------------------------------------------
    #
    def _check_units(self):

        # Check if there are compute units waiting for input staging
        # and log that we pulled it.
        #
        # FIXME: Unfortunately, 'find_and_modify' is not bulkable, so we have
        # to use 'find'.  To avoid finding the same units over and over again,
        # we update the state *before* running the next find -- so we do it
        # right here...  No idea how to avoid that roundtrip...
        # This also blocks us from using multiple ingest threads, or from doing
        # late binding by unit pull :/
        cu_cursor = self._cu.find(spec  = {"pilot" : self._pilot_id,
                                           'state' : rp.PENDING_AGENT_INPUT_STAGING})
        if not cu_cursor.count():
            # no units whatsoever...
            return 0

        # update the unit states to avoid pulling them again next time.
        cu_list = list(cu_cursor)
        cu_uids = [_cu['_id'] for _cu in cu_list]

        self._cu.update(multi    = True,
                        spec     = {"_id"   : {"$in"   : cu_uids}},
                        document = {"$set"  : {"state" : rp.AGENT_STAGING_INPUT},
                                    "$push" : {"statehistory":
                                        {
                                            "state"     : rp.AGENT_STAGING_INPUT,
                                            "timestamp" : rpu.timestamp()
                                        }
                                   }})

        # now we really own the CUs, and can start working on them (ie. push
        # them into the pipeline)
        if cu_list:
            rpu.prof('Agent get units', msg="bulk size: %d" % cu_cursor.count(),
                 logger=self._log.info)

        for cu in cu_list:

            rpu.prof('get', msg="MongoDB to Agent (%s)" % cu['state'], uid=cu['_id'], logger=self._log.info)

            _cu_list, _ = rpu.blowup(self._config, cu, AGENT)
            for _cu in _cu_list :

                try:
                    cud     = _cu['description']
                    workdir = "%s/%s" % (self._workdir, _cu['_id'])

                    _cu['workdir']     = workdir
                    _cu['stdout']      = ''
                    _cu['stderr']      = ''
                    _cu['opaque_clot'] = None

                    stdout_file = cud.get('stdout')
                    if not stdout_file:
                        stdout_file = 'STDOUT'
                    _cu['stdout_file'] = os.path.join(workdir, stdout_file)

                    stderr_file = cud.get('stderr')
                    if not stderr_file:
                        stderr_file = 'STDERR'
                    _cu['stderr_file'] = os.path.join(workdir, stderr_file)

                    rpu.prof('Agent get unit meta', uid=_cu['_id'])
                    # create unit sandbox
                    rec_makedir(workdir)
                    rpu.prof('Agent get unit mkdir', uid=_cu['_id'])

                    # and send to staging 
                    _cu['state'] = rp.AGENT_STAGING_INPUT
                    self.update_unit_state(src    = 'Agent',
                                           uid    = _cu['_id'],
                                           state  = rp.AGENT_STAGING_INPUT,
                                           msg    = 'unit needs input staging')

                    _cu_list, _ = rpu.blowup(self._config, _cu, STAGEIN_QUEUE)
                    for __cu in _cu_list :
                        rpu.prof('put', msg="Agent to stagein_queue (%s)" % __cu['state'], uid=__cu['_id'])
                        self._stagein_queue.put(__cu)

                except Exception as e:
                    # if any unit sorting step failed, the unit did not end up in
                    # a queue (its always the last step).  We set it to FAILED
                    msg = "could not sort unit (%s)" % e
                    rpu.prof('error', msg=msg, uid=_cu['_id'], logger=self._log.exception)
                    _cu['state'] = rp.FAILED
                    self.update_unit_state(src    = 'Agent',
                                           uid    = _cu['_id'],
                                           state  = rp.FAILED,
                                           msg    = msg)
                    # NOTE: this is final, the unit will not be touched
                    # anymore.
                    _cu = None

        # indicate that we did some work (if we did...)
        return len(cu_uids)


# ==============================================================================
#
# Agent main code
#
# ==============================================================================
def main():

    mongo_p = None
    parser  = optparse.OptionParser()

    parser.add_option('-a', dest='mongodb_auth')
    parser.add_option('-c', dest='cores',       type='int')
    parser.add_option('-d', dest='debug_level', type='int')
    parser.add_option('-j', dest='task_launch_method')
    parser.add_option('-k', dest='mpi_launch_method')
    parser.add_option('-l', dest='lrms')
    parser.add_option('-m', dest='mongodb_url')
    parser.add_option('-n', dest='mongodb_name')
    parser.add_option('-o', dest='spawner')
    parser.add_option('-p', dest='pilot_id')
    parser.add_option('-q', dest='agent_scheduler')
    parser.add_option('-r', dest='runtime',     type='int')
    parser.add_option('-s', dest='session_id')

    # parse the whole shebang
    (options, args) = parser.parse_args()

    if args : parser.error("Unused arguments '%s'" % args)

    if not options.cores                : parser.error("Missing or zero number of cores (-c)")
    if not options.debug_level          : parser.error("Missing DEBUG level (-d)")
    if not options.task_launch_method   : parser.error("Missing unit launch method (-j)")
    if not options.mpi_launch_method    : parser.error("Missing mpi launch method (-k)")
    if not options.lrms                 : parser.error("Missing LRMS (-l)")
    if not options.mongodb_url          : parser.error("Missing MongoDB URL (-m)")
    if not options.mongodb_name         : parser.error("Missing database name (-n)")
    if not options.spawner              : parser.error("Missing agent spawner (-o)")
    if not options.pilot_id             : parser.error("Missing pilot id (-p)")
    if not options.agent_scheduler      : parser.error("Missing agent scheduler (-q)")
    if not options.runtime              : parser.error("Missing or zero agent runtime (-r)")
    if not options.session_id           : parser.error("Missing session id (-s)")

    rpu.prof_init('agent.prof', 'start', uid=options.pilot_id)

    # configure the agent logger
    logger    = logging.getLogger  ('radical.pilot.agent')
    handle    = logging.FileHandler("agent.log")
    formatter = logging.Formatter  ('%(asctime)s - %(name)s - %(levelname)s - %(message)s')

    logger.setLevel(options.debug_level)
    handle.setFormatter(formatter)
    logger.addHandler(handle)

    logger.info("Using RADICAL-Utils version %s", rs.version)
    logger.info("Using RADICAL-SAGA  version %s", rs.version)
    logger.info("Using RADICAL-Pilot version %s (%s)", rp.version, git_ident)

    # --------------------------------------------------------------------------
    #
    def sigint_handler(signum, frame):
        msg = 'Caught SIGINT. EXITING. (%s: %s)' % (signum, frame)
        pilot_FAILED(mongo_p, options.pilot_id, logger, msg)
        rpu.flush_prof()
        sys.exit(2)
    signal.signal(signal.SIGINT, sigint_handler)

    # --------------------------------------------------------------------------
    #
    def sigalarm_handler(signum, frame):
        msg = 'Caught SIGALRM (Walltime limit reached?). EXITING (%s: %s)' \
            % (signum, frame)
        pilot_FAILED(mongo_p, options.pilot_id, logger, msg)
        rpu.flush_prof()
        sys.exit(3)
    signal.signal(signal.SIGALRM, sigalarm_handler)

    # --------------------------------------------------------------------------
    # load the local agent config, and overload the config dicts
    try:
        logger.info ("Trying to load config file ...")
        cfg_file = "agent.cfg"
        cfg_dict = ru.read_json_str(cfg_file)

        ru.dict_merge(agent_config, cfg_dict, policy='overwrite')

        logger.info("Default agent config merged with settings from file")

    except IOError:
        # No config file, which is perfectly ok
        pass

    except Exception as e:
        logger.info ("agent config failed to merge: %s", e)

    logger.info("\Agent config:\n%s\n\n" % pprint.pformat(agent_config))

    try:
        # ----------------------------------------------------------------------
        # Establish database connection
        rpu.prof('db setup')
        mongo_db = rpu.get_mongodb(options.mongodb_url, options.mongodb_name,
                                   options.mongodb_auth)
        mongo_p  = mongo_db["%s.p" % options.session_id]

        # ----------------------------------------------------------------------
        # Launch the agent thread
        rpu.prof('Agent create')
        agent = Agent(
                name               = 'Agent',
                config             = agent_config,
                logger             = logger,
                lrms_name          = options.lrms,
                requested_cores    = options.cores,
                task_launch_method = options.task_launch_method,
                mpi_launch_method  = options.mpi_launch_method,
                spawner            = options.spawner,
                scheduler_name     = options.agent_scheduler,
                runtime            = options.runtime,
                mongodb_url        = options.mongodb_url,
                mongodb_name       = options.mongodb_name,
                mongodb_auth       = options.mongodb_auth,
                pilot_id           = options.pilot_id,
                session_id         = options.session_id
        )

        agent.run()
        rpu.prof('Agent done')

    except SystemExit:
        logger.error("Caught keyboard interrupt. EXITING")
        rpu.flush_prof()
        return(6)

    except Exception as e:
        error_msg = "Error running agent: %s" % str(e)
        logger.exception(error_msg)
        pilot_FAILED(mongo_p, options.pilot_id, logger, error_msg)
        rpu.flush_prof()
        sys.exit(7)

    finally:
        rpu.prof('stop', msg='finally clause')
        rpu.flush_prof()
        sys.exit(8)


# ------------------------------------------------------------------------------
#
if __name__ == "__main__":

    print "---------------------------------------------------------------------"
    print
    print "PYTHONPATH: %s"   % sys.path
    print "python: %s"      % sys.version
    print "utils : %-5s : %s" % (ru.version_detail, ru.__file__)
    print "saga  : %-5s : %s" % (rs.version_detail, rs.__file__)
    print "pilot : %-5s : %s" % (rp.version_detail, rp.__file__)
    print "        type  : multicore"
    print "        gitid : %s" % git_ident
    print
    print "---------------------------------------------------------------------"
    print

    sys.exit(main())

#
# ------------------------------------------------------------------------------<|MERGE_RESOLUTION|>--- conflicted
+++ resolved
@@ -4224,22 +4224,18 @@
                     self._cus_to_watch.remove(cu)
                     self._schedule_queue.put ([COMMAND_UNSCHEDULE, cu])
 
-<<<<<<< HEAD
+                    if os.path.isfile("%s/PROF" % cu['workdir']):
+                        with open("%s/PROF" % cu['workdir'], 'r') as prof_f:
+                            try:
+                                txt = prof_f.read()
+                                for line in txt.split("\n"):
+                                    if line:
+                                        x1, x2, x3 = line.split()
+                                        rpu.prof(x1, msg=x2, timestamp=float(x3), uid=cu['_id'])
+                            except Exception as e:
+                                self._log.error("Pre/Post profiling file read failed: `%s`" % e)
+
                     if exit_code != 0:
-=======
-                if os.path.isfile("%s/PROF" % cu['workdir']):
-                    with open("%s/PROF" % cu['workdir'], 'r') as prof_f:
-                        try:
-                            txt = prof_f.read()
-                            for line in txt.split("\n"):
-                                if line:
-                                    x1, x2, x3 = line.split()
-                                    rpu.prof(x1, msg=x2, timestamp=float(x3), uid=cu['_id'])
-                        except Exception as e:
-                            self._log.error("Pre/Post profiling file read failed: `%s`" % e)
-
-                if exit_code != 0:
->>>>>>> 89555139
 
                         # The unit failed, no need to deal with its output data.
                         cu['state'] = rp.FAILED
@@ -4256,19 +4252,11 @@
                         # output data.  We always move to stageout, even if there are no
                         # directives -- at the very least, we'll upload stdout/stderr
 
-<<<<<<< HEAD
-                        cu['state'] = rp.STAGING_OUTPUT
+                        cu['state'] = rp.PENDING_AGENT_OUTPUT_STAGING
                         self._agent.update_unit_state(src    = 'ExecWatcher',
-                                                    uid    = cu['_id'],
-                                                    state  = rp.STAGING_OUTPUT,
-                                                    msg    = "unit execution completed")
-=======
-                    cu['state'] = rp.PENDING_AGENT_OUTPUT_STAGING
-                    self._agent.update_unit_state(src    = 'ExecWatcher',
-                                                  uid    = cu['_id'],
-                                                  state  = rp.PENDING_AGENT_OUTPUT_STAGING,
-                                                  msg    = "unit execution completed")
->>>>>>> 89555139
+                                                      uid    = cu['_id'],
+                                                      state  = rp.PENDING_AGENT_OUTPUT_STAGING,
+                                                      msg    = "unit execution completed")
 
                         cu_list, _ = rpu.blowup(self._config, cu, STAGEOUT_QUEUE)
                         for _cu in cu_list :
@@ -4517,7 +4505,9 @@
             post += "timestamp\n"
             post += "echo post start $TIMESTAMP >> %s/PROF\n" % cu['workdir']
             post += '\n'.join(descr['post_exec' ])
-<<<<<<< HEAD
+            post += "\n"
+            post += "timestamp\n"
+            post += "echo post stop  $TIMESTAMP >> %s/PROF\n" % cu['workdir']
             post += "\n\n"
         
         # YARN pre execution folder permission change
@@ -4526,13 +4516,6 @@
         if launcher.name == 'YARN':
             post += '## Changing Working Directory permissions for YARN\n'
             post += 'chmod $old_perm .\n\n'
-        
-=======
-            post += "\n"
-            post += "timestamp\n"
-            post += "echo post stop  $TIMESTAMP >> %s/PROF\n" % cu['workdir']
-            post += "\n"
->>>>>>> 89555139
 
         if  descr['arguments']  :
             args  = ' ' .join (quote_args (descr['arguments']))
@@ -5692,32 +5675,15 @@
             logger("unit '%s' state change (%s)" % (uid, msg))
 
         # we alter update, so rather use a copy of the dict...
-<<<<<<< HEAD
         if timestamp == None:
             now = rpu.timestamp()
         else:
             now = timestamp
-        update_dict = {
-                '$set' : {
-                    'state' : state
-                },
-                '$push': {
-                    'statehistory' : {
-                        'state'     : state,
-                        'timestamp' : now
-                    }
-                }
-            }
-=======
-
-        now = rpu.timestamp()
-        update_dict = {'$set' : {'state': state},
-                       '$push': {'statehistory': {
-                                     'state': state,
-                                     'timestamp': now
-                                }}
-                      }
->>>>>>> 89555139
+        update_dict = {'$set' : {'state' : state},
+                       '$push': {'statehistory' : {'state'     : state,
+                                                   'timestamp' : now}
+                                }
+                       }
 
         if '$set' in update:
             for key,val in update['$set'].iteritems():

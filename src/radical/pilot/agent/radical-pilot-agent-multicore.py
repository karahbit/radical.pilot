--- conflicted
+++ resolved
@@ -497,7 +497,7 @@
             return impl
 
         except KeyError:
-            raise ValueError("Scheduler '%s' unknown!" % name)
+            raise ValueError("Scheduler '%s' unknown or defunct" % name)
 
 
     # --------------------------------------------------------------------------
@@ -1216,7 +1216,7 @@
             return impl(name, config, logger)
 
         except KeyError:
-            logger.exception("LaunchMethod '%s' unknown!" % name)
+            logger.exception("LaunchMethod '%s' unknown or defunct" % name)
 
         except Exception as e:
             logger.exception("LaunchMethod cannot be used: %s!" % e)
@@ -2261,7 +2261,7 @@
             return impl(name, config, logger)
         except KeyError:
             logger.exception('lrms construction error')
-            raise RuntimeError("LRMS type '%s' unknown!" % name)
+            raise RuntimeError("LRMS type '%s' unknown or defunct" % name)
 
 
     # --------------------------------------------------------------------------
@@ -3501,7 +3501,7 @@
             return impl
 
         except KeyError:
-            raise ValueError("AgentExecutingComponent '%s' unknown!" % name)
+            raise ValueError("AgentExecutingComponent '%s' unknown or defunct" % name)
 
 
 
@@ -3536,54 +3536,32 @@
         self._watch_queue    = queue.Queue ()
         self._cu_environment = self._populate_cu_environment()
 
-<<<<<<< HEAD
         # run watcher thread
         self._terminate = threading.Event()
         self._watcher   = threading.Thread(target = self._watch,
                                            name   = "%s.watcher" % self.name)
         self._watcher.start ()
 
-        # FIXME: 
-        #
         # The AgentExecutingComponent needs the LaunchMethods to construct
-        # commands.  Those need the scheduler for some lookups and helper
-        # methods, and the scheduler needs the LRMS.  The LRMS can in general
-        # only initialized in the original agent environment -- which ultimately
-        # limits our ability to place the CU execution on other nodes.  
-        #
-        # As a temporary workaround we pass a None-Scheduler -- this will only
-        # work for some launch methods, and specifically not for ORTE, DPLACE
-        # and RUNJOB.  
-        #
-        # The clean solution seems to be to make sure that, on 'allocating', the
-        # scheduler derives all information needed to use the allocation and
-        # attaches them to the CU, so that the launch methods don't need to look
-        # them up again.  This will make the 'opaque_slots' more opaque -- but
-        # that is the reason of their existence (and opaqueness) in the first
-        # place...
-=======
-        ExecWorker.__init__ (self, name, config, logger, agent, scheduler,
-                 task_launcher, mpi_launcher, command_queue,
-                 execution_queue, stageout_queue, update_queue, 
-                 schedule_queue, pilot_id, session_id)
-
->>>>>>> 5a4321df
-
+        # commands.
         self._task_launcher = LaunchMethod.create(
                 name            = self._cfg['task_launch_method'],
                 config          = self._cfg,
                 logger          = self._log)
 
-<<<<<<< HEAD
         self._mpi_launcher = LaunchMethod.create(
                 name            = self._cfg['mpi_launch_method'],
                 config          = self._cfg,
                 logger          = self._log)
-=======
-        # shut down the watcher thread
-        rpu.prof ('stop request')
-        rpu.flush_prof()
->>>>>>> 5a4321df
+
+
+    # --------------------------------------------------------------------------
+    #
+    def finalize(self):
+
+        # terminate watcher thread
+        self._terminate.set()
+        self._watcher.join()
 
 
     # --------------------------------------------------------------------------
@@ -3616,42 +3594,7 @@
 
     # --------------------------------------------------------------------------
     #
-<<<<<<< HEAD
     def work(self, cu):
-=======
-    def run(self):
-
-        # run watcher thread
-        watcher_name  = self.name.replace ('ExecWorker', 'ExecWatcher')
-        self._watcher = threading.Thread(target = self._watch,
-                                         name   = watcher_name)
-        self._watcher.start ()
-
-
-        rpu.prof('run')
-        try:
-            # report initial slot status
-            # TODO: Where does this abstraction belong?  Scheduler!
-            self._log.debug(self._scheduler.slot_status())
-
-            while not self._terminate.is_set():
-
-                cu = self._execution_queue.get()
-
-                if not cu :
-                    rpu.prof('get_cmd', msg="execution_queue to ExecWorker (wakeup)")
-                    # 'None' is the wakeup signal
-                    continue
-
-                cu['state'] = rp.EXECUTING
-
-                rpu.prof('get', msg="executing_queue to ExecutionWorker (%s)" % cu['state'], uid=cu['_id'])
-
-                try:
-
-                    cu_list, _ = rpu.blowup(self._config, cu, EXEC_WORKER)
-                    for _cu in cu_list:
->>>>>>> 5a4321df
 
       # self.advance(cu, rp.AGENT_EXECUTING, publish=True, push=False)
         self.advance(cu, rp.EXECUTING, publish=True, push=False)
@@ -3674,7 +3617,6 @@
             self.spawn(launcher=launcher, cu=cu)
 
         except Exception as e:
-<<<<<<< HEAD
             # append the startup error to the units stderr.  This is
             # not completely correct (as this text is not produced
             # by the unit), but it seems the most intuitive way to
@@ -3682,11 +3624,6 @@
             self._log.exception("error running CU")
             cu['stderr'] += "\nPilot cannot start compute unit:\n%s\n%s" \
                             % (str(e), traceback.format_exc())
-=======
-            self._log.exception("Error in ExecWorker loop (%s)" % e)
-            self._terminate.set()
-            self._watcher.join()
->>>>>>> 5a4321df
 
             # Free the Slots, Flee the Flots, Ree the Frots!
             if cu['opaque_slots']:

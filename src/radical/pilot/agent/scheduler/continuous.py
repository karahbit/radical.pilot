
__copyright__ = "Copyright 2013-2016, http://radical.rutgers.edu"
__license__ = "MIT"


import os
<<<<<<< HEAD
import math
import pprint
import inspect
import logging
=======
import inspect
import logging
import pprint

>>>>>>> 8b88cf7e

import threading     as mt

import radical.utils as ru

from ...   import constants as rpc
from .base import AgentSchedulingComponent


<<<<<<< HEAD
# ------------------------------------------------------------------------------
#
# This is an extension of the continuous scheduler with awareness of the
# file-storage capabilities on a node. The continuous data aware scheduler will
# use two data fields: availability and requirement.
#  
# General idea:
# The availability will be obtained from the lrms_node_list and assigned to
# the node list of the class. The requirement will be obtained from the cud in
# the alloc_nompi and alloc_mpi methods. Using the availability and
# requirement, the _find_resources method will return the core and gpu ids.
=======

# ------------------------------------------------------------------------------
#
# This is a continuous scheduler with awareness of a node's file-storage and
# unit tagging capabilities.
#
>>>>>>> 8b88cf7e
#
# Local Storage:
#
# The storage availability will be obtained from the lrms_node_list and assigned
# to the node list of the class. The lfs requirement will be obtained from the
# cud in the alloc_nompi and alloc_mpi methods. Using the availability and
# requirement, the _find_resources method will return the core and gpu ids.
# 
# Expected DS of the nodelist
# self.nodes = [{
#                   'name'    : 'node_1',
#                   'uid'     : xxxx,
#                   'cores'   : 16,
#                   'gpus'    : 2,
#                   'lfs'     : 128
#               },
#               {
#                   'name'    : 'node_2',
#                   'uid'     : yyyy,
#                   'cores'   : 16,
#                   'gpus'    : 2,
#                   'lfs'     : 256
#                },
#              ]
#
# lfs storage is specified in MByte.  The scheduler assumes that storage is
# freed when the unit finishes.
#
#
# Unit Tagging:
#
# The scheduler attempts to schedule units with the same tag onto the same node,
# so that the unit can reuse the previous unit's data.  This assumes that
# storage is *not* freed when the units finishes.
#
#
# FIXME: the alert reader will realize a discrepancy in the above set of
#        assumptions.
#
# ------------------------------------------------------------------------------

<<<<<<< HEAD
import inspect
=======

# ------------------------------------------------------------------------------
#
>>>>>>> 8b88cf7e
import cProfile
cprof = cProfile.Profile()


def cprof_it(func):
    def wrapper(*args, **kwargs):
        retval = cprof.runcall(func, *args, **kwargs)
        return retval
    return wrapper


def dec_all_methods(dec):
    def dectheclass(cls):
        if ru.is_main_thread():
            cprof_env   = os.getenv("RADICAL_PILOT_CPROFILE_COMPONENTS", "")
            cprof_elems = cprof_env.split()
            if "CONTINUOUS" in cprof_elems:
                for name, m in inspect.getmembers(cls, inspect.ismethod):
                    setattr(cls, name, dec(m))
        return cls
    return dectheclass


# ------------------------------------------------------------------------------
#
@dec_all_methods(cprof_it)
class Continuous(AgentSchedulingComponent):
    '''
    The Continuous scheduler attempts to place threads and processes of
    a compute units onto consecutive cores, gpus and nodes in the cluster.
    '''


    # --------------------------------------------------------------------------
    #
    def __init__(self, cfg, session):

        AgentSchedulingComponent.__init__(self, cfg, session)

        self._tag_history = dict()


    # --------------------------------------------------------------------------
    #
    # FIXME: this should not be overloaded here, but in the base class
    #
    def finalize(self):

        cprof_env = os.getenv("RADICAL_PILOT_CPROFILE_COMPONENTS", "")
        if "CONTINUOUS" in cprof_env.split():
            self_thread = mt.current_thread()
            cprof.dump_stats("python-%s.profile" % self_thread.name)

        # make sure that parent finalizers are called
        super(Continuous, self).finalize()


    # --------------------------------------------------------------------------
    #
    def _configure(self):

        # * oversubscribe:
        #   Cray's aprun for example does not allow us to oversubscribe CPU
        #   cores on a node, so we can't, say, run n CPU processes on an n-core
        #   node, and than add one additional process for a GPU application.
<<<<<<< HEAD
=======
        #
>>>>>>> 8b88cf7e
        #   If oversubscribe` is set to False (which is the default for now),
        #   we'll prevent that behavior by allocating one additional CPU core
        #   for each set of requested GPU processes.
        #
        #   FIXME: I think our scheme finds the wrong core IDs for GPU process
        #          startup - i.e. not the reserved ones.
        self._oversubscribe = self._cfg.get('oversubscribe', True)

        # * scattered:
        #   This is the continuous scheduler, because it attempts to allocate
        #   a *continuous* set of cores/nodes for a unit.  It does, hoewver,
        #   also allow to scatter the allocation over discontinuous nodes if
        #   this option is set.  This implementation is not optimized for the
        #   scattered mode!  The default is 'False'.
        #
        self._scattered = self._cfg.get('scattered', False)

        # NOTE:  for non-oversubscribing mode, we reserve a number of cores
        #        for the GPU processes - even if those GPUs are not used by
        #        a specific workload.  In this case we rewrite the node list and
        #        substract the respective number of available cores per node.
        if not self._oversubscribe:

            if self._lrms_cores_per_node <= self._lrms_gpus_per_node:
                raise RuntimeError('oversubscription mode requires more cores')

            self._lrms_cores_per_node -= self._lrms_gpus_per_node

            # since we just changed this fundamental setting, we need to
            # recreate the nodelist.
            self.nodes = []
            for node, node_uid in self._lrms_node_list:
                self.nodes.append({
                    'name' : node,
                    'uid'  : node_uid,
                    'cores': [rpc.FREE] * self._lrms_cores_per_node,
                    'gpus' : [rpc.FREE] * self._lrms_gpus_per_node,
                    'lfs'  :              self._lrms_lfs_per_node,
                    'mem'  :              self._lrms_mem_per_node
                })


    # --------------------------------------------------------------------------
    #
    def _try_allocation(self, unit):
        '''
        attempt to allocate cores/gpus for a specific unit.
        '''

        # needs to be locked as we try to acquire slots here, but slots are
        # freed in a different thread.  But we keep the lock duration short...
        with self._slot_lock:

            self._prof.prof('schedule_try', uid=unit['uid'])
            unit['slots'] = self._allocate_slot(unit['description'])

<<<<<<< HEAD
        if unit['slots']:

            unit_uid = unit['uid']
            node_uids = []
            for node in unit['slots']['nodes']:
                node_uids.append(node['uid'])

            self._tag_history[unit_uid] = node_uids

=======
>>>>>>> 8b88cf7e
        # the lock is freed here
        if not unit['slots']:

            # signal the unit remains unhandled (False signals that failure)
            self._prof.prof('schedule_fail', uid=unit['uid'])
            return False

        # allocation worked!  If the unit was tagged, store the node IDs for
        # this tag, so that later units can reuse that information
        tag = unit['description'].get('tag')
        if tag: 
            nodes = unit['slots']['nodes']
            self._tag_history[tag] = [node['uid'] for node in nodes]

        # go off and launch the process
        self._prof.prof('schedule_ok', uid=unit['uid'])

        if self._log.isEnabledFor(logging.DEBUG):
            self._log.debug("after  allocate   %s: %s", unit['uid'],
                            self.slot_status())
          # self._log.debug("%s [%s/%s] : %s", unit['uid'],
          #                 unit['description']['cpu_processes'],
          #                 unit['description']['gpu_processes'],
          #                 pprint.pformat(unit['slots']))

        # True signals success
        return True


    # --------------------------------------------------------------------------
    #
    def _allocate_slot(self, cud):
        '''
        This is the main method of this implementation, and is triggered when
        a unit needs to be mapped to a set of cores / gpus.  We make
        a distinction between MPI and non-MPI units (non-MPI processes MUST be
        on the same node).
        '''

        # single_node allocation is enforced for non-message passing tasks
        if cud['cpu_process_type'] == 'MPI' or \
                cud['gpu_process_type'] == 'MPI':
            slots = self._alloc_mpi(cud)
        else:
            slots = self._alloc_nompi(cud)

        if slots:
            # the unit was placed, we need to reflect the allocation in the
            # nodelist state (BUSY)
            self._change_slot_states(slots, rpc.BUSY)

        return slots


    # --------------------------------------------------------------------------
    #
    def _release_slot(self, slots):
        '''
        This method is called when previously aquired resources are not needed
        anymore.  `slots` are the resource slots as previously returned by
        `_allocate_slots()`.
        '''

        # reflect the request in the nodelist state (set to `FREE`)
        self._change_slot_states(slots, rpc.FREE)


    # --------------------------------------------------------------------------
    #
    def _find_resources(self, node, requested_cores, requested_gpus,
                        requested_lfs, requested_mem, core_chunk=0, 
                        partial=False, lfs_chunk=0, gpu_chunk=0, mem_chunk=0):
        '''
        Find up to the requested number of free cores and gpus in the node.
        This call will return two lists, for each matched set.  If the core
        does not have sufficient free resources to fulfill *both* requests, two
        empty lists are returned.  The call will *not* change the allocation
        status of the node, atomicity must be guaranteed by the caller.

        We don't care about continuity within a single node - cores `[1,5]` are
        assumed to be as close together as cores `[1,2]`.

        When `chunk` is set, only sets of exactly that size (or multiples
        thereof) are considered valid allocations.  The use case is OpenMP
        support, where each process is expected to create a certain number of
        threads, which thus must have slots on the same node available.

        NOTE: chunking is only applied to cores at this point.

        When `partial` is set to `True`, this method is allowed to return
        a *partial* match, so to find less cores, gpus, and local_fs then
        requested (but the call will never return more than requested).
        '''

        # list of core and gpu ids available in this node.
        cores = list()
        gpus  = list()
        lfs   = 0
        mem   = 0

        # first count the number of free cores, gpus, and local file storage.
        # This is way quicker than actually finding the core IDs.
        free_cores = node['cores'].count(rpc.FREE)
        free_gpus  = node['gpus'].count(rpc.FREE)
        free_lfs   = node['lfs']['size']
        free_mem   = node['mem']

        if partial:
            # For partial requests the check simplifies: we just check if we
            # have either, some cores *or* gpus *or* local_fs, to serve the
            # request
            if (requested_cores and not free_cores) and \
               (requested_gpus  and not free_gpus)  and \
               (requested_lfs   and not free_lfs)   and \
               (requested_mem   and not free_mem):
                return [], [], None, None

            if (requested_lfs or requested_mem) and \
                ((requested_cores and not free_cores) and
                 (requested_gpus  and not free_gpus )):
                return [], [], None, None

        else:
            # For non-partial requests (ie. full requests): its a no-match if
            # either the cpu or gpu request cannot be served.
            if  requested_cores > free_cores or \
                requested_gpus  > free_gpus  or \
                requested_lfs   > free_lfs or \
                requested_mem   > free_mem:
                return [], [], None, None

        # We can serve the partial or full request - alloc the chunks we need
        # FIXME: chunk gpus, too?
        # We need to land enough procs on a node such that the cores,
        # lfs and gpus requested per proc is available on the same node

        nprocs = list()

        if requested_cores: nprocs.append(min(requested_cores, free_cores) / core_chunk)
        if requested_gpus : nprocs.append(min(requested_gpus,  free_gpus)  / gpu_chunk)
        if requested_lfs  : nprocs.append(min(requested_lfs,   free_lfs)   / lfs_chunk)
        if requested_mem  : nprocs.append(min(requested_mem,   free_mem)   / mem_chunk)

        # Find min number of procs determined across lfs, cores, gpus
        nprocs = min(nprocs)

        # Find normalized lfs, cores and gpus
        if requested_cores: alloc_cores = nprocs * core_chunk
        if requested_gpus : alloc_gpus  = nprocs * gpu_chunk
        if requested_lfs  : lfs         = nprocs * lfs_chunk
        if requested_mem  : mem         = nprocs * mem_chunk

        # now dig out the core and gpu IDs.
        if requested_cores:
            for idx, state in enumerate(node['cores']):
                if state == rpc.FREE:           # use if free
                    cores.append(idx)
                if alloc_cores == len(cores):   # break if enough
                    break

        if requested_gpus:
            for idx, state in enumerate(node['gpus']):
                if state == rpc.FREE:        # use if free
                    gpus.append(idx)
                if alloc_gpus == len(gpus):  # break if enough
                    break

        return cores, gpus, lfs, mem


    # --------------------------------------------------------------------------
    #
    def _get_node_maps(self, cores, gpus, threads_per_proc):
        """
        For a given set of cores and gpus, chunk them into sub-sets so that
        each sub-set can host one application process and all threads of that
        process.  Note that we currently consider all GPU applications to be
        single-threaded.
        For more details, see top level comment of `base.py`.
        """

        core_map = list()
        gpu_map  = list()

        # make sure the core sets can host the requested number of threads
        assert(not len(cores) % threads_per_proc)
        n_procs = len(cores) / threads_per_proc

        idx = 0
        for p in range(n_procs):
            p_map = list()
            for t in range(threads_per_proc):
                p_map.append(cores[idx])
                idx += 1
            core_map.append(p_map)

        if idx != len(cores):
            self._log.debug('%s -- %s -- %s -- %s',
                            idx, len(cores), cores, n_procs)
        assert(idx == len(cores))

        # gpu procs are considered single threaded right now (FIXME)
        for g in gpus:
            gpu_map.append([g])

        return core_map, gpu_map


    # --------------------------------------------------------------------------
    #
    def _alloc_nompi(self, cud):
        """
        Find a suitable set of cores and gpus *within a single node*.

        Input:
        cud: Compute Unit description. Needs to specify at least one CPU
        process and one thread per CPU process, or one GPU process.
        """

        # dig out the allocation request details
<<<<<<< HEAD
        requested_procs  = int(cud['cpu_processes'])
        threads_per_proc = int(cud['cpu_threads'])
        requested_gpus   = int(cud['gpu_processes'])
        requested_lfs    = int(cud['lfs_per_process'])

        tag = cud.get('tag')
        uid = cud.get('uid')

        if requested_lfs > 0: lfs_chunk = requested_lfs 
        else                : lfs_chunk = 1

        # make sure that processes are at least single-threaded
        if not threads_per_proc:
            threads_per_proc = 1

        # cores needed for all threads and processes
        requested_cores = requested_procs * threads_per_proc

        # make sure that the requested allocation fits on a single node
        if requested_cores > self._lrms_cores_per_node or \
           requested_gpus  > self._lrms_gpus_per_node     :
            self._log.error('cpu: %3d > %3d | gpu: %3d > %3d | lfs: %3d > %3d)',
                            requested_cores, self._lrms_cores_per_node, 
                            requested_gpus,  self._lrms_gpus_per_node,
                            requested_lfs,   self._lrms_lfs_per_node['size'])
            raise ValueError('Non-mpi unit does not fit onto single node')

        # ok, we can go ahead and try to find a matching node
        cores = list()
        gpus  = list()
        lfs   = None

        node_name = None
        node_uid  = None

        for node in self.nodes:  # FIXME optimization: iteration start

            # If unit has a tag, check if the tag is in the tag_history dict,
            # else it is a invalid tag, continue as if the unit does not have
            # a tag
            # If the unit has a valid tag, find the node that matches the
            # tag from tag_history dict
            # FIXME: resolve tag namespace
            if tag and (tag in self._tag_history.keys()):
                if node['uid'] not in self._tag_history[tag]:
                    continue

            # attempt to find the required number of cores and gpus on this
            # node - do not allow partial matches.
            cores, gpus, lfs = self._find_resources(node=node,
                                    requested_cores=requested_cores,
                                    requested_gpus=requested_gpus,
                                    requested_lfs=requested_lfs,
                                    partial=False,
                                    lfs_chunk=lfs_chunk,
                                    core_chunk=threads_per_proc)

            if len(cores) == requested_cores and \
               len(gpus)  == requested_gpus:
                # found the needed resources - break out of search loop
=======
        lfs_chunk   = cud['lfs_per_process']
        core_chunk  = cud['cpu_threads']
        mem_chunk   = cud['mem_per_process']
        total_cores = cud['cpu_processes'] * core_chunk
        total_gpus  = cud['gpu_processes']
        total_lfs   = cud['cpu_processes'] * lfs_chunk
        total_mem   = cud['cpu_processes'] * mem_chunk

        # make sure that the requested allocation fits on a single node
        if total_cores > self._lrms_cores_per_node or \
           total_gpus  > self._lrms_gpus_per_node  or \
           total_lfs   > self._lrms_lfs_per_node['size'] or \
           total_mem   > self._lrms_mem_per_node:

            txt  = 'Non-mpi unit does not fit onto single node. \n'
            txt += 'requested cores=%s; available cores=%s \n' % (
                   total_cores, self._lrms_cores_per_node)
            txt += 'requested gpus=%s; available gpus=%s \n' % (
                   total_gpus, self._lrms_gpus_per_node)
            txt += 'requested lfs=%s; available lfs=%s' % (
                   total_lfs, self._lrms_lfs_per_node['size'])
            txt += 'requested mem=%s; available mem=%s' % (
                   total_mem, self._lrms_mem_per_node)
            raise ValueError(txt)

        # ok, we can go ahead and try to find a matching node
        node_name = None
        node_uid  = None
        cores     = list()
        gpus      = list()
        lfs       = None
        tag       = cud.get('tag')

        for node in self.nodes:  # FIXME optimization: iteration start

            # Check if a unit is tagged to use this node.  This means we check
            #   - if a tag exists
            #   - if the tag has been used before
            #   - if the previous use included this node
            # Only continue to consider this node if the tag exists and was used
            # on this node - else continune to the next node.
            if tag:
                if tag in self._tag_history:
                    if node['uid'] not in self._tag_history[tag]:
                        continue

            # attempt to find the required number of cores and gpus on this
            # node - do not allow partial matches.
            cores, gpus, lfs, mem = self._find_resources(node=node,
                                                    requested_cores=total_cores,
                                                    requested_gpus=total_gpus,
                                                    requested_lfs=total_lfs,
                                                    requested_mem=total_mem,
                                                    partial=False,
                                                    lfs_chunk=lfs_chunk,
                                                    core_chunk=core_chunk,
                                                    mem_chunk=mem_chunk)
            if len(cores) == total_cores and \
               len(gpus)  == total_gpus:

                # we found the needed resources - break out of search loop
>>>>>>> 8b88cf7e
                node_uid  = node['uid']
                node_name = node['name']
                break

        # If we did not find any node to host this request, return `None`
        if not cores and not gpus:
            return None        

        # We have to communicate to the launcher where exactly processes are to
        # be placed, and what cores are reserved for application threads.  See
        # the top level comment of `base.py` for details on the data structure
        # used to specify process and thread to core mapping.
        core_map, gpu_map = self._get_node_maps(cores, gpus, core_chunk)

        # We need to specify the node lfs path that the unit needs to use.
        # We set it as an environment variable that gets loaded with cud
        # executable.
<<<<<<< HEAD
        # Assumption: The LFS path is the same across all nodes.
        cud['environment']['NODE_LFS_PATH'] = self._lrms_lfs_per_node['path']

        # all the information for placing the unit is acquired - return them
        slots = {'nodes': [{'name'    : node_name,
                            'uid'     : node_uid,
                            'core_map': core_map,
                            'gpu_map' : gpu_map,
                            'lfs'     : {
                                'size': lfs, 
                                'path': self._lrms_lfs_per_node['path']}}],
                 'cores_per_node': self._lrms_cores_per_node,
                 'gpus_per_node' : self._lrms_gpus_per_node,
                 'lfs_per_node'  : self._lrms_lfs_per_node,
                 'lm_info'       : self._lrms_lm_info
                 }

=======
        # Assumption enforced: The LFS path is the same across all nodes.
        lfs_path = self._lrms_lfs_per_node['path']
        cud['environment']['NODE_LFS_PATH'] = lfs_path

        # all the information for placing the unit is acquired - return them
        slots = {'cores_per_node' : self._lrms_cores_per_node,
                 'gpus_per_node'  : self._lrms_gpus_per_node,
                 'lfs_per_node'   : self._lrms_lfs_per_node,
                 'mem_per_node'   : self._lrms_mem_per_node,
                 'lm_info'        : self._lrms_lm_info, 
                 'nodes'          : [{'name'    : node_name,
                                      'uid'     : node_uid,
                                      'core_map': core_map,
                                      'gpu_map' : gpu_map,
                                      'lfs'     : {'size': lfs, 
                                                   'path': lfs_path},
                                      'mem'     : mem
                                      }]}
>>>>>>> 8b88cf7e
        return slots


    # --------------------------------------------------------------------------
    #
    def _alloc_mpi(self, cud):
        """
        Find an available set of slots, potentially across node boundaries.  By
        default, we only allow for partial allocations on the first and last
        node - but all intermediate nodes MUST be completely used (this is the
        'CONTINUOUS' scheduler after all).

        If the scheduler is configured with `scattered=True`, then that
        constraint is relaxed, and any set of slots (be it continuous across
        nodes or not) is accepted as valid allocation.

        No matter the mode, we always make sure that we allocate in chunks of
        'threads_per_proc', as otherwise the application would not be able to
        spawn the requested number of threads on the respective node.
        """

        # dig out the allocation request details
<<<<<<< HEAD
        requested_procs  = int(cud['cpu_processes'])
        threads_per_proc = int(cud['cpu_threads'])
        requested_gpus   = int(cud['gpu_processes'])
        requested_lfspp  = int(cud['lfs_per_process'])
=======
        requested_procs  = cud['cpu_processes']
        threads_per_proc = cud['cpu_threads']
        requested_gpus   = cud['gpu_processes']
        lfs_per_process  = cud['lfs_per_process']
        mem_per_process  = cud['mem_per_process']
>>>>>>> 8b88cf7e

        tag = cud.get('tag')

        # make sure that processes are at least single-threaded
        if not threads_per_proc:
            threads_per_proc = 1

        # cores needed for all threads and processes
        requested_cores = requested_procs * threads_per_proc

        # We allocate the same lfs per process (agreement)
<<<<<<< HEAD
        requested_lfs = requested_lfspp * requested_procs
=======
        requested_lfs = lfs_per_process * requested_procs

        # We allocate the same mem per process
        requested_mem = mem_per_process * requested_procs
>>>>>>> 8b88cf7e

        # First and last nodes can be a partial allocation - all other nodes
        # can only be partial when `scattered` is set.
        #
        # Iterate over all nodes until we find something. Check if it fits the
        # allocation mode and sequence.  If not, start over with the next node.
        # If it matches, add the slots found and continue to next node.
        #
        # FIXME: persistent node index

        cores_per_node = self._lrms_cores_per_node
        gpus_per_node  = self._lrms_gpus_per_node
        lfs_per_node   = self._lrms_lfs_per_node
        mem_per_node   = self._lrms_mem_per_node

        # we always fail when too many threads are requested
        if threads_per_proc > cores_per_node:
            raise ValueError('too many threads requested')

<<<<<<< HEAD
        if requested_lfspp > lfs_per_node['size']:
            raise ValueError('Not enough LFS for the MPI-process')

        # set conditions to find the first matching node
        is_first = True
        is_last  = False

        alloced_cores = 0
        alloced_gpus  = 0
        alloced_lfs   = 0

        slots = {'nodes': list(),
                 'cores_per_node': cores_per_node,
                 'gpus_per_node' : gpus_per_node,
                 'lfs_per_node'  : lfs_per_node,
                 'lm_info'       : self._lrms_lm_info,
=======
        if lfs_per_process > lfs_per_node['size']:
            raise ValueError('too much LFS requested')

        if mem_per_process > mem_per_node:
            raise ValueError('too much memory requested')

        # set conditions to find the first matching node
        tag           = cud.get('tag')
        is_first      = True
        is_last       = False
        alloced_cores = 0
        alloced_gpus  = 0
        alloced_lfs   = 0
        alloced_mem   = 0

        slots = {'cores_per_node': cores_per_node,
                 'gpus_per_node' : gpus_per_node,
                 'lfs_per_node'  : lfs_per_node,
                 'mem_per_node'  : mem_per_node,
                 'lm_info'       : self._lrms_lm_info,
                 'nodes'         : list(),
>>>>>>> 8b88cf7e
                 }

        # start the search
        for node in self.nodes:

            node_uid  = node['uid']
            node_name = node['name']

            # Check if a unit is tagged to use this node.  This means we check
            #   - if a tag exists
            #   - if the tag has been used before
            #   - if the previous use included this node
            # Only continue to consider this node if the tag exists and was used
            # on this node - else continune to the next node.
            if tag:
                if tag in self._tag_history:
                    if node['uid'] not in self._tag_history[tag]:
                        continue

            # if only a small set of cores/gpus remains unallocated (ie. less
            # than node size), we are in fact looking for the last node.  Note
            # that this can also be the first node, for small units.
            if  requested_cores - alloced_cores <= cores_per_node and \
                requested_gpus  - alloced_gpus  <= gpus_per_node  and \
                requested_lfs   - alloced_lfs   <= lfs_per_node['size'] and \
                requested_mem   - alloced_mem   <= mem_per_node:
                is_last = True

            # we allow partial nodes on the first and last node, and on any
            # node if a 'scattered' allocation is requested.
            if is_first or self._scattered or is_last:
                partial = True
            else:
                partial = False

            # now we know how many cores/gpus we still need at this point - but
            # we only search up to node-size on this node.  Duh!
            find_cores = min(requested_cores - alloced_cores, cores_per_node)
            find_gpus  = min(requested_gpus  - alloced_gpus,  gpus_per_node)
            find_lfs   = min(requested_lfs   - alloced_lfs,   lfs_per_node['size'])
<<<<<<< HEAD
=======
            find_mem   = min(requested_mem   - alloced_mem, mem_per_node)
>>>>>>> 8b88cf7e

            # under the constraints so derived, check what we find on this node
            cores, gpus, lfs, mem = self._find_resources(node=node,
                                                    requested_cores=find_cores,
                                                    requested_gpus=find_gpus,
                                                    requested_lfs=find_lfs,
                                                    requested_mem=find_mem,
                                                    core_chunk=threads_per_proc,
                                                    partial=partial,
<<<<<<< HEAD
                                                    lfs_chunk=requested_lfspp)
=======
                                                    lfs_chunk=lfs_per_process,
                                                    mem_chunk=mem_per_process)
>>>>>>> 8b88cf7e

            # Skip nodes that provide only lfs or mem but no cores/gpus
            if (lfs or mem) and (not cores and not gpus):
                continue

            if not cores and not gpus:

                # this was not a match. If we are in  'scattered' mode, we just
                # ignore this node.  Otherwise we have to restart the search
                # (continuity is broken)
                if not self._scattered:
<<<<<<< HEAD
                    is_first = True
                    is_last  = False

                    alloced_cores = 0
                    alloced_gpus  = 0
                    alloced_lfs   = 0

=======
>>>>>>> 8b88cf7e
                    slots['nodes'] = list()
                    alloced_cores  = 0
                    alloced_gpus   = 0
                    alloced_lfs    = 0
                    alloced_mem    = 0
                    is_first       = True
                    is_last        = False

                # try next node
                continue          

            # we found something - add to the existing allocation, switch gears
            # (not first anymore), and try to find more if needed
<<<<<<< HEAD
            self._log.debug('found %s cores, %s gpus and %s lfs', 
                                cores, gpus, lfs)
=======
            self._log.debug('found %s cores, %s gpus, %s lfs and %s mem',
                            cores, gpus, lfs, mem)
>>>>>>> 8b88cf7e
            core_map, gpu_map = self._get_node_maps(cores, gpus,
                                threads_per_proc)

            # We need to specify the node lfs path that the unit needs to use.
            # We set it as an environment variable that gets loaded with cud
            # executable.
            # Assumption enforced: The LFS path is the same across all nodes.
<<<<<<< HEAD
            if 'NODE_LFS_PATH' not in cud['environment']:
                cud['environment']['NODE_LFS_PATH'] = \
                                                 self._lrms_lfs_per_node['path']
=======
            lfs_path = self._lrms_lfs_per_node['path']
            if 'NODE_LFS_PATH' not in cud['environment']:
                cud['environment']['NODE_LFS_PATH'] = lfs_path
>>>>>>> 8b88cf7e

            slots['nodes'].append({'name'    : node_name,
                                   'uid'     : node_uid,
                                   'core_map': core_map,
                                   'gpu_map' : gpu_map,
<<<<<<< HEAD
                                   'lfs'     : {
                                       'size': lfs, 
                                       'path': self._lrms_lfs_per_node['path']}}
                                 )

            alloced_cores += len(cores)
            alloced_gpus  += len(gpus)
            alloced_lfs   += lfs

            is_first = False

            # or maybe don't continue the search if we have in fact enough!
            if alloced_cores == requested_cores and \
               alloced_gpus  == requested_gpus  and \
               alloced_lfs   == requested_lfs:
=======
                                   'lfs'     : {'size': lfs, 
                                                'path': lfs_path},
                                   'mem'     : mem})
            alloced_cores += len(cores)
            alloced_gpus  += len(gpus)
            alloced_lfs   += lfs
            alloced_mem   += mem
            is_first       = False

            # or maybe don't continue the search if we have in fact enough!
            if  alloced_cores == requested_cores and \
                alloced_gpus  == requested_gpus  and \
                alloced_lfs   == requested_lfs   and \
                alloced_mem   == requested_mem:
>>>>>>> 8b88cf7e
                # we are done
                break

        # if we did not find enough, there is not much we can do at this point
        if  alloced_cores < requested_cores or \
            alloced_gpus  < requested_gpus  or \
<<<<<<< HEAD
            alloced_lfs   < requested_lfs:
            # signal failure
            return None
=======
            alloced_lfs   < requested_lfs   or \
            alloced_mem   < requested_mem:
            return None  # signal failure
>>>>>>> 8b88cf7e

        # this should be nicely filled out now - return
        return slots


# ------------------------------------------------------------------------------
<|MERGE_RESOLUTION|>--- conflicted
+++ resolved
@@ -4,17 +4,11 @@
 
 
 import os
-<<<<<<< HEAD
 import math
 import pprint
 import inspect
 import logging
-=======
-import inspect
-import logging
-import pprint
-
->>>>>>> 8b88cf7e
+import cProfile
 
 import threading     as mt
 
@@ -24,75 +18,53 @@
 from .base import AgentSchedulingComponent
 
 
-<<<<<<< HEAD
 # ------------------------------------------------------------------------------
 #
-# This is an extension of the continuous scheduler with awareness of the
-# file-storage capabilities on a node. The continuous data aware scheduler will
-# use two data fields: availability and requirement.
+# This is a continuous scheduler which tries to place resources next to each
+# other, with awareness of the file-storage capabilities on a node. The
 #  
-# General idea:
-# The availability will be obtained from the lrms_node_list and assigned to
-# the node list of the class. The requirement will be obtained from the cud in
-# the alloc_nompi and alloc_mpi methods. Using the availability and
-# requirement, the _find_resources method will return the core and gpu ids.
-=======
-
-# ------------------------------------------------------------------------------
-#
-# This is a continuous scheduler with awareness of a node's file-storage and
-# unit tagging capabilities.
-#
->>>>>>> 8b88cf7e
-#
-# Local Storage:
-#
-# The storage availability will be obtained from the lrms_node_list and assigned
-# to the node list of the class. The lfs requirement will be obtained from the
-# cud in the alloc_nompi and alloc_mpi methods. Using the availability and
-# requirement, the _find_resources method will return the core and gpu ids.
-# 
+# General idea: The resource information come from the lrms_node_list and are
+# stored in self._node_list.  That structure also keep track of available
+# resources (vs. resources currently used by executing tasks). The task
+# requirements will be obtained from the cud in the alloc_nompi and alloc_mpi
+# methods. Using the availability and requirement, `self._find_resources()` will
+# return IDs of available nodes, cores and gpus to match those requirements.
+#
 # Expected DS of the nodelist
 # self.nodes = [{
 #                   'name'    : 'node_1',
 #                   'uid'     : xxxx,
 #                   'cores'   : 16,
 #                   'gpus'    : 2,
-#                   'lfs'     : 128
+#                   'lfs'     : 128,
+#                   'mem'     : 1024
 #               },
 #               {
 #                   'name'    : 'node_2',
 #                   'uid'     : yyyy,
 #                   'cores'   : 16,
 #                   'gpus'    : 2,
-#                   'lfs'     : 256
+#                   'lfs'     : 256,
+#                   'mem'     : 2048
 #                },
 #              ]
 #
-# lfs storage is specified in MByte.  The scheduler assumes that storage is
-# freed when the unit finishes.
+# lfs and mem are specified in MByte.  The scheduler assumes that all resources
+# are freed when the unit finishes.
 #
 #
 # Unit Tagging:
 #
 # The scheduler attempts to schedule units with the same tag onto the same node,
-# so that the unit can reuse the previous unit's data.  This assumes that
-# storage is *not* freed when the units finishes.
+# so that the unit can reuse the previous unit's data.
 #
 #
 # FIXME: the alert reader will realize a discrepancy in the above set of
-#        assumptions.
+#        assumptions (storage is freed, but data is reused on tagging).
 #
 # ------------------------------------------------------------------------------
 
-<<<<<<< HEAD
-import inspect
-=======
-
-# ------------------------------------------------------------------------------
-#
->>>>>>> 8b88cf7e
-import cProfile
+
 cprof = cProfile.Profile()
 
 
@@ -157,10 +129,7 @@
         #   Cray's aprun for example does not allow us to oversubscribe CPU
         #   cores on a node, so we can't, say, run n CPU processes on an n-core
         #   node, and than add one additional process for a GPU application.
-<<<<<<< HEAD
-=======
         #
->>>>>>> 8b88cf7e
         #   If oversubscribe` is set to False (which is the default for now),
         #   we'll prevent that behavior by allocating one additional CPU core
         #   for each set of requested GPU processes.
@@ -217,18 +186,6 @@
             self._prof.prof('schedule_try', uid=unit['uid'])
             unit['slots'] = self._allocate_slot(unit['description'])
 
-<<<<<<< HEAD
-        if unit['slots']:
-
-            unit_uid = unit['uid']
-            node_uids = []
-            for node in unit['slots']['nodes']:
-                node_uids.append(node['uid'])
-
-            self._tag_history[unit_uid] = node_uids
-
-=======
->>>>>>> 8b88cf7e
         # the lock is freed here
         if not unit['slots']:
 
@@ -449,32 +406,30 @@
         """
 
         # dig out the allocation request details
-<<<<<<< HEAD
-        requested_procs  = int(cud['cpu_processes'])
-        threads_per_proc = int(cud['cpu_threads'])
-        requested_gpus   = int(cud['gpu_processes'])
-        requested_lfs    = int(cud['lfs_per_process'])
+        lfs_chunk   = cud['lfs_per_process']
+        core_chunk  = cud['cpu_threads']
+        mem_chunk   = cud['mem_per_process']
+
+        total_cores = cud['cpu_processes'] * core_chunk
+        total_gpus  = cud['gpu_processes']
+        total_lfs   = cud['cpu_processes'] * lfs_chunk
+        total_mem   = cud['cpu_processes'] * mem_chunk
 
         tag = cud.get('tag')
         uid = cud.get('uid')
 
-        if requested_lfs > 0: lfs_chunk = requested_lfs 
-        else                : lfs_chunk = 1
-
-        # make sure that processes are at least single-threaded
-        if not threads_per_proc:
-            threads_per_proc = 1
-
-        # cores needed for all threads and processes
-        requested_cores = requested_procs * threads_per_proc
-
         # make sure that the requested allocation fits on a single node
-        if requested_cores > self._lrms_cores_per_node or \
-           requested_gpus  > self._lrms_gpus_per_node     :
-            self._log.error('cpu: %3d > %3d | gpu: %3d > %3d | lfs: %3d > %3d)',
-                            requested_cores, self._lrms_cores_per_node, 
-                            requested_gpus,  self._lrms_gpus_per_node,
-                            requested_lfs,   self._lrms_lfs_per_node['size'])
+        if total_cores > self._lrms_cores_per_node       or \
+           total_gpus  > self._lrms_gpus_per_node        or \
+           total_lfs   > self._lrms_lfs_per_node['size'] or \
+           total_mem   > self._lrms_mem_per_node:
+
+            self._log.error('cpu: %d > %d | gpu: %d > %d | ' 
+                            'lfs: %d > %d | mem: %d > %d',
+                            total_cores, self._lrms_cores_per_node, 
+                            total_gpus,  self._lrms_gpus_per_node,
+                            total_lfs,   self._lrms_lfs_per_node['size'],
+                            total_mem,   self._lrms_mem_per_node)
             raise ValueError('Non-mpi unit does not fit onto single node')
 
         # ok, we can go ahead and try to find a matching node
@@ -485,64 +440,6 @@
         node_name = None
         node_uid  = None
 
-        for node in self.nodes:  # FIXME optimization: iteration start
-
-            # If unit has a tag, check if the tag is in the tag_history dict,
-            # else it is a invalid tag, continue as if the unit does not have
-            # a tag
-            # If the unit has a valid tag, find the node that matches the
-            # tag from tag_history dict
-            # FIXME: resolve tag namespace
-            if tag and (tag in self._tag_history.keys()):
-                if node['uid'] not in self._tag_history[tag]:
-                    continue
-
-            # attempt to find the required number of cores and gpus on this
-            # node - do not allow partial matches.
-            cores, gpus, lfs = self._find_resources(node=node,
-                                    requested_cores=requested_cores,
-                                    requested_gpus=requested_gpus,
-                                    requested_lfs=requested_lfs,
-                                    partial=False,
-                                    lfs_chunk=lfs_chunk,
-                                    core_chunk=threads_per_proc)
-
-            if len(cores) == requested_cores and \
-               len(gpus)  == requested_gpus:
-                # found the needed resources - break out of search loop
-=======
-        lfs_chunk   = cud['lfs_per_process']
-        core_chunk  = cud['cpu_threads']
-        mem_chunk   = cud['mem_per_process']
-        total_cores = cud['cpu_processes'] * core_chunk
-        total_gpus  = cud['gpu_processes']
-        total_lfs   = cud['cpu_processes'] * lfs_chunk
-        total_mem   = cud['cpu_processes'] * mem_chunk
-
-        # make sure that the requested allocation fits on a single node
-        if total_cores > self._lrms_cores_per_node or \
-           total_gpus  > self._lrms_gpus_per_node  or \
-           total_lfs   > self._lrms_lfs_per_node['size'] or \
-           total_mem   > self._lrms_mem_per_node:
-
-            txt  = 'Non-mpi unit does not fit onto single node. \n'
-            txt += 'requested cores=%s; available cores=%s \n' % (
-                   total_cores, self._lrms_cores_per_node)
-            txt += 'requested gpus=%s; available gpus=%s \n' % (
-                   total_gpus, self._lrms_gpus_per_node)
-            txt += 'requested lfs=%s; available lfs=%s' % (
-                   total_lfs, self._lrms_lfs_per_node['size'])
-            txt += 'requested mem=%s; available mem=%s' % (
-                   total_mem, self._lrms_mem_per_node)
-            raise ValueError(txt)
-
-        # ok, we can go ahead and try to find a matching node
-        node_name = None
-        node_uid  = None
-        cores     = list()
-        gpus      = list()
-        lfs       = None
-        tag       = cud.get('tag')
 
         for node in self.nodes:  # FIXME optimization: iteration start
 
@@ -572,7 +469,6 @@
                len(gpus)  == total_gpus:
 
                 # we found the needed resources - break out of search loop
->>>>>>> 8b88cf7e
                 node_uid  = node['uid']
                 node_name = node['name']
                 break
@@ -587,47 +483,27 @@
         # used to specify process and thread to core mapping.
         core_map, gpu_map = self._get_node_maps(cores, gpus, core_chunk)
 
-        # We need to specify the node lfs path that the unit needs to use.
-        # We set it as an environment variable that gets loaded with cud
-        # executable.
-<<<<<<< HEAD
+        # We need to inform the unit about the local storage to be used, and
+        # thus set it as an environment variable 
         # Assumption: The LFS path is the same across all nodes.
-        cud['environment']['NODE_LFS_PATH'] = self._lrms_lfs_per_node['path']
+        lfs_path = self._lrms_lfs_per_node['path']
+        cud['environment']['NODE_LFS_PATH'] = lfs_path
 
         # all the information for placing the unit is acquired - return them
         slots = {'nodes': [{'name'    : node_name,
                             'uid'     : node_uid,
                             'core_map': core_map,
                             'gpu_map' : gpu_map,
-                            'lfs'     : {
-                                'size': lfs, 
-                                'path': self._lrms_lfs_per_node['path']}}],
+                            'lfs'     : {'size': lfs, 
+                                         'path': lfs_path},
+                            'mem'     : mem}],
                  'cores_per_node': self._lrms_cores_per_node,
                  'gpus_per_node' : self._lrms_gpus_per_node,
                  'lfs_per_node'  : self._lrms_lfs_per_node,
+                 'mem_per_node'  : self._lrms_mem_per_node,
                  'lm_info'       : self._lrms_lm_info
                  }
 
-=======
-        # Assumption enforced: The LFS path is the same across all nodes.
-        lfs_path = self._lrms_lfs_per_node['path']
-        cud['environment']['NODE_LFS_PATH'] = lfs_path
-
-        # all the information for placing the unit is acquired - return them
-        slots = {'cores_per_node' : self._lrms_cores_per_node,
-                 'gpus_per_node'  : self._lrms_gpus_per_node,
-                 'lfs_per_node'   : self._lrms_lfs_per_node,
-                 'mem_per_node'   : self._lrms_mem_per_node,
-                 'lm_info'        : self._lrms_lm_info, 
-                 'nodes'          : [{'name'    : node_name,
-                                      'uid'     : node_uid,
-                                      'core_map': core_map,
-                                      'gpu_map' : gpu_map,
-                                      'lfs'     : {'size': lfs, 
-                                                   'path': lfs_path},
-                                      'mem'     : mem
-                                      }]}
->>>>>>> 8b88cf7e
         return slots
 
 
@@ -650,18 +526,11 @@
         """
 
         # dig out the allocation request details
-<<<<<<< HEAD
-        requested_procs  = int(cud['cpu_processes'])
-        threads_per_proc = int(cud['cpu_threads'])
-        requested_gpus   = int(cud['gpu_processes'])
-        requested_lfspp  = int(cud['lfs_per_process'])
-=======
         requested_procs  = cud['cpu_processes']
         threads_per_proc = cud['cpu_threads']
         requested_gpus   = cud['gpu_processes']
         lfs_per_process  = cud['lfs_per_process']
         mem_per_process  = cud['mem_per_process']
->>>>>>> 8b88cf7e
 
         tag = cud.get('tag')
 
@@ -673,14 +542,10 @@
         requested_cores = requested_procs * threads_per_proc
 
         # We allocate the same lfs per process (agreement)
-<<<<<<< HEAD
-        requested_lfs = requested_lfspp * requested_procs
-=======
         requested_lfs = lfs_per_process * requested_procs
 
         # We allocate the same mem per process
         requested_mem = mem_per_process * requested_procs
->>>>>>> 8b88cf7e
 
         # First and last nodes can be a partial allocation - all other nodes
         # can only be partial when `scattered` is set.
@@ -700,24 +565,7 @@
         if threads_per_proc > cores_per_node:
             raise ValueError('too many threads requested')
 
-<<<<<<< HEAD
-        if requested_lfspp > lfs_per_node['size']:
-            raise ValueError('Not enough LFS for the MPI-process')
-
-        # set conditions to find the first matching node
-        is_first = True
-        is_last  = False
-
-        alloced_cores = 0
-        alloced_gpus  = 0
-        alloced_lfs   = 0
-
-        slots = {'nodes': list(),
-                 'cores_per_node': cores_per_node,
-                 'gpus_per_node' : gpus_per_node,
-                 'lfs_per_node'  : lfs_per_node,
-                 'lm_info'       : self._lrms_lm_info,
-=======
+
         if lfs_per_process > lfs_per_node['size']:
             raise ValueError('too much LFS requested')
 
@@ -739,8 +587,7 @@
                  'mem_per_node'  : mem_per_node,
                  'lm_info'       : self._lrms_lm_info,
                  'nodes'         : list(),
->>>>>>> 8b88cf7e
-                 }
+                }
 
         # start the search
         for node in self.nodes:
@@ -780,10 +627,7 @@
             find_cores = min(requested_cores - alloced_cores, cores_per_node)
             find_gpus  = min(requested_gpus  - alloced_gpus,  gpus_per_node)
             find_lfs   = min(requested_lfs   - alloced_lfs,   lfs_per_node['size'])
-<<<<<<< HEAD
-=======
             find_mem   = min(requested_mem   - alloced_mem, mem_per_node)
->>>>>>> 8b88cf7e
 
             # under the constraints so derived, check what we find on this node
             cores, gpus, lfs, mem = self._find_resources(node=node,
@@ -793,12 +637,8 @@
                                                     requested_mem=find_mem,
                                                     core_chunk=threads_per_proc,
                                                     partial=partial,
-<<<<<<< HEAD
-                                                    lfs_chunk=requested_lfspp)
-=======
                                                     lfs_chunk=lfs_per_process,
                                                     mem_chunk=mem_per_process)
->>>>>>> 8b88cf7e
 
             # Skip nodes that provide only lfs or mem but no cores/gpus
             if (lfs or mem) and (not cores and not gpus):
@@ -810,16 +650,7 @@
                 # ignore this node.  Otherwise we have to restart the search
                 # (continuity is broken)
                 if not self._scattered:
-<<<<<<< HEAD
-                    is_first = True
-                    is_last  = False
-
-                    alloced_cores = 0
-                    alloced_gpus  = 0
-                    alloced_lfs   = 0
-
-=======
->>>>>>> 8b88cf7e
+
                     slots['nodes'] = list()
                     alloced_cores  = 0
                     alloced_gpus   = 0
@@ -833,54 +664,20 @@
 
             # we found something - add to the existing allocation, switch gears
             # (not first anymore), and try to find more if needed
-<<<<<<< HEAD
-            self._log.debug('found %s cores, %s gpus and %s lfs', 
-                                cores, gpus, lfs)
-=======
-            self._log.debug('found %s cores, %s gpus, %s lfs and %s mem',
+            self._log.debug('found %s cores, %s gpus, %s lfs, %s mem',
                             cores, gpus, lfs, mem)
->>>>>>> 8b88cf7e
             core_map, gpu_map = self._get_node_maps(cores, gpus,
                                 threads_per_proc)
 
-            # We need to specify the node lfs path that the unit needs to use.
-            # We set it as an environment variable that gets loaded with cud
-            # executable.
-            # Assumption enforced: The LFS path is the same across all nodes.
-<<<<<<< HEAD
-            if 'NODE_LFS_PATH' not in cud['environment']:
-                cud['environment']['NODE_LFS_PATH'] = \
-                                                 self._lrms_lfs_per_node['path']
-=======
             lfs_path = self._lrms_lfs_per_node['path']
-            if 'NODE_LFS_PATH' not in cud['environment']:
-                cud['environment']['NODE_LFS_PATH'] = lfs_path
->>>>>>> 8b88cf7e
-
             slots['nodes'].append({'name'    : node_name,
                                    'uid'     : node_uid,
                                    'core_map': core_map,
                                    'gpu_map' : gpu_map,
-<<<<<<< HEAD
-                                   'lfs'     : {
-                                       'size': lfs, 
-                                       'path': self._lrms_lfs_per_node['path']}}
-                                 )
-
-            alloced_cores += len(cores)
-            alloced_gpus  += len(gpus)
-            alloced_lfs   += lfs
-
-            is_first = False
-
-            # or maybe don't continue the search if we have in fact enough!
-            if alloced_cores == requested_cores and \
-               alloced_gpus  == requested_gpus  and \
-               alloced_lfs   == requested_lfs:
-=======
                                    'lfs'     : {'size': lfs, 
                                                 'path': lfs_path},
                                    'mem'     : mem})
+
             alloced_cores += len(cores)
             alloced_gpus  += len(gpus)
             alloced_lfs   += lfs
@@ -892,22 +689,16 @@
                 alloced_gpus  == requested_gpus  and \
                 alloced_lfs   == requested_lfs   and \
                 alloced_mem   == requested_mem:
->>>>>>> 8b88cf7e
                 # we are done
                 break
 
         # if we did not find enough, there is not much we can do at this point
         if  alloced_cores < requested_cores or \
             alloced_gpus  < requested_gpus  or \
-<<<<<<< HEAD
-            alloced_lfs   < requested_lfs:
+            alloced_lfs   < requested_lfs   or \
+            alloced_mem   < requested_mem:
             # signal failure
             return None
-=======
-            alloced_lfs   < requested_lfs   or \
-            alloced_mem   < requested_mem:
-            return None  # signal failure
->>>>>>> 8b88cf7e
 
         # this should be nicely filled out now - return
         return slots

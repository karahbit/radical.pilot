--- conflicted
+++ resolved
@@ -403,34 +403,21 @@
         requested_cores = requested_procs * threads_per_proc
 
         # make sure that the requested allocation fits on a single node
-<<<<<<< HEAD
         if  requested_cores > self._lrms_cores_per_node or \
-            requested_gpus  > self._lrms_gpus_per_node     :
-            raise ValueError('Non-mpi unit does not fit node (%3d/%3d : %3d/%3d)',
-                    requested_cores, self._lrms_cores_per_node, 
-                    requested_gpus,  self._lrms_gpus_per_node)
-=======
-        if requested_cores > self._lrms_cores_per_node or \
-                requested_gpus > self._lrms_gpus_per_node or \
-                requested_lfs > self._lrms_lfs_per_node['size']:
-
-            txt = 'Non-mpi unit does not fit onto single node. \n'
-            txt += 'requested cores=%s; available cores=%s \n' % (
-                requested_cores, self._lrms_cores_per_node)
-            txt += 'requested gpus=%s; available gpus=%s \n' % (
-                requested_gpus, self._lrms_gpus_per_node)
-            txt += 'requested lfs=%s; available lfs=%s' % (
-                requested_lfs, self._lrms_lfs_per_node['size'])
-
+            requested_gpus  > self._lrms_gpus_per_node  or \
+            requested_lfs   > self._lrms_lfs_per_node['size']:
+            txt = 'node too small cpu/gpu/lsf: %s:%s / %s:%s / %s/%s' % (
+                  requested_cores, self._lrms_cores_per_node,
+                  requested_gpus,  self._lrms_gpus_per_node,
+                  requested_lfs,   self._lrms_lfs_per_node['size'])
             raise ValueError(txt)
->>>>>>> 1e6543f3
 
         # ok, we can go ahead and try to find a matching node
-        cores = list()
-        gpus = list()
-        lfs = None
+        cores     = list()
+        gpus      = list()
+        lfs       = None
         node_name = None
-        node_uid = None
+        node_uid  = None
 
         for node in self.nodes:  # FIXME optimization: iteration start
 
@@ -445,10 +432,6 @@
 
             # attempt to find the required number of cores and gpus on this
             # node - do not allow partial matches.
-<<<<<<< HEAD
-            cores, gpus = self._find_resources(node, requested_cores, 
-                                               requested_gpus, partial=False)
-=======
             cores, gpus, lfs = self._find_resources(node=node,
                                                     requested_cores=requested_cores,
                                                     requested_gpus=requested_gpus,
@@ -458,9 +441,7 @@
                                                     core_chunk = threads_per_proc
                                                     )
             if len(cores) == requested_cores and \
-                    len(gpus) == requested_gpus:
->>>>>>> 1e6543f3
-
+               len(gpus)  == requested_gpus:
                 # we found the needed resources - break out of search loop
                 node_uid = node['uid']
                 node_name = node['name']
@@ -573,22 +554,23 @@
 
         # set conditions to find the first matching node
         is_first = True
-        is_last = False
+        is_last  = False
+
         alloced_cores = 0
-        alloced_gpus = 0
-        alloced_lfs = 0
+        alloced_gpus  = 0
+        alloced_lfs   = 0
 
         slots = {'nodes': list(),
                  'cores_per_node': cores_per_node,
-                 'gpus_per_node': gpus_per_node,
-                 'lfs_per_node': lfs_per_node,
-                 'lm_info': self._lrms_lm_info,
+                 'gpus_per_node' : gpus_per_node,
+                 'lfs_per_node'  : lfs_per_node,
+                 'lm_info'       : self._lrms_lm_info,
                  }
 
         # start the search
         for node in self.nodes:
 
-            node_uid = node['uid']
+            node_uid  = node['uid']
             node_name = node['name']
 
             # If unit has a tag, check if the tag is in the tag_history dict,
@@ -603,9 +585,9 @@
             # if only a small set of cores/gpus remains unallocated (ie. less
             # than node size), we are in fact looking for the last node.  Note
             # that this can also be the first node, for small units.
-            if requested_cores - alloced_cores <= cores_per_node and \
-                    requested_gpus - alloced_gpus <= gpus_per_node and \
-                    requested_lfs - alloced_lfs <= lfs_per_node['size']:
+            if  requested_cores - alloced_cores <= cores_per_node and \
+                requested_gpus  - alloced_gpus  <= gpus_per_node  and \
+                requested_lfs   - alloced_lfs   <= lfs_per_node['size']:
                 is_last = True
 
             # we allow partial nodes on the first and last node, and on any
@@ -618,8 +600,8 @@
             # now we know how many cores/gpus we still need at this point - but
             # we only search up to node-size on this node.  Duh!
             find_cores = min(requested_cores - alloced_cores, cores_per_node)
-            find_gpus = min(requested_gpus - alloced_gpus,  gpus_per_node)
-            find_lfs = min(requested_lfs - alloced_lfs, lfs_per_node['size'])
+            find_gpus  = min(requested_gpus  - alloced_gpus,  gpus_per_node)
+            find_lfs   = min(requested_lfs   - alloced_lfs,   lfs_per_node['size'])
 
             # under the constraints so derived, check what we find on this node
             cores, gpus, lfs = self._find_resources(node=node,
@@ -639,11 +621,11 @@
                 # this was not a match. If we are in  'scattered' mode, we just
                 # ignore this node.  Otherwise we have to restart the search.
                 if not self._scattered:
-                    is_first = True
-                    is_last = False
-                    alloced_cores = 0
-                    alloced_gpus = 0
-                    alloced_lfs = 0
+                    is_first       = True
+                    is_last        = False
+                    alloced_cores  = 0
+                    alloced_gpus   = 0
+                    alloced_lfs    = 0
                     slots['nodes'] = list()
 
                 # try next node
@@ -651,8 +633,8 @@
 
             # we found something - add to the existing allocation, switch gears
             # (not first anymore), and try to find more if needed
-            self._log.debug('found %s cores, %s gpus and %s lfs', cores, gpus,
-                            lfs)
+            self._log.debug('found %s cores, %s gpus and %s lfs', 
+                            cores, gpus, lfs)
             core_map, gpu_map = self._get_node_maps(cores, gpus,
                                                     threads_per_proc)
 
@@ -663,32 +645,33 @@
             if 'NODE_LFS_PATH' not in cud['environment'].keys():
                 cud['environment']['NODE_LFS_PATH'] = self._lrms_lfs_per_node['path']
 
-            slots['nodes'].append({'name': node_name,
-                                   'uid': node_uid,
+            slots['nodes'].append({'name'    : node_name,
+                                   'uid'     : node_uid,
                                    'core_map': core_map,
-                                   'gpu_map': gpu_map,
-                                   'lfs': {'size': lfs, 'path': self._lrms_lfs_per_node['path']}})
+                                   'gpu_map' : gpu_map,
+                                   'lfs'     : {'size': lfs, 
+                                                'path': self._lrms_lfs_per_node['path']}})
 
             alloced_cores += len(cores)
-            alloced_gpus += len(gpus)
-            alloced_lfs += lfs
-            is_first = False
+            alloced_gpus  += len(gpus)
+            alloced_lfs   += lfs
+            is_first       = False
 
             # or maybe don't continue the search if we have in fact enough!
-            if alloced_cores == requested_cores and \
-                    alloced_gpus == requested_gpus and \
-                    alloced_lfs == requested_lfs:
+            if  alloced_cores == requested_cores and \
+                alloced_gpus  == requested_gpus  and \
+                alloced_lfs   == requested_lfs:
                 # we are done
                 break
 
         # if we did not find enough, there is not much we can do at this point
-        if alloced_cores < requested_cores or \
-                alloced_gpus < requested_gpus or \
-                alloced_lfs < requested_lfs:
+        if  alloced_cores < requested_cores or \
+            alloced_gpus  < requested_gpus  or \
+            alloced_lfs   < requested_lfs:
             return None  # signal failure
 
         # this should be nicely filled out now - return
         return slots
 
 
-# ------------------------------------------------------------------------------+# ------------------------------------------------------------------------------

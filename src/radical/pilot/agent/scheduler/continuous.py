--- conflicted
+++ resolved
@@ -4,10 +4,6 @@
 
 
 import os
-<<<<<<< HEAD
-=======
-import time
->>>>>>> aad3d50b
 
 import radical.utils as ru
 
@@ -103,36 +99,6 @@
         if not self._oversubscribe:
             self._lrms_cores_per_node -= self._lrms_gpus_per_node
 
-<<<<<<< HEAD
-        self.nodes = []
-        for node, node_uid in self._lrms_node_list:
-            self.nodes.append({
-                'name' : node,
-                'uid'  : node_uid,
-                'cores': [rpc.FREE] * self._lrms_cores_per_node,
-                'gpus' : [rpc.FREE] * self._lrms_gpus_per_node
-            })
-
-    # --------------------------------------------------------------------------
-    #
-    def slot_status(self):
-        '''
-        Returns a multi-line string corresponding to slot status.
-        '''
-
-        ret = "|"
-        for node in self.nodes:
-            for core in node['cores']:
-                if core == rpc.FREE: ret += '-'
-                else               : ret += '#'
-            ret += ':'
-            for gpu in node['gpus']:
-                if gpu == rpc.FREE : ret += '-'
-                else               : ret += '#'
-            ret += '|'
-
-        return ret
-=======
             # since we just changed this fundamental setting, we need to
             # recreate the nodelist.
             self.nodes = []
@@ -143,7 +109,6 @@
                     'cores': [rpc.FREE] * self._lrms_cores_per_node,
                     'gpus' : [rpc.FREE] * self._lrms_gpus_per_node
                 })
->>>>>>> aad3d50b
 
 
     # --------------------------------------------------------------------------
@@ -163,18 +128,10 @@
         else:
             slots = self._alloc_nompi(cud)
 
-<<<<<<< HEAD
-
-        if not slots:
-            return {}  # allocation failed
-
-        self._change_slot_states(slots, rpc.BUSY)
-=======
         if slots:
             # the unit was placed, we need to reflect the allocation in the
             # nodelist state (BUSY)
             self._change_slot_states(slots, rpc.BUSY)
->>>>>>> aad3d50b
 
         return slots
 
@@ -194,12 +151,8 @@
 
     # --------------------------------------------------------------------------
     #
-<<<<<<< HEAD
-    def _alloc_node(self, node, requested_cores, requested_gpus,
-=======
     def _find_resources(self, node, requested_cores, requested_gpus, 
->>>>>>> aad3d50b
-                    chunk=1, partial=False):
+                        chunk=1, partial=False):
         '''
         Find up to the requested number of free cores and gpus in the node.
         This call will return two lists, for each matched set.  If the core does
@@ -232,13 +185,8 @@
         free_gpus  = node['gpus' ].count(rpc.FREE)
 
         if partial:
-<<<<<<< HEAD
             # For partial requests the check simpliefies: we just check if we
             # have either, some cores *or* gpus, to serve the request
-=======
-            # For partial requests, return if there are no free cores AND
-            # no free gpus.
->>>>>>> aad3d50b
             if  (requested_cores and not free_cores) and \
                 (requested_gpus  and not free_gpus )     :
                 return [], []

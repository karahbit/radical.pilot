
__copyright__ = "Copyright 2013-2016, http://radical.rutgers.edu"
__license__ = "MIT"


import os
import pprint
import inspect
import logging
<<<<<<< HEAD
import pprint
=======
>>>>>>> cd1ee6b7

import threading     as mt

import radical.utils as ru

from ...   import constants as rpc
from .base import AgentSchedulingComponent



# ------------------------------------------------------------------------------
#
# This is an extension of the continuous scheduler with awareness of the
# file-storage capabilities on a node. The continuous data aware scheduler will
# use two data fields: availability and requirement.

# General idea:
# The availability will be obtained from the lrms_node_list and assigned to
# the node list of the class. The requirement will be obtained from the cud in
# the alloc_nompi and alloc_mpi methods. Using the availability and
# requirement, the _find_resources method will return the core and gpu ids.
#
# Expected DS of the nodelist
# self.nodes = [{
#                   'name'    : 'node_1',
#                   'uid'     : xxxx,
#                   'sockets' : [  {'cores': [], 'gpus': []},
#                                  {'cores': [], 'gpus': []}]
#                   'lfs'     : 128
#               },
#               {
#                   'name'    : 'node_2',
#                   'uid'     : yyyy,
#                   'sockets' : [  {'cores': [], 'gpus': []},
#                                  {'cores': [], 'gpus': []}]
#                   'lfs'     : 256
#                },
#               ]
# Q: How should the nodes be selected for MPI based units?
# lfs : in mb

import cProfile
cprof = cProfile.Profile()


def cprof_it(func):
    def wrapper(*args, **kwargs):
        retval = cprof.runcall(func, *args, **kwargs)
        return retval
    return wrapper


def dec_all_methods(dec):
    def dectheclass(cls):
        if ru.is_main_thread():
            cprof_env = os.getenv("RADICAL_PILOT_CPROFILE_COMPONENTS", "")
            cprof_elems = cprof_env.split()
            if "CONTINUOUS" in cprof_elems:
                for name, m in inspect.getmembers(cls, inspect.ismethod):
                    setattr(cls, name, dec(m))
        return cls
    return dectheclass


# ------------------------------------------------------------------------------
#
@dec_all_methods(cprof_it)
class Continuous(AgentSchedulingComponent):
    '''
    The Continuous scheduler attempts to place threads and processes of
    a compute units onto consecutive cores, gpus and nodes in the cluster.
    '''

    # --------------------------------------------------------------------------
    #
    def __init__(self, cfg, session):

        self.nodes = None
        self._tag_history = dict()

        AgentSchedulingComponent.__init__(self, cfg, session)


    # --------------------------------------------------------------------------
    #
    # FIXME: this should not be overloaded here, but in the base class
    #
    def finalize_child(self):

        cprof_env = os.getenv("RADICAL_PILOT_CPROFILE_COMPONENTS", "")
        if "CONTINUOUS" in cprof_env.split():
            self_thread = mt.current_thread()
            cprof.dump_stats("python-%s.profile" % self_thread.name)

        # make sure that parent finalizers are called
        super(Continuous, self).finalize_child()


    # --------------------------------------------------------------------------
    #
    def _configure(self):

        # * oversubscribe:
        #   Cray's aprun for example does not allow us to oversubscribe CPU
        #   cores on a node, so we can't, say, run n CPU processes on an n-core
        #   node, and than add one additional process for a GPU application.
        # If oversubscribe` is set to False (which is the default for now),
        #   we'll prevent that behavior by allocating one additional CPU core
        #   for each set of requested GPU processes.
        #   FIXME: I think our scheme finds the wrong core IDs for GPU process
        #          startup - i.e. not the reserved ones.
        self._oversubscribe = self._cfg.get('oversubscribe', True)

        # * scattered:
        #   This is the continuous scheduler, because it attempts to allocate
        #   a *continuous* set of cores/nodes for a unit.  It does, however,
        #   also allow to scatter the allocation over discontinuous nodes if
        #   this option is set.  This implementation is not optimized for the
        #   scattered mode!  The default is 'False'.
        #
        self._scattered = self._cfg.get('scattered', False)

        # NOTE:  for non-oversubscribing mode, we reserve a number of cores
        #        for the GPU processes - even if those GPUs are not used by
        #        a specific workload.  In this case we rewrite the node list and
        #        substract the respective number of available cores per node.
        if not self._oversubscribe:

            if self._lrms_cores_per_node <= self._lrms_gpus_per_node:
                raise RuntimeError('oversubscription mode requires more cores')

            self._lrms_cores_per_node -= self._lrms_gpus_per_node

        # since we just changed this fundamental setting, we need to
        # recreate the nodelist.
        self.nodes = []
        for node, node_uid in self._lrms_node_list:

            node_entry = {'name'   : node,
                          'uid'    : node_uid,
                          'cores'  : [rpc.FREE] * self._lrms_cores_per_node,
                          'gpus'   : [rpc.FREE] * self._lrms_gpus_per_node,
                          'lfs'    :              self._lrms_lfs_per_node}

            self.nodes.append(node_entry)


    # --------------------------------------------------------------------------
    #
    def _try_allocation(self, unit):
        """
        attempt to allocate cores/gpus for a specific unit.
        """

        uid = unit['uid']

        # needs to be locked as we try to acquire slots here, but slots are
        # freed in a different thread.  But we keep the lock duration short...
        with self._slot_lock:

            self._prof.prof('schedule_try', uid=uid)
            unit['slots'] = self._allocate_slot(unit)


        # the lock is freed here
        if not unit['slots']:

            # signal the unit remains unhandled (Fales signals that failure)
            self._prof.prof('schedule_fail', uid=uid)
            return False


        node_uids = [node['uid'] for node in unit['slots']['nodes']]
        self._tag_history[uid] = node_uids

        # got an allocation, we can go off and launch the process
        self._prof.prof('schedule_ok', uid=uid)

        if self._log.isEnabledFor(logging.DEBUG):
            self._log.debug("after  allocate   %s: %s", uid,
                            self.slot_status())
            self._log.debug("%s [%s/%s] : %s", uid,
                            unit['description']['cpu_processes'],
                            unit['description']['gpu_processes'],
                            pprint.pformat(unit['slots']))

        # True signals success
        return True


    # --------------------------------------------------------------------------
    #
    def _allocate_slot(self, unit):
        '''
        This is the main method of this implementation, and is triggered when
        a unit needs to be mapped to a set of cores / gpus.  We make
        a distinction between MPI and non-MPI units (non-MPI processes MUST be
        on the same node).
        '''

        uid = unit['uid']
        cud = unit['description']

        # single_node allocation is enforced for non-message passing tasks
        if cud['cpu_process_type'] in [rpc.MPI] or \
           cud['gpu_process_type'] in [rpc.MPI]:
            slots = self._alloc_mpi(unit)
        else:
            slots = self._alloc_nompi(unit)

        if slots:
            # the unit was placed, we need to reflect the allocation in the
            # nodelist state (BUSY)
            self._change_slot_states(slots, rpc.BUSY)

        return slots


    # --------------------------------------------------------------------------
    #
    def _release_slot(self, slots):
        '''
        This method is called when previously aquired resources are not needed
        anymore.  `slots` are the resource slots as previously returned by
        `_allocate_slots()`.
        '''

        # reflect the request in the nodelist state (set to `FREE`)
        self._change_slot_states(slots, rpc.FREE)

    # --------------------------------------------------------------------------
    #
    def _find_resources(self, node, requested_cores, requested_gpus,
                        requested_lfs, core_chunk=1, partial=False,
                        lfs_chunk=1, gpu_chunk=1):
        '''
        Find up to the requested number of free cores and gpus in the node.
        This call will return two lists, for each matched set.  If the core
        does not have sufficient free resources to fulfill *both* requests, two
        empty lists are returned.  The call will *not* change the allocation
        status of the node, atomicity must be guaranteed by the caller.

        We don't care about continuity within a single node - cores `[1,5]` are
        assumed to be as close together as cores `[1,2]`.

        When `chunk` is set, only sets of exactly that size (or multiples
        thereof) are considered valid allocations.  The use case is OpenMP
        support, where each process is expected to create a certain number of
        threads, which thus must have slots on the same node available.

        NOTE: chunking is only applied to cores at this point.

        When `partial` is set to `True`, this method is allowed to return
        a *partial* match, so to find less cores, gpus, and local_fs then
        requested (but the call will never return more than requested).
        '''

        # list of core and gpu ids available in this node.
        cores = list()
        gpus  = list()
        lfs   = 0

        # first count the number of free cores, gpus, and local file storage.
        # This is way quicker than actually finding the core IDs.
        free_cores = node['cores'].count(rpc.FREE)
        free_gpus  = node['gpus'].count(rpc.FREE)
        free_lfs   = node['lfs']['size']

        alloc_lfs   = 0
        alloc_cores = 0
        alloc_gpus  = 0

        if partial:
            # For partial requests the check simplifies: we just check if we
            # have either, some cores *or* gpus *or* local_fs, to serve the
            # request
            if (requested_cores and not free_cores) and \
               (requested_gpus  and not free_gpus)  and \
               (requested_lfs   and not free_lfs):
                return [], [], None

            if requested_lfs and \
                ((requested_cores and not free_cores) and
                 (requested_gpus  and not free_gpus)):
                return [], [], None

        else:
            # For non-partial requests (ie. full requests): its a no-match if
            # either the cpu or gpu request cannot be served.
            if  requested_cores > free_cores or \
                requested_gpus  > free_gpus  or \
                requested_lfs   > free_lfs   :
                return [], [], None

        # We can serve the partial or full request - alloc the chunks we need
        # FIXME: chunk gpus, too?
        # We need to land enough procs on a node such that the cores,
        # lfs and gpus requested per proc is available on the same node

        num_procs = list()

        if requested_lfs:
            alloc_lfs = min(requested_lfs, free_lfs)
            num_procs.append(alloc_lfs / lfs_chunk)

        if requested_cores:
            alloc_cores = min(requested_cores, free_cores)
            num_procs.append(alloc_cores / core_chunk)

        if requested_gpus:
            alloc_gpus = min(requested_gpus, free_gpus)
            num_procs.append(alloc_gpus / gpu_chunk)

        # Find min number of procs determined across lfs, cores, gpus
        num_procs = min(num_procs)

        # Find normalized lfs, cores and gpus
        if requested_cores: alloc_cores = num_procs * core_chunk
        if requested_gpus:  alloc_gpus  = num_procs * gpu_chunk
        if requested_lfs:   alloc_lfs   = num_procs * lfs_chunk

        # now dig out the core and gpu IDs.
        for idx, state in enumerate(node['cores']):

            # break if we have enough cores, else continue to pick FREE ones
            if alloc_cores == len(cores):
                break

            if state == rpc.FREE:
                cores.append(idx)

        for idx, state in enumerate(node['gpus']):

            # break if we have enough gpus, else continue to pick FREE ones
            if alloc_gpus == len(gpus):
                break

            if state == rpc.FREE:
                gpus.append(idx)


        return cores, gpus, alloc_lfs


    # --------------------------------------------------------------------------
    #
    def _get_node_maps(self, cores, gpus, threads_per_proc):
        """
        For a given set of cores and gpus, chunk them into sub-sets so that
        each sub-set can host one application process and all threads of that
        process.  Note that we currently consider all GPU applications to be
        single-threaded.
        For more details, see top level comment of `base.py`.
        """

        core_map = list()
        gpu_map  = list()

        # make sure the core sets can host the requested number of threads
        assert(not len(cores) % threads_per_proc)
        n_procs =  len(cores) / threads_per_proc

        idx = 0
        for p in range(n_procs):
            p_map = list()
            for t in range(threads_per_proc):
                p_map.append(cores[idx])
                idx += 1
            core_map.append(p_map)

        if idx != len(cores):
            self._log.debug('%s -- %s -- %s -- %s',
                            idx, len(cores), cores, n_procs)
        assert(idx == len(cores))

        # gpu procs are considered single threaded right now (FIXME)
        for g in gpus:
            gpu_map.append([g])

        return core_map, gpu_map


    # --------------------------------------------------------------------------
    #
    def _alloc_nompi(self, unit):
        """
        Find a suitable set of cores and gpus *within a single node*.

        Input:
        cud: Compute Unit description. Needs to specify at least one CPU
        process and one thread per CPU process, or one GPU process.
        """

        uid = unit['uid']
        cud = unit['description']

        # dig out the allocation request details
        requested_procs  = cud['cpu_processes']
        threads_per_proc = cud['cpu_threads']
        requested_gpus   = cud['gpu_processes']
        requested_lfs    = cud['lfs_per_process']
        lfs_chunk        = requested_lfs if requested_lfs > 0 else 1

        # make sure that processes are at least single-threaded
        if not threads_per_proc:
            threads_per_proc = 1

        # cores needed for all threads and processes
        requested_cores = requested_procs * threads_per_proc

        cores_per_node = self._lrms_cores_per_socket * self._lrms_sockets_per_node
        gpus_per_node  = self._lrms_gpus_per_socket  * self._lrms_sockets_per_node
        lfs_per_node   = self._lrms_lfs_per_node['size']

        # make sure that the requested allocation fits within the resources
        if  requested_cores > cores_per_node or \
            requested_gpus  > gpus_per_node  or \
            requested_lfs   > lfs_per_node   :

            txt  = 'Non-mpi unit %s does not fit onto node \n' % uid
            txt += '   cores=%s >? %s \n' % (requested_cores, cores_per_node)
            txt += '   gpus=%s  >? %s \n' % (requested_gpus,  gpus_per_node)
            txt += '   lfs=%s   >? %s'    % (requested_lfs,   lfs_per_node)
            raise ValueError(txt)

        # ok, we can go ahead and try to find a matching node
        cores     = list()
        gpus      = list()
        lfs       = None
        node_name = None
        node_uid  = None
        tag       = cud.get('tag')

        for node in self.nodes:  # FIXME optimization: iteration start

            # If unit has a tag, check if the tag is in the tag_history dict,
            # else it is a invalid tag, continue as if the unit does not have
            # a tag
            # If the unit has a valid tag, find the node that matches the
            # tag from tag_history dict
            if tag and tag in self._tag_history:
                if node['uid'] not in self._tag_history[tag]:
                    continue

            # attempt to find the required number of cores and gpus on this
            # node - do not allow partial matches.
            cores, gpus, lfs = self._find_resources(node=node,
                                                    requested_cores=requested_cores,
                                                    requested_gpus=requested_gpus,
                                                    requested_lfs=requested_lfs,
                                                    partial=False,
                                                    lfs_chunk=lfs_chunk,
                                                    core_chunk = threads_per_proc
                                                    )
            if  len(cores) == requested_cores and \
                len(gpus)  == requested_gpus:

                # we found the needed resources - break out of search loop
                node_uid  = node['uid']
                node_name = node['name']
                break

        # If we did not find any node to host this request, return `None`
        if not node_name:
            return None

        # We have to communicate to the launcher where exactly processes are to
        # be placed, and what cores are reserved for application threads.  See
        # the top level comment of `base.py` for details on the data structure
        # used to specify process and thread to core mapping.
        core_map, gpu_map = self._get_node_maps(cores, gpus, threads_per_proc)

        # We need to specify the node lfs path that the unit needs to use.
        # We set it as an environment variable that gets loaded with cud
        # executable.
        # Assumption enforced: The LFS path is the same across all nodes.
        cud['environment']['NODE_LFS_PATH'] = self._lrms_lfs_per_node['path']

        # all the information for placing the unit is acquired - return them
        slots = {'nodes': [{'name'    : node_name,
                            'uid'     : node_uid,
                            'core_map': core_map,
                            'gpu_map' : gpu_map,
                            'lfs'     : {'size': lfs, 
                                         'path': self._lrms_lfs_per_node['path']
                                        }
                           }],
                 'cores_per_node': cores_per_node,
                 'gpus_per_node' : gpus_per_node,
                 'lfs_per_node'  : lfs_per_node,
                 'lm_info'       : self._lrms_lm_info
                 }

        return slots


    # --------------------------------------------------------------------------
    #
    #
    def _alloc_mpi(self, unit):
        """
        Find an available set of slots, potentially across node boundaries.  By
        default, we only allow for partial allocations on the first and last
        node - but all intermediate nodes MUST be completely used (this is the
        'CONTINUOUS' scheduler after all).

        If the scheduler is configured with `scattered=True`, then that
        constraint is relaxed, and any set of slots (be it continuous across
        nodes or not) is accepted as valid allocation.

        No matter the mode, we always make sure that we allocate in chunks of
        'threads_per_proc', as otherwise the application would not be able to
        spawn the requested number of threads on the respective node.
        """

        uid = unit['uid']
        cud = unit['description']

        # dig out the allocation request details
        requested_procs  = cud['cpu_processes']
        threads_per_proc = cud['cpu_threads']
        requested_gpus   = cud['gpu_processes']
        requested_lfs_per_process = cud['lfs_per_process']
<<<<<<< HEAD
=======

        tag = cud.get('tag')
        uid = cud.get('uid')
>>>>>>> cd1ee6b7

        # make sure that processes are at least single-threaded
        if not threads_per_proc:
            threads_per_proc = 1

        # cores needed for all threads and processes
        requested_cores = requested_procs * threads_per_proc

        # We allocate the same lfs per process (agreement)
        requested_lfs = requested_lfs_per_process * requested_procs

        # First and last nodes can be a partial allocation - all other nodes
        # can only be partial when `scattered` is set.
        #
        # Iterate over all nodes until we find something. Check if it fits the
        # allocation mode and sequence.  If not, start over with the next node.
        # If it matches, add the slots found and continue to next node.
        #
        # FIXME: persistent node index
        #
        # Things are complicated by chunking: we only accept chunks of
        # 'threads_per_proc', as otherwise threads would need to be distributed
        # over nodes, which is not possible for the multi-system-image clusters
        # this scheduler assumes.
        #
        #   - requested_cores > cores_per_node
        #   - cores_per_node  % threads_per_proc != 0
        #   - scattered is False
        #
        # but it can fail for less cores, too, if the partial first and last
        # allocation are not favorable.  We thus raise an exception for
        # requested_cores > cores_per_node on impossible full-node-chunking

        cores_per_node = self._lrms_cores_per_node
        gpus_per_node  = self._lrms_gpus_per_node
        lfs_per_node   = self._lrms_lfs_per_node

        # we always fail when too many threads are requested
        if threads_per_proc > cores_per_node:
            raise ValueError('too many threads requested')

        if requested_lfs_per_process > lfs_per_node['size']:
            raise ValueError('Not enough LFS for the MPI-process')

        if  requested_cores > cores_per_node:
            raise ValueError('Number of threads greater than that available on a socket')


        # set conditions to find the first matching node
        is_first      = True
        is_last       = False
        alloced_cores = 0
        alloced_gpus  = 0
        alloced_lfs   = 0

        slots = {'nodes': list(),
                 'cores_per_node': cores_per_node,
                 'gpus_per_node' : gpus_per_node,
                 'lfs_per_node'  : lfs_per_node,
                 'lm_info'       : self._lrms_lm_info,
                }

        tag = cud.get('tag')

        # start the search
        for node in self.nodes:

            node_uid  = node['uid']
            node_name = node['name']

            # If unit has a tag, check if the tag is in the tag_history dict,
            # else it is a invalid tag, continue as if the unit does not have
            # a tag
            # If the unit has a valid tag, find the node that matches the
            # tag from tag_history dict
            if tag and tag in self._tag_history:
                if node['uid'] not in self._tag_history[tag]:
                    continue

            # if only a small set of cores/gpus remains unallocated (ie. less
            # than node size), we are in fact looking for the last node.  Note
            # that this can also be the first node, for small units.
            if  requested_cores - alloced_cores <= cores_per_node and \
                requested_gpus  - alloced_gpus  <= gpus_per_node  and \
                requested_lfs   - alloced_lfs   <= lfs_per_node['size']:
                is_last = True

            # we allow partial nodes on the first and last node, and on any
            # node if a 'scattered' allocation is requested.
            if is_first or self._scattered or is_last:
                partial = True
            else:
                partial = False

            # now we know how many cores/gpus we still need at this point - but
            # we only search up to node-size on this node.  Duh!
            find_cores = min(requested_cores - alloced_cores, cores_per_node)
            find_gpus  = min(requested_gpus  - alloced_gpus,  gpus_per_node)
            find_lfs   = min(requested_lfs   - alloced_lfs,   lfs_per_node['size'])

            # under the constraints so derived, check what we find on this node
            cores, gpus, lfs = self._find_resources(node=node,
                                                    requested_cores=find_cores,
                                                    requested_gpus=find_gpus,
                                                    requested_lfs=find_lfs,
                                                    core_chunk=threads_per_proc,
                                                    partial=partial,
                                                    lfs_chunk=requested_lfs_per_process)

            # Skip nodes that provide only lfs and no cores
            if not cores and lfs:
                continue

            if not cores and not gpus and not lfs:

                # this was not a match. If we are in  'scattered' mode, we just
                # ignore this node.  Otherwise we have to restart the search.
                if not self._scattered:
                    is_first      = True
                    is_last       = False
                    alloced_cores = 0
                    alloced_gpus  = 0
                    alloced_lfs   = 0
                    slots['nodes'] = list()

                # try next node
                continue

            # we found something - add to the existing allocation, switch gears
            # (not first anymore), and try to find more if needed
            self._log.debug('found %s cores, %s gpus, %s lfs', cores, gpus, lfs)
            core_map, gpu_map = self._get_node_maps(cores, gpus, threads_per_proc)

            # We need to specify the node lfs path that the unit needs to use.
            # We set it as an environment variable that gets loaded with cud
            # executable.
            # Assumption enforced: The LFS path is the same across all nodes.
            lfs_path = self._lrms_lfs_per_node['path']
            if 'NODE_LFS_PATH' not in cud['environment']:
                cud['environment']['NODE_LFS_PATH'] = lfs_path

            slots['nodes'].append({'name'    : node_name,
                                   'uid'     : node_uid,
                                   'core_map': core_map,
                                   'gpu_map' : gpu_map,
                                   'lfs'     : {'size': lfs, 
                                                'path': lfs_path}})

            alloced_cores += len(cores)
            alloced_gpus  += len(gpus)
            alloced_lfs   += lfs

            is_first = False

            # or maybe don't continue the search if we have in fact enough!
            if  alloced_cores == requested_cores and \
                alloced_gpus  == requested_gpus  and \
                alloced_lfs   == requested_lfs:
                # we are done
                break

        # if we did not find enough, there is not much we can do at this point
        if  alloced_cores < requested_cores or \
            alloced_gpus  < requested_gpus  or \
            alloced_lfs   < requested_lfs:
            return None  # signal failure

        # this should be nicely filled out now - return
        return slots


# ------------------------------------------------------------------------------
<|MERGE_RESOLUTION|>--- conflicted
+++ resolved
@@ -4,13 +4,10 @@
 
 
 import os
+
 import pprint
 import inspect
 import logging
-<<<<<<< HEAD
-import pprint
-=======
->>>>>>> cd1ee6b7
 
 import threading     as mt
 
@@ -18,7 +15,6 @@
 
 from ...   import constants as rpc
 from .base import AgentSchedulingComponent
-
 
 
 # ------------------------------------------------------------------------------
@@ -534,12 +530,6 @@
         threads_per_proc = cud['cpu_threads']
         requested_gpus   = cud['gpu_processes']
         requested_lfs_per_process = cud['lfs_per_process']
-<<<<<<< HEAD
-=======
-
-        tag = cud.get('tag')
-        uid = cud.get('uid')
->>>>>>> cd1ee6b7
 
         # make sure that processes are at least single-threaded
         if not threads_per_proc:

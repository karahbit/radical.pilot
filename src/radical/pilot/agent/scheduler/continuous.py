--- conflicted
+++ resolved
@@ -6,11 +6,8 @@
 import os
 import inspect
 import logging
-<<<<<<< HEAD
-=======
 import pprint
 
->>>>>>> b22014d8
 
 import threading     as mt
 
@@ -151,11 +148,7 @@
         #   this option is set.  This implementation is not optimized for the
         #   scattered mode!  The default is 'False'.
         #
-<<<<<<< HEAD
-        self._scattered = self._cfg.get('scattered',     False)
-=======
         self._scattered = self._cfg.get('scattered', False)
->>>>>>> b22014d8
 
         # NOTE:  for non-oversubscribing mode, we reserve a number of cores
         #        for the GPU processes - even if those GPUs are not used by
@@ -294,10 +287,7 @@
         cores = list()
         gpus  = list()
         lfs   = 0
-<<<<<<< HEAD
-=======
         mem   = 0
->>>>>>> b22014d8
 
         # first count the number of free cores, gpus, and local file storage.
         # This is way quicker than actually finding the core IDs.
@@ -308,31 +298,18 @@
 
         if partial:
             # For partial requests the check simplifies: we just check if we
-            # have either, some cores *or* gpus *or* local_fs, to serve the
+            # have either, some cores *or* gpus, to serve the
             # request
             if (requested_cores and not free_cores) and \
-<<<<<<< HEAD
-                (requested_gpus and not free_gpus) and \
-                (requested_lfs  and not free_lfs):
-                return [], [], None
-=======
-               (requested_gpus  and not free_gpus)  and \
-               (requested_lfs   and not free_lfs)   and \
-               (requested_mem   and not free_mem):
-                return [], [], None, None
->>>>>>> b22014d8
-
-            if (requested_lfs or requested_mem) and \
-                ((requested_cores and not free_cores) and
-                 (requested_gpus  and not free_gpus )):
+               (requested_gpus  and not free_gpus ) :
                 return [], [], None, None
 
         else:
             # For non-partial requests (ie. full requests): its a no-match if
-            # either the cpu or gpu request cannot be served.
+            # any resource request cannot be served.
             if  requested_cores > free_cores or \
                 requested_gpus  > free_gpus  or \
-                requested_lfs   > free_lfs or \
+                requested_lfs   > free_lfs   or \
                 requested_mem   > free_mem:
                 return [], [], None, None
 
@@ -426,23 +403,6 @@
         """
 
         # dig out the allocation request details
-<<<<<<< HEAD
-        requested_procs  = cud['cpu_processes']
-        threads_per_proc = cud['cpu_threads']
-        requested_gpus   = cud['gpu_processes']
-        requested_lfs    = cud['lfs_per_process']
-        lfs_chunk        = requested_lfs if requested_lfs > 0 else 1
-
-        tag = cud.get('tag')
-        uid = cud.get('uid')
-
-        # make sure that processes are at least single-threaded
-        if not threads_per_proc:
-            threads_per_proc = 1
-
-        # cores needed for all threads and processes
-        requested_cores = requested_procs * threads_per_proc
-=======
         lfs_chunk   = cud['lfs_per_process']
         core_chunk  = cud['cpu_threads']
         mem_chunk   = cud['mem_per_process']
@@ -450,7 +410,6 @@
         total_gpus  = cud['gpu_processes']
         total_lfs   = cud['cpu_processes'] * lfs_chunk
         total_mem   = cud['cpu_processes'] * mem_chunk
->>>>>>> b22014d8
 
         # make sure that the requested allocation fits on a single node
         if total_cores > self._lrms_cores_per_node or \
@@ -459,23 +418,6 @@
            total_mem   > self._lrms_mem_per_node:
 
             txt  = 'Non-mpi unit does not fit onto single node. \n'
-<<<<<<< HEAD
-            txt += 'requested cores=%s; available cores=%s \n' \
-                 % (requested_cores, self._lrms_cores_per_node)
-            txt += 'requested gpus=%s; available gpus=%s \n' \
-                 % (requested_gpus, self._lrms_gpus_per_node)
-            txt += 'requested lfs=%s; available lfs=%s' \
-                 % (requested_lfs, self._lrms_lfs_per_node['size'])
-
-            raise ValueError(txt)
-
-        # ok, we can go ahead and try to find a matching node
-        cores     = list()
-        gpus      = list()
-        lfs       = None
-        node_name = None
-        node_uid  = None
-=======
             txt += 'requested cores=%s; available cores=%s \n' % (
                    total_cores, self._lrms_cores_per_node)
             txt += 'requested gpus=%s; available gpus=%s \n' % (
@@ -493,7 +435,6 @@
         gpus      = list()
         lfs       = None
         tag       = cud.get('tag')
->>>>>>> b22014d8
 
         for node in self.nodes:  # FIXME optimization: iteration start
 
@@ -517,31 +458,19 @@
                                                     requested_mem=total_mem,
                                                     partial=False,
                                                     lfs_chunk=lfs_chunk,
-<<<<<<< HEAD
-                                                    core_chunk = threads_per_proc
-                                                    )
-            if len(cores) == requested_cores and \
-                    len(gpus) == requested_gpus:
-=======
                                                     core_chunk=core_chunk,
                                                     mem_chunk=mem_chunk)
             if len(cores) == total_cores and \
                len(gpus)  == total_gpus:
 
->>>>>>> b22014d8
                 # we found the needed resources - break out of search loop
                 node_uid  = node['uid']
                 node_name = node['name']
                 break
 
         # If we did not find any node to host this request, return `None`
-<<<<<<< HEAD
-        if not cores and not gpus and not lfs:
-            return None
-=======
         if not cores and not gpus:
             return None        
->>>>>>> b22014d8
 
         # We have to communicate to the launcher where exactly processes are to
         # be placed, and what cores are reserved for application threads.  See
@@ -557,22 +486,6 @@
         cud['environment']['NODE_LFS_PATH'] = lfs_path
 
         # all the information for placing the unit is acquired - return them
-<<<<<<< HEAD
-        slots = {'nodes': [{'name'    : node_name,
-                            'uid'     : node_uid,
-                            'core_map': core_map,
-                            'gpu_map' : gpu_map,
-                            'lfs'     : {'size': lfs, 
-                                         'path': self._lrms_lfs_per_node['path']
-                                        }
-                           }],
-                 'cores_per_node': self._lrms_cores_per_node,
-                 'gpus_per_node' : self._lrms_gpus_per_node,
-                 'lfs_per_node'  : self._lrms_lfs_per_node,
-                 'lm_info'       : self._lrms_lm_info
-                 }
-
-=======
         slots = {'cores_per_node' : self._lrms_cores_per_node,
                  'gpus_per_node'  : self._lrms_gpus_per_node,
                  'lfs_per_node'   : self._lrms_lfs_per_node,
@@ -586,7 +499,6 @@
                                                    'path': lfs_path},
                                       'mem'     : mem
                                       }]}
->>>>>>> b22014d8
         return slots
 
 

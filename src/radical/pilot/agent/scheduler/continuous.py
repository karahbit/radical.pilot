--- conflicted
+++ resolved
@@ -79,21 +79,6 @@
     #
     def _configure(self):
 
-<<<<<<< HEAD
-        if not self._lrms_node_list:
-            raise RuntimeError("LRMS %s didn't _configure node_list."
-                              % self._lrms_info['name'])
-
-        if self._lrms_cores_per_node is None:
-            raise RuntimeError("LRMS %s didn't _configure cores_per_node."
-                              % self._lrms_info['name'])
-
-        if self._lrms_gpus_per_node is None:
-            raise RuntimeError("LRMS %s didn't _configure gpus_per_node."
-                              % self._lrms_info['name'])
-
-=======
->>>>>>> 6e36785f
         # * oversubscribe:
         #   Cray's aprun for example does not allow us to oversubscribe CPU
         #   cores on a node, so we can't, say, run n CPU processes on an n-core

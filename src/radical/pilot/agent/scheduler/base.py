--- conflicted
+++ resolved
@@ -54,25 +54,8 @@
         self.register_subscriber(rpc.AGENT_UNSCHEDULE_PUBSUB, self.unschedule_cb)
 
         # we create a pubsub pair for reschedule trigger
-<<<<<<< HEAD
         self.register_publisher (rpc.AGENT_RESCHEDULE_PUBSUB)
         self.register_subscriber(rpc.AGENT_RESCHEDULE_PUBSUB, self.reschedule_cb)
-=======
-        self.declare_publisher ('reschedule', rpc.AGENT_RESCHEDULE_PUBSUB)
-        self.declare_subscriber('reschedule', rpc.AGENT_RESCHEDULE_PUBSUB, self.reschedule_cb)
-
-        # all components use the command channel for control messages
-        self.declare_publisher ('command',    rpc.AGENT_COMMAND_PUBSUB)
-
-        # we declare a clone and a drop callback, so that cores can be assigned
-        # to clones, and can also be freed again.
-        self.declare_clone_cb(self.clone_cb)
-        self.declare_drop_cb (self.drop_cb)
-
-        # when cloning, we fake scheduling via round robin over all cores.
-        # These indexes keeps track of the last used core.
-        self._clone_slot_idx = 0
->>>>>>> aa9b586
 
         # The scheduler needs the LRMS information which have been collected
         # during agent startup.  We dig them out of the config at this point.
@@ -255,13 +238,7 @@
 
         self.advance(units, rps.AGENT_SCHEDULING, publish=True, push=False)
 
-<<<<<<< HEAD
         for unit in units:
-=======
-            # Comment out the unschedule_cb() call below to run
-            # scheduling micro-benchmarks without freeing cores
-            self.unschedule_cb(topic=None, msg=unit)
->>>>>>> d340a5e5
 
             self._handle_unit(unit)
 

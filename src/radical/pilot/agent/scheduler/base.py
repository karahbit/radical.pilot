
__copyright__ = "Copyright 2013-2016, http://radical.rutgers.edu"
__license__ = "MIT"


import logging
import pprint
import threading

import radical.utils as ru

from ... import utils     as rpu
from ... import states    as rps
from ... import constants as rpc


# ------------------------------------------------------------------------------
#
# 'enum' for RPs's pilot scheduler types
#
SCHEDULER_NAME_CONTINUOUS_ORDERED = "CONTINUOUS_ORDERED"
SCHEDULER_NAME_CONTINUOUS         = "CONTINUOUS"
SCHEDULER_NAME_HOMBRE             = "HOMBRE"
SCHEDULER_NAME_SPARK              = "SPARK"
SCHEDULER_NAME_TORUS              = "TORUS"
SCHEDULER_NAME_YARN               = "YARN"
SCHEDULER_NAME_SPARK              = "SPARK"

# SCHEDULER_NAME_SCATTERED          = "SCATTERED"
# SCHEDULER_NAME_CONTINUOUS_FIFO    = "CONTINUOUS_FIFO"
# SCHEDULER_NAME_CONTINUOUS_SUMMIT  = "CONTINUOUS_SUMMIT"

# ------------------------------------------------------------------------------
#
# An RP agent scheduler will place incoming units onto a set of cores and gpus.
#
# This is the agent scheduler base class.  It provides the framework for
# implementing diverse scheduling algorithms and mechanisms, tailored toward
# specific workload types, resource configurations, batch systems etc.
#
# The base class provides the following functionality to the implementations:
#
#   - obtain configuration settings from config files and environments
#   - create aself._nodes list to represent available resources;
#   - general control and data flow:
#
#       # main loop
#       self._handle_unit(unit):  # unit arrives
#         try_allocation(unit)    # placement is attempted
#         if success:
#            advance(unit)        # pass unit to executor
#         else:
#            wait.append(unit)    # place unit in a wait list
#
#   - notification management:
#     - the scheduler receives notifications about units which completed
#       execution, and whose resources can now be used again for other units,
#     - the above triggers an 'unschedule' (free resources) action and also a
#       `schedule` action (check waitlist if waiting units can now be placed).
#
#
# A scheduler implementation will derive from this base class, and overload the
# following three methods:
#
#   _configure():
#     - make sure that the base class configuration is usable
#     - do any additional configuration
#
#   _allocate_slot(cud):
#     - given a unit description, find and return a suitable allocation
#
#   _release_slot(slots):
#     - release the given allocation
#
#
# The scheduler needs (in the general case) three pieces of information:
#
#   - the layout of the resource (nodes, cores, gpus);
#   - the current state of those (what cores/gpus are used by other units)
#   - the requirements of the unit (single/multi node, cores, gpus)
#
# The first part (layout) is provided by the LRMS, in the form of a nodelist:
#
#    nodelist = [{name : 'node_1', cores: 16, gpus : 2},
#                {name : 'node_2', cores: 16, gpus : 2},
#                ...
#               ]
#
# That is then mapped into an internal representation, which is really the same
# but allows to keep track of resource usage, by setting the fields to
# `rpc.FREE == '-'` or `rpc.BUSY == '#'`:
#
#    nodelist = [{name : 'node_1', cores: [----------------], gpus : [--]},
#                {name : 'node_2', cores: {----------------], gpus : [--]},
#                ...
#               ]
#
# When allocating a set of resource for a unit (2 cores, 1 gpu), we can now
# record those as used:
#
#    nodelist = [{name : 'node_1', cores: [##--------------], gpus : [#-]},
#                {name : 'node_2', cores: {----------------], gpus : [--]},
#                ...
#               ]
#
# This solves the second part from our list above.  The third part, unit
# requirements, are obtained from the unit dict passed for scheduling: the unit
# description contains requests for `cores` and `gpus`.
#
# Note that the unit description will also list the number of processes and
# threads for cores and gpus, and also flags the use of `mpi`, 'openmp', etc.
# The scheduler will have to make sure that for each process to be placed, the
# given number of additional cores are available *and reserved* to create
# threads on.  The threads are created by the application.  Note though that
# this implies that the launcher must pin cores very carefully, to not constrain
# the thread creation for the application.
#
# The scheduler algorithm will then attempt to find a suitable set of cores and
# gpus in the nodelist into which the unit can be placed.  It will mark those as
# `rpc.BUSY`, and attach the set of cores/gpus to the unit dictionary, as (here
# for system with 8 cores & 1 gpu per node):
#
#     unit = { ...
#       'cpu_processes'   : 4,
#       'cpu_process_type': 'mpi',
#       'cpu_threads'     : 2,
#       'gpu_processes    : 2,
#       'slots' :
#       {                 # [[node,   node_uid,   [cpu idx],        [gpu idx]]]
#         'nodes'         : [[node_1, node_uid_1, [[0, 2], [4, 6]], [[0]    ]],
#                            [node_2, node_uid_2, [[1, 3], [5, 7]], [[0]    ]]],
#         'cores_per_node': 8,
#         'gpus_per_node' : 1,
#         'lm_info'       : { ... }
#       }
#     }
#
# The `cpu idx` field is a list of sets, where in each set the first core is
# where an application process is places, while the other cores are reserved for
# that process' threads.  For GPUs we use the same structure, but GPU processes
# are currently all considered to be single-threaded.
#
# The respective launch method is expected to create processes on the set of
# cpus and gpus thus specified, (node_1, cores 0 and 4; node_2, cores 1 and 5).
# The other reserved cores are for the application to spawn threads on
# (`cpu_threads=2`).
#
# A scheduler MAY attach other information to the `slots` structure, with the
# intent to support the launch methods to enact the placement decition made by
# the scheduler.  In fact, a scheduler may use a completely different slot
# structure than above - but then is likely bound to a specific launch method
# which can interpret that structure.  A notable example is the BG/Q torus
# scheduler which will only work in combination with the dplace launch methods.
# `lm_info` is an opaque field which allows to communicate specific settings
# from the lrms to the launch method.
#
# FIXME: `lm_info` should be communicated to the LM instances in creation, not
#        as part of the slots.  Its constant anyway, as lm_info is set only
#        once during lrms startup.
#
# NOTE:  While the nodelist resources are listed as strings above, we in fact
#        use a list of integers, to simplify some operations, and to
#        specifically avoid string copies on manipulations.  We only convert
#        to a stringlist for visual representation (`self.slot_status()`).
#
# NOTE:  The scheduler will allocate one core per node and GPU, as some startup
#        methods only allow process placements to *cores*, even if GPUs are
#        present and requested (hi aprun).  We should make this decision
#        dependent on the `lm_info` field - but at this point we don't have this
#        information (at least not readily available).
#
# TODO:  use named tuples for the slot structure to make the code more readable,
#        specifically for the LMs.
#
# NOTE:  The set of profiler events generated by this component are:
#
#        schedule_try    : search for unit resources starts    (uid: uid)
#        schedule_fail   : search for unit resources failed    (uid: uid)
#        schedule_ok     : search for unit resources succeeded (uid: uid)
#        unschedule_start: unit resource freeing starts        (uid: uid)
#        unschedule_stop : unit resource freeing stops         (uid: uid)
#
#        See also:
#        https://github.com/radical-cybertools/radical.pilot/blob/feature/ \
#                           events/docs/source/events.md \
#                           #agentschedulingcomponent-component
#
# ------------------------------------------------------------------------------
#
class AgentSchedulingComponent(rpu.Component):

    # --------------------------------------------------------------------------
    #
    # the deriving schedulers should in general have the following structure in
    # self.nodes:
    #
    #   self.nodes = [
    #     { 'name'  : 'name-of-node',
    #       'uid'   : 'uid-of-node',
    #       'cores' : '###---##-##-----',  # 16 cores, free/busy markers
    #       'gpus'  : '--',                #  2 GPUs,  free/busy markers
    #     }, ...
    #   ]
    #
    # The free/busy markers are defined in rp.constants.py, and are `-` and `#`,
    # respectively.  Some schedulers may need a more elaborate structures - but
    # where the above is suitable, it should be used for code consistency.
    #

    def __init__(self, cfg, session):

        self.nodes = None
        self._lrms = None
        self._uid  = ru.generate_id(cfg['owner'] + '.scheduling.%(counter)s',
                                    ru.ID_CUSTOM)

        rpu.Component.__init__(self, cfg, session)


    # --------------------------------------------------------------------------
    #
    # Once the component process is spawned, `initialize_child()` will be called
    # before control is given to the component's main loop.
    #
    def initialize_child(self):

        # register unit input channels
        self.register_input(rps.AGENT_SCHEDULING_PENDING,
                            rpc.AGENT_SCHEDULING_QUEUE, self._schedule_units)

        # register unit output channels
        self.register_output(rps.AGENT_EXECUTING_PENDING,
                             rpc.AGENT_EXECUTING_QUEUE)

        # we need unschedule updates to learn about units for which to free the
        # allocated cores.  Those updates MUST be issued after execution, ie.
        # by the AgentExecutionComponent.
        self.register_subscriber(rpc.AGENT_UNSCHEDULE_PUBSUB, self.unschedule_cb)

        # we don't want the unschedule above to compete with actual
        # scheduling attempts, so we move the re-scheduling of units from the
        # wait pool into a separate thread (ie. register a separate callback).
        # This is triggered by the unscheduled_cb.
        #
        # NOTE: we could use a local queue here.  Using a zmq bridge goes toward
        #       an distributed scheduler, and is also easier to implement right
        #       now, since `Component` provides the right mechanisms...
        self.register_publisher (rpc.AGENT_SCHEDULE_PUBSUB)
        self.register_subscriber(rpc.AGENT_SCHEDULE_PUBSUB, self.schedule_cb)

        # The scheduler needs the LRMS information which have been collected
        # during agent startup.  We dig them out of the config at this point.
        #
        # NOTE: this information is insufficient for the torus scheduler!
        self._pilot_id            = self._cfg['pilot_id']
        self._lrms_info           = self._cfg['lrms_info']
        self._lrms_lm_info        = self._cfg['lrms_info']['lm_info']
        self._lrms_node_list      = self._cfg['lrms_info']['node_list']
        self._lrms_cores_per_node = self._cfg['lrms_info']['cores_per_node']
        self._lrms_gpus_per_node  = self._cfg['lrms_info']['gpus_per_node']
        self._lrms_lfs_per_node   = self._cfg['lrms_info']['lfs_per_node']
        self._lrms_mem_per_node   = self._cfg['lrms_info']['mem_per_node'] 

        if not self._lrms_node_list:
            raise RuntimeError("LRMS %s didn't _configure node_list."
                              % self._lrms_info['name'])

        if self._lrms_cores_per_node is None:
            raise RuntimeError("LRMS %s didn't _configure cores_per_node."
                              % self._lrms_info['name'])

        if self._lrms_gpus_per_node is None:
            raise RuntimeError("LRMS %s didn't _configure gpus_per_node."
                              % self._lrms_info['name'])

        # create and initialize the wait pool
        self._wait_pool = list()             # pool of waiting units
        self._wait_lock = threading.RLock()  # look on the above pool
        self._slot_lock = threading.RLock()  # lock slot allocation/deallocation

        # initialize the node list to be used by the scheduler.  A scheduler
        # instance may decide to overwrite or extend this structure.

        self.nodes = []
        for node, node_uid in self._lrms_node_list:
            self.nodes.append({'uid'  : node_uid,
                               'name' : node,
                               'cores': [rpc.FREE] * self._lrms_cores_per_node,
                               'gpus' : [rpc.FREE] * self._lrms_gpus_per_node,
                               'lfs'  :              self._lrms_lfs_per_node,
                               'mem'  :              self._lrms_mem_per_node})

        # configure the scheduler instance
        self._configure()
        self._log.debug("slot status after  init      : %s", self.slot_status())


    # --------------------------------------------------------------------------
    #
    # This class-method creates the appropriate instance for the scheduler.
    #
    @classmethod
    def create(cls, cfg, session):

        # make sure that we are the base-class!
        if cls != AgentSchedulingComponent:
            raise TypeError("Scheduler Factory only available to base class!")

        name = cfg['scheduler']

        from .continuous_ordered import ContinuousOrdered
        from .continuous         import Continuous
        from .hombre             import Hombre
        from .torus              import Torus
        from .yarn               import Yarn
        from .spark              import Spark

      # from .continuous_fifo    import ContinuousFifo
<<<<<<< HEAD
      # from .scattered          import Scattered

        try:
            impl = {
                SCHEDULER_NAME_CONTINUOUS_ORDERED: ContinuousOrdered,
                SCHEDULER_NAME_CONTINUOUS:         Continuous,
                SCHEDULER_NAME_HOMBRE:             Hombre,
                SCHEDULER_NAME_TORUS:              Torus,
                SCHEDULER_NAME_YARN:               Yarn,
                SCHEDULER_NAME_SPARK:              Spark,

              # SCHEDULER_NAME_SCATTERED:          Scattered,
              # SCHEDULER_NAME_CONTINUOUS_FIFO:    ContinuousFifo,
              # SCHEDULER_NAME_CONTINUOUS_SUMMIT:  ContinuousSummit,
=======
      # from .continuous_summit  import ContinuousSummit

        try:
            impl = {

                SCHEDULER_NAME_CONTINUOUS_ORDERED : ContinuousOrdered,
                SCHEDULER_NAME_CONTINUOUS         : Continuous,
                SCHEDULER_NAME_SCATTERED          : Scattered,
                SCHEDULER_NAME_HOMBRE             : Hombre,
                SCHEDULER_NAME_TORUS              : Torus,
                SCHEDULER_NAME_YARN               : Yarn,
                SCHEDULER_NAME_SPARK              : Spark,

              # SCHEDULER_NAME_CONTINUOUS_SUMMIT  : ContinuousSummit,
              # SCHEDULER_NAME_CONTINUOUS_FIFO    : ContinuousFifo,

>>>>>>> d76f16e3
            }[name]

            impl = impl(cfg, session)
            return impl

        except KeyError:
            raise ValueError("Scheduler '%s' unknown or defunct" % name)


    # --------------------------------------------------------------------------
    #
    # Change the reserved state of slots (rpc.FREE or rpc.BUSY)
    #
    # NOTE: any scheduler implementation which uses a different nodelist
    #       structure MUST overload this method.
    #
    def _change_slot_states(self, slots, new_state):
        '''
        This function is used to update the state for a list of slots that
        have been allocated or deallocated.  For details on the data structure,
        see top of `base.py`.
        '''
        # This method needs to change if the DS changes.

        # for node_name, node_uid, cores, gpus in slots['nodes']:
        for slot_node in slots['nodes']:

            # Find the entry in the the slots list

            # TODO: [Optimization] Assuming 'uid' is the ID of the node, it
            #       seems a bit wasteful to have to look at all of the nodes
            #       available for use if at most one node can have that uid.
            #       Maybe it would be worthwhile to simply keep a list of nodes
            #       that we would read, and keep a dictionary that maps the uid
            #       of the node to the location on the list?

            node = None
            for node in self.nodes:
                if node['uid'] == slot_node['uid']:
                    break

            if not node:
                raise RuntimeError('inconsistent node information')

            # iterate over cores/gpus in the slot, and update state
            cores = slot_node['core_map']
            for cslot in cores:
                for core in cslot:
                    node['cores'][core] = new_state

            gpus = slot_node['gpu_map']
            for gslot in gpus:
                for gpu in gslot:
                    node['gpus'][gpu] = new_state

            if slot_node['lfs']['path']:
                if new_state == rpc.BUSY:
                    node['lfs']['size'] -= slot_node['lfs']['size']
                else:
                    node['lfs']['size'] += slot_node['lfs']['size']

            if slot_node['mem']:
                if new_state == rpc.BUSY:
                    node['mem'] -= slot_node['mem']
                else:
                    node['mem'] += slot_node['mem']



    # --------------------------------------------------------------------------
    #
    # NOTE: any scheduler implementation which uses a different nodelist
    #       structure MUST overload this method.
    def slot_status(self):
        '''
        Returns a multi-line string corresponding to the status of the node list
        '''

        glyphs = {rpc.FREE : '-',
                  rpc.BUSY : '#',
                  rpc.DOWN : '!'}
        ret = "|"
        for node in self.nodes:
            for core in node['cores']:
                ret += glyphs[core]
            ret += ':'
            for gpu in node['gpus']:
                ret += glyphs[gpu]
            ret += '|'

        return ret


    # --------------------------------------------------------------------------
    #
    def _schedule_units(self, units):
        '''
        This is the main callback of the component, which is calledfor any
        incoming (set of) unit(s).  Units arriving here must always be in
        `AGENT_SCHEDULING_PENDING` state, and must always leave in either
        `AGENT_EXECUTING_PENDING` or in a FINAL state (`FAILED` or `CANCELED`).
        While handled by this method, the units will be in `AGENT_SCHEDULING`
        state.
        '''

        # unify handling of bulks / non-bulks
        if not isinstance(units, list):
            units = [units]

        # advance state, publish state change, do not push unit out.
        self.advance(units, rps.AGENT_SCHEDULING, publish=True, push=False)

      # # sort units by size
      # def _sort(a,b):
      #     da = a['description']
      #     db = b['description']
      #     va = da['cpu_processes'] * da['cpu_threads'] + da['gpu_processes']
      #     vb = db['cpu_processes'] * db['cpu_threads'] + db['gpu_processes']
      #     return cmp(vb, va)
      # units.sort(_sort)

        for unit in units:

            # we got a new unit to schedule.  Either we can place it
            # straight away and move it to execution, or we have to
            # put it in the wait pool.
            if self._try_allocation(unit):
                # we could schedule the unit - advance its state, notify worls
                # about the state change, and push the unit out toward the next
                # component.
                self.advance(unit, rps.AGENT_EXECUTING_PENDING,
                             publish=True, push=True)
            else:
                # no resources available, put in wait queue
                with self._wait_lock:
                    self._wait_pool.append(unit)

      # # also sort the wait pool
      # self._wait_pool.sort(_sort)


    # --------------------------------------------------------------------------
    #
    def _try_allocation(self, unit):
        '''
        attempt to allocate cores/gpus for a specific unit.
        '''

        # needs to be locked as we try to acquire slots here, but slots are
        # freed in a different thread.  But we keep the lock duration short...
        with self._slot_lock:

            self._prof.prof('schedule_try', uid=unit['uid'])
            unit['slots'] = self._allocate_slot(unit['description'])

        # the lock is freed here
        if not unit['slots']:

            # signal the unit remains unhandled (Fales signals that failure)
            self._prof.prof('schedule_fail', uid=unit['uid'])
            return False

        # got an allocation, we can go off and launch the process
        self._prof.prof('schedule_ok', uid=unit['uid'])

        if self._log.isEnabledFor(logging.DEBUG):
            self._log.debug("after  allocate   %s: %s", unit['uid'],
                            self.slot_status())
          # self._log.debug("%s [%s/%s] : %s", unit['uid'],
          #                 unit['description']['cpu_processes'],
          #                 unit['description']['gpu_processes'],
          #                 pprint.pformat(unit['slots']))

        # True signals success
        return True


    # --------------------------------------------------------------------------
    #
    def _get_node_maps(self, cores, gpus, threads_per_proc):
        '''
        For a given set of cores and gpus, chunk them into sub-sets so that each
        sub-set can host one application process and all threads of that
        process.  Note that we currently consider all GPU applications to be
        single-threaded.

        example:
            cores  : [1, 2, 3, 4, 5, 6, 7, 8]
            gpus   : [1, 2]
            tpp    : 4
            result : [[1, 2, 3, 4], [5, 6, 7, 8]], [[1], [2]]

        For more details, see top level comment of `base.py`.
        '''

        core_map = list()
        gpu_map  = list()

        # make sure the core sets can host the requested number of threads
        assert(not len(cores) % threads_per_proc)
        n_procs =  len(cores) / threads_per_proc

        idx = 0
        for _ in range(n_procs):
            p_map = list()
            for _ in range(threads_per_proc):
                p_map.append(cores[idx])
                idx += 1
            core_map.append(p_map)

        if idx != len(cores):
            self._log.error('%s -- %s -- %s -- %s',
                            idx, len(cores), cores, n_procs)
        assert(idx == len(cores))

        # gpu procs are considered single threaded right now (FIXME)
        for g in gpus:
            gpu_map.append([g])

        return core_map, gpu_map


    # --------------------------------------------------------------------------
    #
    def unschedule_cb(self, topic, msg):
        '''
        release (for whatever reason) all slots allocated to this unit
        '''

        unit = msg

        if not unit['slots']:
            # Nothing to do -- how come?
            self._log.error("cannot unschedule: %s (no slots)" % unit)
            return True

        if self._log.isEnabledFor(logging.DEBUG):
            self._log.debug("before unschedule %s: %s", unit['uid'],
                            self.slot_status())

        # needs to be locked as we try to release slots, but slots are acquired
        # in a different thread....
        with self._slot_lock:
            self._prof.prof('unschedule_start', uid=unit['uid'])
            self._release_slot(unit['slots'])
            self._prof.prof('unschedule_stop',  uid=unit['uid'])

        # notify the scheduling thread, ie. trigger an attempt to use the freed
        # slots for units waiting in the wait pool.
        self.publish(rpc.AGENT_SCHEDULE_PUBSUB, unit)

        if self._log.isEnabledFor(logging.DEBUG):
            self._log.debug("after  unschedule %s: %s", unit['uid'],
                            self.slot_status())

        # return True to keep the cb registered
        return True


    # --------------------------------------------------------------------------
    #
    def schedule_cb(self, topic, msg):
        '''
        This cb is triggered after a unit's resources became available again, so
        we can attempt to schedule units from the wait pool.
        '''

        # we ignore any passed unit.  In principle the unit info could be used
        # to determine which slots have been freed.  No need for that
        # optimization right now.  This will become interesting once schedule
        # becomes too expensive.
        #
        # FIXME: optimization

        unit = msg

      # if self._log.isEnabledFor(logging.DEBUG):
      #     self._log.debug("before schedule   %s: %s", unit['uid'],
      #                     self.slot_status())

        # cycle through wait queue, and see if we get anything placed now.  We
        # cycle over a copy of the list, so that we can modify the list on the
        # fly,without locking the whole loop.  However, this is costly, too.
        for unit in self._wait_pool[:]:

            if self._try_allocation(unit):

                # allocated unit -- advance it
                self.advance(unit, rps.AGENT_EXECUTING_PENDING,
                             publish=True, push=True)

                # remove it from the wait queue
                with self._wait_lock:
                    self._wait_pool.remove(unit)

        # return True to keep the cb registered
        return True


# ------------------------------------------------------------------------------
<|MERGE_RESOLUTION|>--- conflicted
+++ resolved
@@ -315,31 +315,15 @@
         from .yarn               import Yarn
         from .spark              import Spark
 
+      # from .continuous_summit  import ContinuousSummit
       # from .continuous_fifo    import ContinuousFifo
-<<<<<<< HEAD
       # from .scattered          import Scattered
 
         try:
             impl = {
-                SCHEDULER_NAME_CONTINUOUS_ORDERED: ContinuousOrdered,
-                SCHEDULER_NAME_CONTINUOUS:         Continuous,
-                SCHEDULER_NAME_HOMBRE:             Hombre,
-                SCHEDULER_NAME_TORUS:              Torus,
-                SCHEDULER_NAME_YARN:               Yarn,
-                SCHEDULER_NAME_SPARK:              Spark,
-
-              # SCHEDULER_NAME_SCATTERED:          Scattered,
-              # SCHEDULER_NAME_CONTINUOUS_FIFO:    ContinuousFifo,
-              # SCHEDULER_NAME_CONTINUOUS_SUMMIT:  ContinuousSummit,
-=======
-      # from .continuous_summit  import ContinuousSummit
-
-        try:
-            impl = {
 
                 SCHEDULER_NAME_CONTINUOUS_ORDERED : ContinuousOrdered,
                 SCHEDULER_NAME_CONTINUOUS         : Continuous,
-                SCHEDULER_NAME_SCATTERED          : Scattered,
                 SCHEDULER_NAME_HOMBRE             : Hombre,
                 SCHEDULER_NAME_TORUS              : Torus,
                 SCHEDULER_NAME_YARN               : Yarn,
@@ -347,8 +331,8 @@
 
               # SCHEDULER_NAME_CONTINUOUS_SUMMIT  : ContinuousSummit,
               # SCHEDULER_NAME_CONTINUOUS_FIFO    : ContinuousFifo,
-
->>>>>>> d76f16e3
+              # SCHEDULER_NAME_SCATTERED          : Scattered,
+
             }[name]
 
             impl = impl(cfg, session)


__copyright__ = "Copyright 2013-2016, http://radical.rutgers.edu"
__license__   = "MIT"


import time
import queue
import logging

import multiprocessing    as mp

import radical.utils      as ru

from ... import utils     as rpu
from ... import states    as rps
from ... import constants as rpc


# ------------------------------------------------------------------------------
#
# 'enum' for RPs's pilot scheduler types
#
SCHEDULER_NAME_CONTINUOUS_ORDERED = "CONTINUOUS_ORDERED"
SCHEDULER_NAME_CONTINUOUS_COLO    = "CONTINUOUS_COLO"
SCHEDULER_NAME_CONTINUOUS         = "CONTINUOUS"
SCHEDULER_NAME_HOMBRE             = "HOMBRE"
<<<<<<< HEAD
SCHEDULER_NAME_FLUX               = "FLUX"
SCHEDULER_NAME_SPARK              = "SPARK"
SCHEDULER_NAME_TORUS              = "TORUS"
SCHEDULER_NAME_YARN               = "YARN"
=======
>>>>>>> 1c35e226
SCHEDULER_NAME_NOOP               = "NOOP"
SCHEDULER_NAME_TORUS              = "TORUS"

# SCHEDULER_NAME_YARN               = "YARN"
# SCHEDULER_NAME_SPARK              = "SPARK"
# SCHEDULER_NAME_CONTINUOUS_SUMMIT  = "CONTINUOUS_SUMMIT"
# SCHEDULER_NAME_CONTINUOUS_FIFO    = "CONTINUOUS_FIFO"
# SCHEDULER_NAME_SCATTERED          = "SCATTERED"


# ------------------------------------------------------------------------------
#
# An RP agent scheduler will place incoming units onto a set of cores and gpus.
#
# This is the agent scheduler base class.  It provides the framework for
# implementing diverse scheduling algorithms and mechanisms, tailored toward
# specific workload types, resource configurations, batch systems etc.
#
# The base class provides the following functionality to the implementations:
#
#   - obtain configuration settings from config files and environments
#   - create aself._nodes list to represent available resources;
#   - general control and data flow:
#
#       # main loop
#       self._handle_unit(unit):  # unit arrives
#         try_allocation(unit)    # placement is attempted
#         if success:
#            advance(unit)        # pass unit to executor
#         else:
#            wait.append(unit)    # place unit in a wait list
#
#   - notification management:
#     - the scheduler receives notifications about units which completed
#       execution, and whose resources can now be used again for other units,
#     - the above triggers an 'unschedule' (free resources) action and also a
#       `schedule` action (check waitpool if waiting units can now be placed).
#
#
# A scheduler implementation will derive from this base class, and overload the
# following three methods:
#
#   _configure():
#     - make sure that the base class configuration is usable
#     - do any additional configuration
#
#   _schecule_unit(unit):
#     - given a unit (incl. description), find and return a suitable allocation
#
#   unschedule_unit(unit):
#     - release the allocation held by that unit
#
#
# The scheduler needs (in the general case) three pieces of information:
#
#   - the layout of the resource (nodes, cores, gpus);
#   - the current state of those (what cores/gpus are used by other units)
#   - the requirements of the unit (single/multi node, cores, gpus)
#
# The first part (layout) is provided by the LRMS, in the form of a nodelist:
#
#    nodelist = [{name : 'node_1', cores: 16, gpus : 2},
#                {name : 'node_2', cores: 16, gpus : 2},
#                ...
#               ]
#
# That is then mapped into an internal representation, which is really the same
# but allows to keep track of resource usage, by setting the fields to
# `rpc.FREE == '-'` or `rpc.BUSY == '#'`:
#
#    nodelist = [{name : 'node_1', cores: [----------------], gpus : [--]},
#                {name : 'node_2', cores: {----------------], gpus : [--]},
#                ...
#               ]
#
# When allocating a set of resource for a unit (2 cores, 1 gpu), we can now
# record those as used:
#
#    nodelist = [{name : 'node_1', cores: [##--------------], gpus : [#-]},
#                {name : 'node_2', cores: {----------------], gpus : [--]},
#                ...
#               ]
#
# This solves the second part from our list above.  The third part, unit
# requirements, are obtained from the unit dict passed for scheduling: the unit
# description contains requests for `cores` and `gpus`.
#
# Note that the unit description will also list the number of processes and
# threads for cores and gpus, and also flags the use of `mpi`, 'openmp', etc.
# The scheduler will have to make sure that for each process to be placed, the
# given number of additional cores are available *and reserved* to create
# threads on.  The threads are created by the application.  Note though that
# this implies that the launcher must pin cores very carefully, to not constrain
# the thread creation for the application.
#
# The scheduler algorithm will then attempt to find a suitable set of cores and
# gpus in the nodelist into which the unit can be placed.  It will mark those as
# `rpc.BUSY`, and attach the set of cores/gpus to the unit dictionary, as (here
# for system with 8 cores & 1 gpu per node):
#
#     unit = { ...
#       'cpu_processes'   : 4,
#       'cpu_process_type': 'mpi',
#       'cpu_threads'     : 2,
#       'gpu_processes    : 2,
#       'slots' :
#       {                 # [[node,   node_uid,   [cpu idx],        [gpu idx]]]
#         'nodes'         : [[node_1, node_uid_1, [[0, 2], [4, 6]], [[0]    ]],
#                            [node_2, node_uid_2, [[1, 3], [5, 7]], [[0]    ]]],
#         'cores_per_node': 8,
#         'gpus_per_node' : 1,
#         'lm_info'       : { ... }
#       }
#     }
#
# The `cpu idx` field is a list of sets, where in each set the first core is
# where an application process is places, while the other cores are reserved for
# that process' threads.  For GPUs we use the same structure, but GPU processes
# are currently all considered to be single-threaded.
#
# The respective launch method is expected to create processes on the set of
# cpus and gpus thus specified, (node_1, cores 0 and 4; node_2, cores 1 and 5).
# The other reserved cores are for the application to spawn threads on
# (`cpu_threads=2`).
#
# A scheduler MAY attach other information to the `slots` structure, with the
# intent to support the launch methods to enact the placement decition made by
# the scheduler.  In fact, a scheduler may use a completely different slot
# structure than above - but then is likely bound to a specific launch method
# which can interpret that structure.  A notable example is the BG/Q torus
# scheduler which will only work in combination with the dplace launch methods.
# `lm_info` is an opaque field which allows to communicate specific settings
# from the lrms to the launch method.
#
# FIXME: `lm_info` should be communicated to the LM instances in creation, not
#        as part of the slots.  Its constant anyway, as lm_info is set only
#        once during lrms startup.
#
# NOTE:  While the nodelist resources are listed as strings above, we in fact
#        use a list of integers, to simplify some operations, and to
#        specifically avoid string copies on manipulations.  We only convert
#        to a stringlist for visual representation (`self.slot_status()`).
#
# NOTE:  The scheduler will allocate one core per node and GPU, as some startup
#        methods only allow process placements to *cores*, even if GPUs are
#        present and requested (hi aprun).  We should make this decision
#        dependent on the `lm_info` field - but at this point we don't have this
#        information (at least not readily available).
#
# TODO:  use named tuples for the slot structure to make the code more readable,
#        specifically for the LMs.
#
# NOTE:  The set of profiler events generated by this component are:
#
#        schedule_try    : search for unit resources starts    (uid: uid)
#        schedule_fail   : search for unit resources failed    (uid: uid)
#        schedule_ok     : search for unit resources succeeded (uid: uid)
#        unschedule_start: unit resource freeing starts        (uid: uid)
#        unschedule_stop : unit resource freeing stops         (uid: uid)
#
#        See also:
#        https://github.com/radical-cybertools/radical.pilot/blob/feature/ \
#                           events/docs/source/events.md \
#                           #agentschedulingcomponent-component


# ------------------------------------------------------------------------------
#
class AgentSchedulingComponent(rpu.Component):

    # --------------------------------------------------------------------------
    #
    # the deriving schedulers should in general have the following structure in
    # self.nodes:
    #
    #   self.nodes = [
    #     { 'name'  : 'name-of-node',
    #       'uid'   : 'uid-of-node',
    #       'cores' : '###---##-##-----',  # 16 cores, free/busy markers
    #       'gpus'  : '--',                #  2 GPUs,  free/busy markers
    #     }, ...
    #   ]
    #
    # The free/busy markers are defined in rp.constants.py, and are `-` and `#`,
    # respectively.  Some schedulers may need a more elaborate structures - but
    # where the above is suitable, it should be used for code consistency.
    #

    def __init__(self, cfg, session):

        self.nodes = None
        self._uid  = ru.generate_id(cfg['owner'] + '.scheduling.%(counter)s',
                                    ru.ID_CUSTOM)
        rpu.Component.__init__(self, cfg, session)


    # --------------------------------------------------------------------------
    #
    # Once the component process is spawned, `initialize()` will be called
    # before control is given to the component's main loop.
    #
    def initialize(self):

        # The scheduler needs the LRMS information which have been collected
        # during agent startup.  We dig them out of the config at this point.
        #
        # NOTE: this information is insufficient for the torus scheduler!
        self._pid                 = self._cfg['pid']
        self._lrms_info           = self._cfg['lrms_info']
        self._lrms_lm_info        = self._cfg['lrms_info']['lm_info']
        self._lrms_node_list      = self._cfg['lrms_info']['node_list']
        self._lrms_cores_per_node = self._cfg['lrms_info']['cores_per_node']
        self._lrms_gpus_per_node  = self._cfg['lrms_info']['gpus_per_node']
        self._lrms_lfs_per_node   = self._cfg['lrms_info']['lfs_per_node']
        self._lrms_mem_per_node   = self._cfg['lrms_info']['mem_per_node']

        if not self._lrms_node_list:
            raise RuntimeError("LRMS %s didn't _configure node_list."
                              % self._lrms_info['name'])

        if self._lrms_cores_per_node is None:
            raise RuntimeError("LRMS %s didn't _configure cores_per_node."
                              % self._lrms_info['name'])

        if self._lrms_gpus_per_node is None:
            raise RuntimeError("LRMS %s didn't _configure gpus_per_node."
                              % self._lrms_info['name'])

        # create and initialize the wait pool.  Also maintain a mapping of that
        # waitlist to a binned list where tasks are binned by size for faster
        # lookups of replacement units.  And outdated binlist is mostly
        # sufficient, only rebuild when we run dry
        self._waitpool = dict()  # map uid:task
        self._ts_map   = dict()
        self._ts_valid = False  # set to False to trigger re-binning

        # the scheduler algorithms have two inputs: tasks to be scheduled, and
        # slots becoming available (after tasks complete).
        self._queue_sched   = mp.Queue()
        self._queue_unsched = mp.Queue()
        self._proc_term     = mp.Event()  # signal termination ot scheduler proc

        # initialize the node list to be used by the scheduler.  A scheduler
        # instance may decide to overwrite or extend this structure.
        self.nodes = list()
        for node, node_uid in self._lrms_node_list:
            self.nodes.append({'uid'  : node_uid,
                               'name' : node,
                               'cores': [rpc.FREE] * self._lrms_cores_per_node,
                               'gpus' : [rpc.FREE] * self._lrms_gpus_per_node,
                               'lfs'  :              self._lrms_lfs_per_node,
                               'mem'  :              self._lrms_mem_per_node})

        # configure the scheduler instance
        self._configure()
        self.slot_status("slot status after  init")

        # register unit input channels
        self.register_input(rps.AGENT_SCHEDULING_PENDING,
                            rpc.AGENT_SCHEDULING_QUEUE, self.work)

        # we need unschedule updates to learn about units for which to free the
        # allocated cores.  Those updates MUST be issued after execution, ie.
        # by the AgentExecutionComponent.
        self.register_subscriber(rpc.AGENT_UNSCHEDULE_PUBSUB, self.unschedule_cb)

        # start a process to host the actual scheduling algorithm
        self._p = mp.Process(target=self._schedule_units)
        self._p.daemon = True
        self._p.start()


    # --------------------------------------------------------------------------
    #
    def finalize(self):

        self._p.kill()
        self._p.terminate()


    # --------------------------------------------------------------------------
    #
    def _configure(self):

        raise NotImplementedError('deriving classes must implement this')


    # --------------------------------------------------------------------------
    #
    # This class-method creates the appropriate instance for the scheduler.
    #
    @classmethod
    def create(cls, cfg, session):

        # make sure that we are the base-class!
        if cls != AgentSchedulingComponent:
            raise TypeError("Scheduler Factory only available to base class!")

        name = cfg['scheduler']

        from .continuous_ordered import ContinuousOrdered
        from .continuous_colo    import ContinuousColo
        from .continuous         import Continuous
        from .hombre             import Hombre
        from .flux               import Flux
        from .torus              import Torus
        from .noop               import Noop

      # from .yarn               import Yarn
      # from .spark              import Spark
      # from .continuous_summit  import ContinuousSummit
      # from .continuous_fifo    import ContinuousFifo
      # from .scattered          import Scattered

        try:
            impl = {

                SCHEDULER_NAME_CONTINUOUS_ORDERED : ContinuousOrdered,
                SCHEDULER_NAME_CONTINUOUS_COLO    : ContinuousColo,
                SCHEDULER_NAME_CONTINUOUS         : Continuous,
                SCHEDULER_NAME_HOMBRE             : Hombre,
                SCHEDULER_NAME_FLUX               : Flux,
                SCHEDULER_NAME_TORUS              : Torus,
                SCHEDULER_NAME_NOOP               : Noop,

              # SCHEDULER_NAME_YARN               : Yarn,
              # SCHEDULER_NAME_SPARK              : Spark,
              # SCHEDULER_NAME_CONTINUOUS_SUMMIT  : ContinuousSummit,
              # SCHEDULER_NAME_CONTINUOUS_FIFO    : ContinuousFifo,
              # SCHEDULER_NAME_SCATTERED          : Scattered,

            }[name]

            impl = impl(cfg, session)
            return impl

        except KeyError:
            raise ValueError("Scheduler '%s' unknown or defunct" % name)


    # --------------------------------------------------------------------------
    #
    # Change the reserved state of slots (rpc.FREE or rpc.BUSY)
    #
    # NOTE: any scheduler implementation which uses a different nodelist
    #       structure MUST overload this method.
    #
    def _change_slot_states(self, slots, new_state):
        '''
        This function is used to update the state for a list of slots that
        have been allocated or deallocated.  For details on the data structure,
        see top of `base.py`.
        '''
        # This method needs to change if the DS changes.

        # for node_name, node_uid, cores, gpus in slots['nodes']:
        for slot_node in slots['nodes']:

            # Find the entry in the the slots list

            # TODO: [Optimization] Assuming 'uid' is the ID of the node, it
            #       seems a bit wasteful to have to look at all of the nodes
            #       available for use if at most one node can have that uid.
            #       Maybe it would be worthwhile to simply keep a list of nodes
            #       that we would read, and keep a dictionary that maps the uid
            #       of the node to the location on the list?

            node = None
            for node in self.nodes:
                if node['uid'] == slot_node['uid']:
                    break

            if not node:
                raise RuntimeError('inconsistent node information')

            # iterate over cores/gpus in the slot, and update state
            cores = slot_node['core_map']
            for cslot in cores:
                for core in cslot:
                    node['cores'][core] = new_state

            gpus = slot_node['gpu_map']
            for gslot in gpus:
                for gpu in gslot:
                    node['gpus'][gpu] = new_state

            if slot_node['lfs']['path']:
                if new_state == rpc.BUSY:
                    node['lfs']['size'] -= slot_node['lfs']['size']
                else:
                    node['lfs']['size'] += slot_node['lfs']['size']

            if slot_node['mem']:
                if new_state == rpc.BUSY:
                    node['mem'] -= slot_node['mem']
                else:
                    node['mem'] += slot_node['mem']



    # --------------------------------------------------------------------------
    #
    # NOTE: any scheduler implementation which uses a different nodelist
    #       structure MUST overload this method.
    def slot_status(self, msg=None):
        '''
        Returns a multi-line string corresponding to the status of the node list
        '''

        if not self._log.isEnabledFor(logging.DEBUG):
            return

        if not msg: msg = ''

        glyphs = {rpc.FREE : '-',
                  rpc.BUSY : '#',
                  rpc.DOWN : '!'}
        ret = "|"
        for node in self.nodes:
            for core in node['cores']:
                ret += glyphs[core]
            ret += ':'
            for gpu in node['gpus']:
                ret += glyphs[gpu]
            ret += '|'

        self._log.debug("status: %-30s: %s", msg, ret)

        return ret


    # --------------------------------------------------------------------------
    #
    def _refresh_ts_map(self):

        # The ts map only gets invalidated when new units get added to the
        # waitpool.  Removing tasks does *not* invalidate it.
        #
        # This method should only be called opportunistically, i.e., when a task
        # lookup failed and it is worthwhile checking the waitlist tasks.

        if self._ts_valid:
            # nothing to do, the map is valid
            return

        # we can only rebuild if we have waiting tasks
        if not self._waitpool:
            return

        for uid,task in self._waitpool.items():
            ts = task['tuple_size']
            if ts not in self._ts_map:
                self._ts_map[ts] = set()
            self._ts_map[ts].add(uid)

        self._ts_valid = True


    # --------------------------------------------------------------------------
    #
    def schedule_unit(self, unit):

        raise NotImplementedError('schedule_unit needs to be implemented.')


    # --------------------------------------------------------------------------
    #
    def unschedule_unit(self, unit):

        raise NotImplementedError('unschedule_unit needs to be implemented.')


    # --------------------------------------------------------------------------
    #
    def work(self, units):
        '''
        This is the main callback of the component, which is called for any
        incoming (set of) unit(s).  Units arriving here must always be in
        `AGENT_SCHEDULING_PENDING` state, and must always leave in either
        `AGENT_EXECUTING_PENDING` or in a FINAL state (`FAILED` or `CANCELED`).
        While handled by this component, the units will be in `AGENT_SCHEDULING`
        state.

        This methods takes care of initial state change to `AGENT_SCHEDULING`,
        and then puts them forward onto the queue towards the actual scheduling
        process (self._schedule_units).
        '''

        # unify handling of bulks / non-bulks
        units = ru.as_list(units)

        # advance state, publish state change, and push to scheduler process
        self.advance(units, rps.AGENT_SCHEDULING, publish=True, push=False)
        self._queue_sched.put(units)


    # --------------------------------------------------------------------------
    #
    def unschedule_cb(self, topic, msg):
        '''
        release (for whatever reason) all slots allocated to this unit
        '''

        self._queue_unsched.put(msg)

        # return True to keep the cb registered
        return True


    # --------------------------------------------------------------------------
    #
    def _schedule_units(self):
        '''
        This method runs in a separate process and hosts the actual scheduling
        algorithm invocation.  The process is fed by two queues: a queue of
        incoming tasks to schedule, and a queue of slots freed by finishing
        tasks.
        '''

        # The loop alternates between
        #
        #   - scheduling tasks from a waitpool;
        #   - pulling new tasks to schedule; and
        #   - pulling for free slots to use.
        #
        # resources = True  # fresh start
        #
        # while True:
        #
        #   if resources:  # otherwise: why bother?
        #     if waitpool:
        #       sort(waitpool)  # largest tasks first
        #       for task in sorted(waitpool):
        #         if task >= max_task:
        #           prof schedule_skip
        #         else:
        #           if try_schedule:
        #             advance
        #             continue
        #           max_task = max(max_task, size(task))
        #         break  # larger tasks won't work
        #
        #   if any_resources:  # otherwise: why bother
        #     for task in queue_units.get():
        #         if task <= max_task:
        #           if try_schedule:
        #             advance
        #             continue
        #           waitpool.append(task)
        #           max_task = max(max_task, size(task))
        #         continue  # next task mght be smaller
        #
        #   resources = False  # nothing in waitpool fits
        #   for slot in queue_slots.get():
        #     free_slot(slot)
        #     resources = True  # maybe we can place a task now


        # register unit output channels
        self.register_output(rps.AGENT_EXECUTING_PENDING,
                             rpc.AGENT_EXECUTING_QUEUE)

        resources = True  # fresh start, all is free
        while not self._proc_term.is_set():

            self._log.debug('=== schedule units 0: %s, w: %d', resources,
                    len(self._waitpool))

            active = 0  # see if we do anything in this iteration

            # if we have new resources, try to place waiting tasks.
            r_wait = False
            if resources:
                r_wait, a = self._schedule_waitpool()
                active += int(a)
                self._log.debug('=== schedule units w: %s %s', r_wait, a)

            # always try to schedule newly incoming tasks
            # running out of resources for incoming could still mean we have
            # smaller slots for waiting tasks, so ignore `r` for now.
            r_inc, a = self._schedule_incoming()
            active += int(a)
            self._log.debug('=== schedule units i: %s %s', r_inc, a)

            # if we had resources, but could not schedule any incoming not any
            # waiting, then we effectively ran out of *useful* resources
            if resources and (r_wait is False and r_inc is False):
                resources = False

            # reclaim resources from completed tasks
            # if tasks got unscheduled (and not replaced), then we have new
            # space to schedule waiting tasks (unless we have resources from
            # before)
            r, a = self._unschedule_completed()
            if not resources and r:
                resources = True
            active += int(a)
            self._log.debug('=== schedule units c: %s %s', r, a)

            if not active:
                time.sleep(0.1)  # FIXME: configurable

            self._log.debug('=== schedule units x: %s %s', resources, active)


    # --------------------------------------------------------------------------
    #
    def _prof_sched_skip(self, task):

        self._prof.prof('schedule_skip', uid=task['uid'])


    # --------------------------------------------------------------------------
    #
    def _schedule_waitpool(self):

        self.slot_status("before schedule waitpool")

        # sort by inverse tuple size to place larger tasks first and backfill
        # with smaller tasks.  We only look at cores right now - this needs
        # fixing for GPU dominated loads.
        # We define `tuple_size` as
        #     `(cpu_processes + gpu_processes) * cpu_threads`
        #
        tasks = list(self._waitpool.values())
        tasks.sort(key=lambda x:
                (x['tuple_size'][0] + x['tuple_size'][2]) * x['tuple_size'][1],
                 reverse=True)

        # cycle through waitpool, and see if we get anything placed now.
        scheduled, unscheduled = ru.lazy_bisect(tasks,
                                                check=self._try_allocation,
                                                on_skip=self._prof_sched_skip,
                                                log=self._log)

        self._waitpool = {task['uid']:task for task in unscheduled}
        self.advance(scheduled, rps.AGENT_EXECUTING_PENDING, publish=True,
                                                             push=True)
        # method counts as `active` if anything was scheduled
        active = bool(scheduled)

        # if we sccheduled some tasks but not all, we ran out of resources
        resources = not (bool(unscheduled) and bool(unscheduled))

        self.slot_status("after  schedule waitpool")
        return resources, active


    # --------------------------------------------------------------------------
    #
    def _schedule_incoming(self):

        # fetch all units from the queue
        units = list()
        try:

            while not self._proc_term.is_set():
                data = self._queue_sched.get(timeout=0.001)

                if not isinstance(data, list):
                    data = [data]

                for unit in data:
                    self._set_tuple_size(unit)
                    units.append(unit)

        except queue.Empty:
            # no more unschedule requests
            pass

        if not units:
            # no resource change, no activity
            return None, False

        self.slot_status("before schedule incoming [%d]" % len(units))

        # handle largest units first
        # FIXME: this needs lazy-bisect
        to_wait = list()
        for unit in sorted(units, key=lambda x: x['tuple_size'][0],
                           reverse=True):

            # either we can place the unit straight away, or we have to
            # put it in the wait pool.
            if self._try_allocation(unit):

                # task got scheduled - advance state, notify world about the
                # state change, and push it out toward the next component.
                self.advance(unit, rps.AGENT_EXECUTING_PENDING,
                             publish=True, push=True)

            else:
                to_wait.append(unit)

        # all units which could not be scheduled are added to the waitpool
        self._waitpool.update({task['uid']:task for task in to_wait})

        # we performed some activity (worked on units)
        active = True

        # if units remain waiting, we are out of usable resources
        resources = not bool(to_wait)

        # incoming units which have to wait are the only reason to rebuild the
        # tuple_size map
        self._ts_valid = False

        self.slot_status("after  schedule incoming")
        return resources, active


    # --------------------------------------------------------------------------
    #
    def _unschedule_completed(self):

        to_unschedule = list()
        try:
            while not self._proc_term.is_set():
                unit = self._queue_unsched.get(timeout=0.001)
                to_unschedule.append(unit)

        except queue.Empty:
            # no more unschedule requests
            pass

        to_release = list()  # slots of unscheduling tasks
        placed     = list()  # uids of waiting tasks replacing unscheduled ones

        if to_unschedule:

            # rebuild the tuple_size binning, maybe
            self._refresh_ts_map()


        for unit in to_unschedule:
            # if we find a waiting unit with the same tuple size, we don't free
            # the slots, but just pass them on unchanged to the waiting unit.
            # Thus we replace the unscheduled unit on the same cores / GPUs
            # immediately. This assumes that the `tuple_size` is good enough to
            # judge the legality of the resources for the new target unit.

          # ts = tuple(unit['tuple_size'])
          # if self._ts_map.get(ts):
          #
          #     replace = self._waitpool[self._ts_map[ts].pop()]
          #     replace['slots'] = unit['slots']
          #     placed.append(placed)
          #
          #     # unschedule unit A and schedule unit B have the same
          #     # timestamp
          #     ts = time.time()
          #     self._prof.prof('unschedule_stop', uid=unit['uid'],
          #                     timestamp=ts)
          #     self._prof.prof('schedule_fast', uid=replace['uid'],
          #                     timestamp=ts)
          #     self.advance(replace, rps.AGENT_EXECUTING_PENDING,
          #                  publish=True, push=True)
          # else:
          #
          #     # no replacement unit found: free the slots, and try to
          #     # schedule other units of other sizes.
          #     to_release.append(unit)

            to_release.append(unit)

        if not to_release:
            if not to_unschedule:
                # no new resources, not been active
                return False, False
            else:
                # no new resources, but activity
                return False, True

        # we have units to unschedule, which will free some resources. We can
        # thus try to schedule larger units again, and also inform the caller
        # about resource availability.
        for unit in to_release:
            self.unschedule_unit(unit)
            self._prof.prof('unschedule_stop', uid=unit['uid'])

        # we placed some previously waiting units, and need to remove those from
        # the waitpool
        self._waitpool = {task['uid']:task for task in self._waitpool.values()
                                           if  task['uid'] not in placed}

        # we have new resources, and were active
        return True, True


    # --------------------------------------------------------------------------
    #
    def _try_allocation(self, unit):
        '''
        attempt to allocate cores/gpus for a specific unit.
        '''

        uid = unit['uid']
        self._prof.prof('schedule_try', uid=uid)

        slots = self.schedule_unit(unit)
        if not slots:

            # schedule failure
            self._prof.prof('schedule_fail', uid=uid)
            return False

        # the task was placed, we need to reflect the allocation in the
        # nodelist state (BUSY) and pass placement to the task, to have
        # it enacted by the executor
        self._change_slot_states(slots, rpc.BUSY)
        unit['slots'] = slots

      # self._handle_cuda(unit)

        # got an allocation, we can go off and launch the process
        self._prof.prof('schedule_ok', uid=uid)

        return True


  # # --------------------------------------------------------------------------
  # #
  # def _handle_cuda(self, unit):
  #
  #     # Check if unit requires GPUs.  If so, set CUDA_VISIBLE_DEVICES to the
  #     # list of assigned  GPU IDs.  We only handle uniform GPU setting for
  #     # now, and will isse a warning on non-uniform ones.
  #     #
  #     # The default setting is ``
  #     #
  #     # FIXME: This code should probably live elsewhere, not in this
  #     #        performance critical scheduler base class
  #     #
  #     # FIXME: The specification for `CUDA_VISIBLE_DEVICES` is actually LM
  #     #        dependent.  Assume the scheduler assigns the second GPU.
  #     #        Manually, one would set `CVD=1`.  That also holds for launch
  #     #        methods like `fork` which leave GPU indexes unaltered.  Other
  #     #        launch methods like `jsrun` mask the system GPUs and only the
  #     #        second GPU is visible, at all, to the task.  To CUDA the system
  #     #        now seems to have only one GPU, and we need to be set `CVD=0`.
  #     #
  #     #        In other words, CVD sometimes needs to be set to the physical
  #     #        GPU IDs, and at other times to the logical GPU IDs (IDs as
  #     #        visible to the task).  This also implies that this code should
  #     #        actually live within the launch method.  On the upside, the LM
  #     #        should also be able to handle heterogeneus tasks.
  #     #
  #     #        For now, we hardcode the CVD ID mode to `logical`, thus
  #     #        assuming that unassigned GPUs are masked away, as for example
  #     #        with `jsrun`.
  #     cvd_id_mode = 'logical'
  #
  #     unit['description']['environment']['CUDA_VISIBLE_DEVICES'] = ''
  #     gpu_maps = list()
  #     for node in unit['slots']['nodes']:
  #         if node['gpu_map'] not in gpu_maps:
  #             gpu_maps.append(node['gpu_map'])
  #
  #     if not gpu_maps:
  #         # no gpu maps, nothing to do
  #         pass
  #
  #     elif len(gpu_maps) > 1:
  #         # FIXME: this does not actually check for uniformity
  #         self._log.warn('cannot set CUDA_VISIBLE_DEVICES for non-uniform'
  #                        'GPU schedule (%s)' % gpu_maps)
  #
  #     else:
  #         gpu_map = gpu_maps[0]
  #         if gpu_map:
  #             # uniform, non-zero gpu map
  #             if cvd_id_mode == 'physical':
  #                 unit['description']['environment']['CUDA_VISIBLE_DEVICES']\
  #                         = ','.join(str(gpu_set[0]) for gpu_set in gpu_map)
  #             elif cvd_id_mode == 'logical':
  #                 unit['description']['environment']['CUDA_VISIBLE_DEVICES']\
  #                         = ','.join(str(x) for x in range(len(gpu_map)))
  #             else:
  #                 raise ValueError('invalid CVD mode %s' % cvd_id_mode)


    # --------------------------------------------------------------------------
    #
    def _get_node_maps(self, cores, gpus, threads_per_proc):
        '''
        For a given set of cores and gpus, chunk them into sub-sets so that each
        sub-set can host one application process and all threads of that
        process.  Note that we currently consider all GPU applications to be
        single-threaded.

        example:
            cores  : [1, 2, 3, 4, 5, 6, 7, 8]
            gpus   : [1, 2]
            tpp    : 4
            result : [[1, 2, 3, 4], [5, 6, 7, 8]], [[1], [2]]

        For more details, see top level comment of `base.py`.
        '''

        core_map = list()
        gpu_map  = list()

        # make sure the core sets can host the requested number of threads
        assert(not len(cores) % threads_per_proc)
        n_procs =  len(cores) / threads_per_proc

        idx = 0
        for _ in range(n_procs):
            p_map = list()
            for _ in range(threads_per_proc):
                p_map.append(cores[idx])
                idx += 1
            core_map.append(p_map)

        if idx != len(cores):
            self._log.error('%s -- %s -- %s -- %s',
                            idx, len(cores), cores, n_procs)
        assert(idx == len(cores))

        # gpu procs are considered single threaded right now (FIXME)
        for g in gpus:
            gpu_map.append([g])

        return core_map, gpu_map


    # --------------------------------------------------------------------------
    #
    def _set_tuple_size(self, unit):
        '''
        Scheduling, in very general terms, maps resource request to available
        resources.  While the scheduler may check arbitrary task attributes in
        order to estimate the resource requirements of the tast, we assume that
        the most basic attributes (cores, threads, GPUs, MPI/non-MPI) determine
        the resulting placement decision.  Specifically, we assume that this
        tuple of attributes result in a placement that is valid for all tasks
        which have the same attribute tuple.

        To speed up that tuple lookup and to simplify some scheduler
        optimizations, we extract that attribute tuple on task arrival, and will
        use it for fast task-to-placement lookups.
        '''

        d = unit['description']
        unit['tuple_size'] = tuple([d.get('cpu_processes', 1),
                                    d.get('cpu_threads',   1),
                                    d.get('gpu_processes', 0),
                                    d.get('cpu_process_type')])


# ------------------------------------------------------------------------------
<|MERGE_RESOLUTION|>--- conflicted
+++ resolved
@@ -24,13 +24,8 @@
 SCHEDULER_NAME_CONTINUOUS_COLO    = "CONTINUOUS_COLO"
 SCHEDULER_NAME_CONTINUOUS         = "CONTINUOUS"
 SCHEDULER_NAME_HOMBRE             = "HOMBRE"
-<<<<<<< HEAD
 SCHEDULER_NAME_FLUX               = "FLUX"
-SCHEDULER_NAME_SPARK              = "SPARK"
 SCHEDULER_NAME_TORUS              = "TORUS"
-SCHEDULER_NAME_YARN               = "YARN"
-=======
->>>>>>> 1c35e226
 SCHEDULER_NAME_NOOP               = "NOOP"
 SCHEDULER_NAME_TORUS              = "TORUS"
 

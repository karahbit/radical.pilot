--- conflicted
+++ resolved
@@ -19,7 +19,6 @@
 # 'enum' for RPs's pilot scheduler types
 #
 SCHEDULER_NAME_CONTINUOUS         = "CONTINUOUS"
-SCHEDULER_NAME_CONTINUOUS_FIFO    = "CONTINUOUS_FIFO"
 SCHEDULER_NAME_CONTINUOUS_ORDERED = "CONTINUOUS_ORDERED"
 SCHEDULER_NAME_CONTINUOUS_SUMMIT  = "CONTINUOUS_SUMMIT"
 SCHEDULER_NAME_HOMBRE             = "HOMBRE"
@@ -28,6 +27,7 @@
 SCHEDULER_NAME_TORUS              = "TORUS"
 SCHEDULER_NAME_YARN               = "YARN"
 
+# SCHEDULER_NAME_CONTINUOUS_FIFO  = "CONTINUOUS_FIFO"
 
 # ------------------------------------------------------------------------------
 #
@@ -309,7 +309,6 @@
 
         from .continuous_ordered import ContinuousOrdered
         from .continuous_summit  import ContinuousSummit
-        from .continuous_fifo    import ContinuousFifo
         from .continuous         import Continuous
         from .scattered          import Scattered
         from .hombre             import Hombre
@@ -317,27 +316,20 @@
         from .yarn               import Yarn
         from .spark              import Spark
 
+      # from .continuous_fifo    import ContinuousFifo
+
         try:
             impl = {
-<<<<<<< HEAD
                 SCHEDULER_NAME_CONTINUOUS_ORDERED: ContinuousOrdered,
                 SCHEDULER_NAME_CONTINUOUS_SUMMIT:  ContinuousSummit,
-                SCHEDULER_NAME_CONTINUOUS_FIFO:    ContinuousFifo,
                 SCHEDULER_NAME_CONTINUOUS:         Continuous,
                 SCHEDULER_NAME_SCATTERED:          Scattered,
                 SCHEDULER_NAME_HOMBRE:             Hombre,
                 SCHEDULER_NAME_TORUS:              Torus,
                 SCHEDULER_NAME_YARN:               Yarn,
-                SCHEDULER_NAME_SPARK:              Spark
-=======
-                SCHEDULER_NAME_CONTINUOUS_FIFO: ContinuousFifo,
-                SCHEDULER_NAME_CONTINUOUS     : Continuous,
-                SCHEDULER_NAME_SCATTERED      : Scattered,
-                SCHEDULER_NAME_HOMBRE         : Hombre,
-                SCHEDULER_NAME_TORUS          : Torus,
-                SCHEDULER_NAME_YARN           : Yarn,
-                SCHEDULER_NAME_SPARK          : Spark
->>>>>>> b22014d8
+                SCHEDULER_NAME_SPARK:              Spark,
+
+              # SCHEDULER_NAME_CONTINUOUS_FIFO:    ContinuousFifo,
             }[name]
 
             impl = impl(cfg, session)

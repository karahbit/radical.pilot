
__copyright__ = "Copyright 2013-2016, http://radical.rutgers.edu"
__license__   = "MIT"


import time
import queue
import logging

import multiprocessing    as mp

import radical.utils      as ru

from ... import utils     as rpu
from ... import states    as rps
from ... import constants as rpc


# ------------------------------------------------------------------------------
#
# 'enum' for RPs's pilot scheduler types
#
SCHEDULER_NAME_CONTINUOUS_ORDERED = "CONTINUOUS_ORDERED"
SCHEDULER_NAME_CONTINUOUS_COLO    = "CONTINUOUS_COLO"
SCHEDULER_NAME_CONTINUOUS         = "CONTINUOUS"
SCHEDULER_NAME_HOMBRE             = "HOMBRE"
SCHEDULER_NAME_FLUX               = "FLUX"
SCHEDULER_NAME_TORUS              = "TORUS"
SCHEDULER_NAME_NOOP               = "NOOP"
SCHEDULER_NAME_TORUS              = "TORUS"

# SCHEDULER_NAME_YARN               = "YARN"
# SCHEDULER_NAME_SPARK              = "SPARK"
# SCHEDULER_NAME_CONTINUOUS_SUMMIT  = "CONTINUOUS_SUMMIT"
# SCHEDULER_NAME_CONTINUOUS_FIFO    = "CONTINUOUS_FIFO"
# SCHEDULER_NAME_SCATTERED          = "SCATTERED"


# ------------------------------------------------------------------------------
#
# An RP agent scheduler will place incoming units onto a set of cores and gpus.
#
# This is the agent scheduler base class.  It provides the framework for
# implementing diverse scheduling algorithms and mechanisms, tailored toward
# specific workload types, resource configurations, batch systems etc.
#
# The base class provides the following functionality to the implementations:
#
#   - obtain configuration settings from config files and environments
#   - create aself._nodes list to represent available resources;
#   - general control and data flow:
#
#       # main loop
#       self._handle_unit(unit):  # unit arrives
#         try_allocation(unit)    # placement is attempted
#         if success:
#            advance(unit)        # pass unit to executor
#         else:
#            wait.append(unit)    # place unit in a wait list
#
#   - notification management:
#     - the scheduler receives notifications about units which completed
#       execution, and whose resources can now be used again for other units,
#     - the above triggers an 'unschedule' (free resources) action and also a
#       `schedule` action (check waitpool if waiting units can now be placed).
#
#
# A scheduler implementation will derive from this base class, and overload the
# following three methods:
#
#   _configure():
#     - make sure that the base class configuration is usable
#     - do any additional configuration
#
#   _schecule_unit(unit):
#     - given a unit (incl. description), find and return a suitable allocation
#
#   unschedule_unit(unit):
#     - release the allocation held by that unit
#
#
# The scheduler needs (in the general case) three pieces of information:
#
#   - the layout of the resource (nodes, cores, gpus);
#   - the current state of those (what cores/gpus are used by other units)
#   - the requirements of the unit (single/multi node, cores, gpus)
#
# The first part (layout) is provided by the ResourceManager, in the form of a nodelist:
#
#    nodelist = [{name : 'node_1', cores: 16, gpus : 2},
#                {name : 'node_2', cores: 16, gpus : 2},
#                ...
#               ]
#
# That is then mapped into an internal representation, which is really the same
# but allows to keep track of resource usage, by setting the fields to
# `rpc.FREE == '-'` or `rpc.BUSY == '#'`:
#
#    nodelist = [{name : 'node_1', cores: [----------------], gpus : [--]},
#                {name : 'node_2', cores: {----------------], gpus : [--]},
#                ...
#               ]
#
# When allocating a set of resource for a unit (2 cores, 1 gpu), we can now
# record those as used:
#
#    nodelist = [{name : 'node_1', cores: [##--------------], gpus : [#-]},
#                {name : 'node_2', cores: {----------------], gpus : [--]},
#                ...
#               ]
#
# This solves the second part from our list above.  The third part, unit
# requirements, are obtained from the unit dict passed for scheduling: the unit
# description contains requests for `cores` and `gpus`.
#
# Note that the unit description will also list the number of processes and
# threads for cores and gpus, and also flags the use of `mpi`, 'openmp', etc.
# The scheduler will have to make sure that for each process to be placed, the
# given number of additional cores are available *and reserved* to create
# threads on.  The threads are created by the application.  Note though that
# this implies that the launcher must pin cores very carefully, to not constrain
# the thread creation for the application.
#
# The scheduler algorithm will then attempt to find a suitable set of cores and
# gpus in the nodelist into which the unit can be placed.  It will mark those as
# `rpc.BUSY`, and attach the set of cores/gpus to the unit dictionary, as (here
# for system with 8 cores & 1 gpu per node):
#
#     unit = { ...
#       'cpu_processes'   : 4,
#       'cpu_process_type': 'mpi',
#       'cpu_threads'     : 2,
#       'gpu_processes    : 2,
#       'slots' :
#       {                 # [[node,   node_uid,   [cpu idx],        [gpu idx]]]
#         'nodes'         : [[node_1, node_uid_1, [[0, 2], [4, 6]], [[0]    ]],
#                            [node_2, node_uid_2, [[1, 3], [5, 7]], [[0]    ]]],
#         'cores_per_node': 8,
#         'gpus_per_node' : 1,
#         'lm_info'       : { ... }
#       }
#     }
#
# The `cpu idx` field is a list of sets, where in each set the first core is
# where an application process is places, while the other cores are reserved for
# that process' threads.  For GPUs we use the same structure, but GPU processes
# are currently all considered to be single-threaded.
#
# The respective launch method is expected to create processes on the set of
# cpus and gpus thus specified, (node_1, cores 0 and 4; node_2, cores 1 and 5).
# The other reserved cores are for the application to spawn threads on
# (`cpu_threads=2`).
#
# A scheduler MAY attach other information to the `slots` structure, with the
# intent to support the launch methods to enact the placement decition made by
# the scheduler.  In fact, a scheduler may use a completely different slot
# structure than above - but then is likely bound to a specific launch method
# which can interpret that structure.  A notable example is the BG/Q torus
# scheduler which will only work in combination with the dplace launch methods.
# `lm_info` is an opaque field which allows to communicate specific settings
# from the rm to the launch method.
#
# FIXME: `lm_info` should be communicated to the LM instances in creation, not
#        as part of the slots.  Its constant anyway, as lm_info is set only
#        once during rm startup.
#
# NOTE:  While the nodelist resources are listed as strings above, we in fact
#        use a list of integers, to simplify some operations, and to
#        specifically avoid string copies on manipulations.  We only convert
#        to a stringlist for visual representation (`self.slot_status()`).
#
# NOTE:  The scheduler will allocate one core per node and GPU, as some startup
#        methods only allow process placements to *cores*, even if GPUs are
#        present and requested (hi aprun).  We should make this decision
#        dependent on the `lm_info` field - but at this point we don't have this
#        information (at least not readily available).
#
# TODO:  use named tuples for the slot structure to make the code more readable,
#        specifically for the LaunchMethods.
#
# NOTE:  The set of profiler events generated by this component are:
#
#        schedule_try    : search for unit resources starts    (uid: uid)
#        schedule_fail   : search for unit resources failed    (uid: uid)
#        schedule_ok     : search for unit resources succeeded (uid: uid)
#        unschedule_start: unit resource freeing starts        (uid: uid)
#        unschedule_stop : unit resource freeing stops         (uid: uid)
#
#        See also:
#        https://github.com/radical-cybertools/radical.pilot/blob/feature/ \
#                           events/docs/source/events.md \
#                           #agentschedulingcomponent-component


# ------------------------------------------------------------------------------
#
class AgentSchedulingComponent(rpu.Component):

    # --------------------------------------------------------------------------
    #
    # the deriving schedulers should in general have the following structure in
    # self.nodes:
    #
    #   self.nodes = [
    #     { 'name'  : 'name-of-node',
    #       'uid'   : 'uid-of-node',
    #       'cores' : '###---##-##-----',  # 16 cores, free/busy markers
    #       'gpus'  : '--',                #  2 GPUs,  free/busy markers
    #     }, ...
    #   ]
    #
    # The free/busy markers are defined in rp.constants.py, and are `-` and `#`,
    # respectively.  Some schedulers may need a more elaborate structures - but
    # where the above is suitable, it should be used for code consistency.
    #

    def __init__(self, cfg, session):

        self.nodes = None
        self._uid  = ru.generate_id(cfg['owner'] + '.scheduling.%(counter)s',
                                    ru.ID_CUSTOM)
        rpu.Component.__init__(self, cfg, session)


    # --------------------------------------------------------------------------
    #
    # Once the component process is spawned, `initialize()` will be called
    # before control is given to the component's main loop.
    #
    def initialize(self):

        # The scheduler needs the ResourceManager information which have been collected
        # during agent startup.  We dig them out of the config at this point.
        #
        # NOTE: this information is insufficient for the torus scheduler!
        self._pid               = self._cfg['pid']
        self._rm_info           = self._cfg['rm_info']
        self._rm_lm_info        = self._cfg['rm_info']['lm_info']
        self._rm_node_list      = self._cfg['rm_info']['node_list']
        self._rm_cores_per_node = self._cfg['rm_info']['cores_per_node']
        self._rm_gpus_per_node  = self._cfg['rm_info']['gpus_per_node']
        self._rm_lfs_per_node   = self._cfg['rm_info']['lfs_per_node']
        self._rm_mem_per_node   = self._cfg['rm_info']['mem_per_node']

        if not self._rm_node_list:
            raise RuntimeError("ResourceManager %s didn't _configure node_list."
                              % self._rm_info['name'])

        if self._rm_cores_per_node is None:
            raise RuntimeError("ResourceManager %s didn't _configure cores_per_node."
                              % self._rm_info['name'])

        if self._rm_gpus_per_node is None:
            raise RuntimeError("ResourceManager %s didn't _configure gpus_per_node."
                              % self._rm_info['name'])

        # create and initialize the wait pool.  Also maintain a mapping of that
        # waitlist to a binned list where tasks are binned by size for faster
        # lookups of replacement units.  And outdated binlist is mostly
        # sufficient, only rebuild when we run dry
        self._waitpool = dict()  # map uid:task
        self._ts_map   = dict()
        self._ts_valid = False   # set to False to trigger re-binning
        self._skipped  = 0       # schedule attempts skipped by bisect

        # the scheduler algorithms have two inputs: tasks to be scheduled, and
        # slots becoming available (after tasks complete).
        self._queue_sched   = mp.Queue()
        self._queue_unsched = mp.Queue()
        self._proc_term     = mp.Event()  # signal termination ot scheduler proc

        # initialize the node list to be used by the scheduler.  A scheduler
        # instance may decide to overwrite or extend this structure.
        self.nodes = list()
        for node, node_uid in self._rm_node_list:
            self.nodes.append({'uid'  : node_uid,
                               'name' : node,
                               'cores': [rpc.FREE] * self._rm_cores_per_node,
                               'gpus' : [rpc.FREE] * self._rm_gpus_per_node,
                               'lfs'  :              self._rm_lfs_per_node,
                               'mem'  :              self._rm_mem_per_node})

        # configure the scheduler instance
        self._configure()
        self.slot_status("slot status after  init")

        # register unit input channels
        self.register_input(rps.AGENT_SCHEDULING_PENDING,
                            rpc.AGENT_SCHEDULING_QUEUE, self.work)

        # we need unschedule updates to learn about units for which to free the
        # allocated cores.  Those updates MUST be issued after execution, ie.
        # by the AgentExecutionComponent.
        self.register_subscriber(rpc.AGENT_UNSCHEDULE_PUBSUB, self.unschedule_cb)

        # start a process to host the actual scheduling algorithm
        self._p = mp.Process(target=self._schedule_units)
        self._p.daemon = True
        self._p.start()


    # --------------------------------------------------------------------------
    #
    def finalize(self):

        self._prof.prof('schedule_skipped', uid=self._uid, msg=self._skipped)
        self._p.terminate()


    # --------------------------------------------------------------------------
    #
    def _configure(self):

        raise NotImplementedError('deriving classes must implement this')


    # --------------------------------------------------------------------------
    #
    # This class-method creates the appropriate instance for the scheduler.
    #
    @classmethod
    def create(cls, cfg, session):

        # make sure that we are the base-class!
        if cls != AgentSchedulingComponent:
            raise TypeError("Scheduler Factory only available to base class!")

        name = cfg['scheduler']

        from .continuous_ordered import ContinuousOrdered
        from .continuous_colo    import ContinuousColo
        from .continuous         import Continuous
        from .hombre             import Hombre
        from .flux               import Flux
        from .torus              import Torus
        from .noop               import Noop

      # from .yarn               import Yarn
      # from .spark              import Spark
      # from .continuous_summit  import ContinuousSummit
      # from .continuous_fifo    import ContinuousFifo
      # from .scattered          import Scattered

        try:
            impl = {

                SCHEDULER_NAME_CONTINUOUS_ORDERED : ContinuousOrdered,
                SCHEDULER_NAME_CONTINUOUS_COLO    : ContinuousColo,
                SCHEDULER_NAME_CONTINUOUS         : Continuous,
                SCHEDULER_NAME_HOMBRE             : Hombre,
                SCHEDULER_NAME_FLUX               : Flux,
                SCHEDULER_NAME_TORUS              : Torus,
                SCHEDULER_NAME_NOOP               : Noop,

              # SCHEDULER_NAME_YARN               : Yarn,
              # SCHEDULER_NAME_SPARK              : Spark,
              # SCHEDULER_NAME_CONTINUOUS_SUMMIT  : ContinuousSummit,
              # SCHEDULER_NAME_CONTINUOUS_FIFO    : ContinuousFifo,
              # SCHEDULER_NAME_SCATTERED          : Scattered,

            }[name]

            impl = impl(cfg, session)
            return impl

        except KeyError:
            raise ValueError("Scheduler '%s' unknown or defunct" % name)


    # --------------------------------------------------------------------------
    #
    # Change the reserved state of slots (rpc.FREE or rpc.BUSY)
    #
    # NOTE: any scheduler implementation which uses a different nodelist
    #       structure MUST overload this method.
    #
    def _change_slot_states(self, slots, new_state):
        '''
        This function is used to update the state for a list of slots that
        have been allocated or deallocated.  For details on the data structure,
        see top of `base.py`.
        '''
        # This method needs to change if the DS changes.

        # for node_name, node_uid, cores, gpus in slots['nodes']:
        for slot_node in slots['nodes']:

            # Find the entry in the the slots list

            # TODO: [Optimization] Assuming 'uid' is the ID of the node, it
            #       seems a bit wasteful to have to look at all of the nodes
            #       available for use if at most one node can have that uid.
            #       Maybe it would be worthwhile to simply keep a list of nodes
            #       that we would read, and keep a dictionary that maps the uid
            #       of the node to the location on the list?

            node = None
            for node in self.nodes:
                if node['uid'] == slot_node['uid']:
                    break

            if not node:
                raise RuntimeError('inconsistent node information')

            # iterate over cores/gpus in the slot, and update state
            cores = slot_node['core_map']
            for cslot in cores:
                for core in cslot:
                    node['cores'][core] = new_state

            gpus = slot_node['gpu_map']
            for gslot in gpus:
                for gpu in gslot:
                    node['gpus'][gpu] = new_state

            if slot_node['lfs']['path']:
                if new_state == rpc.BUSY:
                    node['lfs']['size'] -= slot_node['lfs']['size']
                else:
                    node['lfs']['size'] += slot_node['lfs']['size']

            if slot_node['mem']:
                if new_state == rpc.BUSY:
                    node['mem'] -= slot_node['mem']
                else:
                    node['mem'] += slot_node['mem']



    # --------------------------------------------------------------------------
    #
    # NOTE: any scheduler implementation which uses a different nodelist
    #       structure MUST overload this method.
    def slot_status(self, msg=None):
        '''
        Returns a multi-line string corresponding to the status of the node list
        '''

        if not self._log.isEnabledFor(logging.DEBUG):
            return

        if not msg: msg = ''

        glyphs = {rpc.FREE : '-',
                  rpc.BUSY : '#',
                  rpc.DOWN : '!'}
        ret = "|"
        for node in self.nodes:
            for core in node['cores']:
                ret += glyphs[core]
            ret += ':'
            for gpu in node['gpus']:
                ret += glyphs[gpu]
            ret += '|'

        self._log.debug("status: %-30s: %s", msg, ret)

        return ret


    # --------------------------------------------------------------------------
    #
    def _refresh_ts_map(self):

        # The ts map only gets invalidated when new units get added to the
        # waitpool.  Removing tasks does *not* invalidate it.
        #
        # This method should only be called opportunistically, i.e., when a task
        # lookup failed and it is worthwhile checking the waitlist tasks.

        if self._ts_valid:
            # nothing to do, the map is valid
            return

        # we can only rebuild if we have waiting tasks
        if not self._waitpool:
            return

        for uid,task in self._waitpool.items():
            ts = task['tuple_size']
            if ts not in self._ts_map:
                self._ts_map[ts] = set()
            self._ts_map[ts].add(uid)

        self._ts_valid = True


    # --------------------------------------------------------------------------
    #
    def schedule_unit(self, unit):

        raise NotImplementedError('schedule_unit needs to be implemented.')


    # --------------------------------------------------------------------------
    #
    def unschedule_unit(self, unit):

        raise NotImplementedError('unschedule_unit needs to be implemented.')


    # --------------------------------------------------------------------------
    #
    def work(self, units):
        '''
        This is the main callback of the component, which is called for any
        incoming (set of) unit(s).  Units arriving here must always be in
        `AGENT_SCHEDULING_PENDING` state, and must always leave in either
        `AGENT_EXECUTING_PENDING` or in a FINAL state (`FAILED` or `CANCELED`).
        While handled by this component, the units will be in `AGENT_SCHEDULING`
        state.

        This methods takes care of initial state change to `AGENT_SCHEDULING`,
        and then puts them forward onto the queue towards the actual scheduling
        process (self._schedule_units).
        '''

        # unify handling of bulks / non-bulks
        units = ru.as_list(units)

        # advance state, publish state change, and push to scheduler process
        self.advance(units, rps.AGENT_SCHEDULING, publish=True, push=False)
        self._queue_sched.put(units)


    # --------------------------------------------------------------------------
    #
    def unschedule_cb(self, topic, msg):
        '''
        release (for whatever reason) all slots allocated to this unit
        '''

        self._queue_unsched.put(msg)

        # return True to keep the cb registered
        return True


    # --------------------------------------------------------------------------
    #
    def _schedule_units(self):
        '''
        This method runs in a separate process and hosts the actual scheduling
        algorithm invocation.  The process is fed by two queues: a queue of
        incoming tasks to schedule, and a queue of slots freed by finishing
        tasks.
        '''

        # The loop alternates between
        #
        #   - scheduling tasks from a waitpool;
        #   - pulling new tasks to schedule; and
        #   - pulling for free slots to use.
        #
        # resources = True  # fresh start
        #
        # while True:
        #
        #   if resources:  # otherwise: why bother?
        #     if waitpool:
        #       sort(waitpool)  # largest tasks first
        #       for task in sorted(waitpool):
        #         if task >= max_task:
        #           prof schedule_skip
        #         else:
        #           if try_schedule:
        #             advance
        #             continue
        #           max_task = max(max_task, size(task))
        #         break  # larger tasks won't work
        #
        #   if any_resources:  # otherwise: why bother
        #     for task in queue_units.get():
        #         if task <= max_task:
        #           if try_schedule:
        #             advance
        #             continue
        #           waitpool.append(task)
        #           max_task = max(max_task, size(task))
        #         continue  # next task mght be smaller
        #
        #   resources = False  # nothing in waitpool fits
        #   for slot in queue_slots.get():
        #     free_slot(slot)
        #     resources = True  # maybe we can place a task now


        # register unit output channels
        self.register_output(rps.AGENT_EXECUTING_PENDING,
                             rpc.AGENT_EXECUTING_QUEUE)

        resources = True  # fresh start, all is free
        while not self._proc_term.is_set():

          # self._log.debug('=== schedule units 0: %s, w: %d', resources,
          #         len(self._waitpool))

            active = 0  # see if we do anything in this iteration

            # if we have new resources, try to place waiting tasks.
            r_wait = False
            if resources:
                r_wait, a = self._schedule_waitpool()
                active += int(a)
              # self._log.debug('=== schedule units w: %s %s', r_wait, a)

            # always try to schedule newly incoming tasks
            # running out of resources for incoming could still mean we have
            # smaller slots for waiting tasks, so ignore `r` for now.
            r_inc, a = self._schedule_incoming()
            active += int(a)
          # self._log.debug('=== schedule units i: %s %s', r_inc, a)

            # if we had resources, but could not schedule any incoming not any
            # waiting, then we effectively ran out of *useful* resources
            if resources and (r_wait is False and r_inc is False):
                resources = False

            # reclaim resources from completed tasks
            # if tasks got unscheduled (and not replaced), then we have new
            # space to schedule waiting tasks (unless we have resources from
            # before)
            r, a = self._unschedule_completed()
            if not resources and r:
                resources = True
            active += int(a)
          # self._log.debug('=== schedule units c: %s %s', r, a)

            if not active:
                time.sleep(0.1)  # FIXME: configurable

          # self._log.debug('=== schedule units x: %s %s', resources, active)


    # --------------------------------------------------------------------------
    #
    def _prof_sched_skip(self, task):

<<<<<<< HEAD
        self._skipped += 1

        # self._prof.prof('schedule_skip', uid=task['uid'])
=======
        pass
      # self._prof.prof('schedule_skip', uid=task['uid'])
>>>>>>> b10a4230


    # --------------------------------------------------------------------------
    #
    def _schedule_waitpool(self):

      # self.slot_status("before schedule waitpool")

        # sort by inverse tuple size to place larger tasks first and backfill
        # with smaller tasks.  We only look at cores right now - this needs
        # fixing for GPU dominated loads.
        # We define `tuple_size` as
        #     `(cpu_processes + gpu_processes) * cpu_threads`
        #
        tasks = list(self._waitpool.values())
        tasks.sort(key=lambda x:
                (x['tuple_size'][0] + x['tuple_size'][2]) * x['tuple_size'][1],
                 reverse=True)

        # cycle through waitpool, and see if we get anything placed now.
        scheduled, unscheduled = ru.lazy_bisect(tasks,
                                                check=self._try_allocation,
                                                on_skip=self._prof_sched_skip,
                                                log=self._log)

        self._waitpool = {task['uid']:task for task in unscheduled}
        self.advance(scheduled, rps.AGENT_EXECUTING_PENDING, publish=True,
                                                             push=True)
        # method counts as `active` if anything was scheduled
        active = bool(scheduled)

        # if we sccheduled some tasks but not all, we ran out of resources
        resources = not (bool(unscheduled) and bool(unscheduled))

      # self.slot_status("after  schedule waitpool")
        return resources, active


    # --------------------------------------------------------------------------
    #
    def _schedule_incoming(self):

        # fetch all units from the queue
        units = list()
        try:

            while not self._proc_term.is_set():
                data = self._queue_sched.get(timeout=0.001)

                if not isinstance(data, list):
                    data = [data]

                for unit in data:
                    self._set_tuple_size(unit)
                    units.append(unit)

        except queue.Empty:
            # no more unschedule requests
            pass

        if not units:
            # no resource change, no activity
            return None, False

      # self.slot_status("before schedule incoming [%d]" % len(units))

        # handle largest units first
        # FIXME: this needs lazy-bisect
        to_wait = list()
        for unit in sorted(units, key=lambda x: x['tuple_size'][0],
                           reverse=True):

            # either we can place the unit straight away, or we have to
            # put it in the wait pool.
            if self._try_allocation(unit):

                # task got scheduled - advance state, notify world about the
                # state change, and push it out toward the next component.
                self.advance(unit, rps.AGENT_EXECUTING_PENDING,
                             publish=True, push=True)

            else:
                to_wait.append(unit)

        # all units which could not be scheduled are added to the waitpool
        self._waitpool.update({task['uid']:task for task in to_wait})

        # we performed some activity (worked on units)
        active = True

        # if units remain waiting, we are out of usable resources
        resources = not bool(to_wait)

        # incoming units which have to wait are the only reason to rebuild the
        # tuple_size map
        self._ts_valid = False

      # self.slot_status("after  schedule incoming")
        return resources, active


    # --------------------------------------------------------------------------
    #
    def _unschedule_completed(self):

        to_unschedule = list()
        try:
            while not self._proc_term.is_set():
                unit = self._queue_unsched.get(timeout=0.001)
                to_unschedule.append(unit)

        except queue.Empty:
            # no more unschedule requests
            pass

        to_release = list()  # slots of unscheduling tasks
        placed     = list()  # uids of waiting tasks replacing unscheduled ones

        if to_unschedule:

            # rebuild the tuple_size binning, maybe
            self._refresh_ts_map()


        for unit in to_unschedule:
            # if we find a waiting unit with the same tuple size, we don't free
            # the slots, but just pass them on unchanged to the waiting unit.
            # Thus we replace the unscheduled unit on the same cores / GPUs
            # immediately. This assumes that the `tuple_size` is good enough to
            # judge the legality of the resources for the new target unit.

          # ts = tuple(unit['tuple_size'])
          # if self._ts_map.get(ts):
          #
          #     replace = self._waitpool[self._ts_map[ts].pop()]
          #     replace['slots'] = unit['slots']
          #     placed.append(placed)
          #
          #     # unschedule unit A and schedule unit B have the same
          #     # timestamp
          #     ts = time.time()
          #     self._prof.prof('unschedule_stop', uid=unit['uid'],
          #                     timestamp=ts)
          #     self._prof.prof('schedule_fast', uid=replace['uid'],
          #                     timestamp=ts)
          #     self.advance(replace, rps.AGENT_EXECUTING_PENDING,
          #                  publish=True, push=True)
          # else:
          #
          #     # no replacement unit found: free the slots, and try to
          #     # schedule other units of other sizes.
          #     to_release.append(unit)

            to_release.append(unit)

        if not to_release:
            if not to_unschedule:
                # no new resources, not been active
                return False, False
            else:
                # no new resources, but activity
                return False, True

        # we have units to unschedule, which will free some resources. We can
        # thus try to schedule larger units again, and also inform the caller
        # about resource availability.
        for unit in to_release:
            self.unschedule_unit(unit)
            self._prof.prof('unschedule_stop', uid=unit['uid'])

        # we placed some previously waiting units, and need to remove those from
        # the waitpool
        self._waitpool = {task['uid']:task for task in self._waitpool.values()
                                           if  task['uid'] not in placed}

        # we have new resources, and were active
        return True, True


    # --------------------------------------------------------------------------
    #
    def _try_allocation(self, unit):
        '''
        attempt to allocate cores/gpus for a specific unit.
        '''

        uid = unit['uid']
      # self._prof.prof('schedule_try', uid=uid)

        slots = self.schedule_unit(unit)
        if not slots:

            # schedule failure
          # self._prof.prof('schedule_fail', uid=uid)
            return False

        # the task was placed, we need to reflect the allocation in the
        # nodelist state (BUSY) and pass placement to the task, to have
        # it enacted by the executor
        self._change_slot_states(slots, rpc.BUSY)
        unit['slots'] = slots

        self._handle_cuda(unit)

        # got an allocation, we can go off and launch the process
        self._prof.prof('schedule_ok', uid=uid)

        return True


    # --------------------------------------------------------------------------
    #
    def _handle_cuda(self, unit):

        # Check if unit requires GPUs.  If so, set CUDA_VISIBLE_DEVICES to the
        # list of assigned  GPU IDs.  We only handle uniform GPU setting for
        # now, and will isse a warning on non-uniform ones.
        #
        # The default setting is ``
        #
        # FIXME: This code should probably live elsewhere, not in this
        #        performance critical scheduler base class
        #
        # FIXME: The specification for `CUDA_VISIBLE_DEVICES` is actually Launch
        #        Method dependent.  Assume the scheduler assigns the second GPU.
        #        Manually, one would set `CVD=1`.  That also holds for launch
        #        methods like `fork` which leave GPU indexes unaltered.  Other
        #        launch methods like `jsrun` mask the system GPUs and only the
        #        second GPU is visible to the task.  To CUDA the system now
        #        seems to have only one GPU, and we need set it to `CVD=0`.
        #
        #        In other words, CVD sometimes needs to be set to the physical
        #        GPU IDs, and at other times to the logical GPU IDs (IDs as
        #        visible to the task).  This also implies that this code should
        #        actually live within the launch method.  On the upside, the
        #        Launch Method should also be able to handle heterogeneus tasks.
        #
        #        For now, we default the CVD ID mode to `physical`, thus
        #        assuming that unassigned GPUs are not masked away, as for
        #        example with `fork` and 'prte'.

        lm_info     = self._cfg['rm_info']['lm_info']
        cvd_id_mode = lm_info.get('cvd_id_mode', 'physical')

        unit['description']['environment']['CUDA_VISIBLE_DEVICES'] = ''
        gpu_maps = list()
        for node in unit['slots']['nodes']:
            if node['gpu_map'] not in gpu_maps:
                gpu_maps.append(node['gpu_map'])

        if not gpu_maps or not gpu_maps[0]:
            # no gpu maps, nothing to do
            pass

        elif len(gpu_maps) > 1:
            # FIXME: this does not actually check for uniformity
            self._log.warn('cannot set CUDA_VISIBLE_DEVICES for non-uniform'
                           'GPU schedule (%s) - task may fail!' % gpu_maps)

        else:
            # uniform, non-zero gpu map
            gpu_map = gpu_maps[0]

            if cvd_id_mode == 'physical':
                unit['description']['environment']['CUDA_VISIBLE_DEVICES']\
                        = ','.join([str(gpu_set[0]) for gpu_set in gpu_map])

            elif cvd_id_mode == 'logical':
                unit['description']['environment']['CUDA_VISIBLE_DEVICES']\
                        = ','.join([str(x) for x in range(len(gpu_map))])

            else:
                raise ValueError('invalid CVD mode %s' % cvd_id_mode)


    # --------------------------------------------------------------------------
    #
    def _get_node_maps(self, cores, gpus, threads_per_proc):
        '''
        For a given set of cores and gpus, chunk them into sub-sets so that each
        sub-set can host one application process and all threads of that
        process.  Note that we currently consider all GPU applications to be
        single-threaded.

        example:
            cores  : [1, 2, 3, 4, 5, 6, 7, 8]
            gpus   : [1, 2]
            tpp    : 4
            result : [[1, 2, 3, 4], [5, 6, 7, 8]], [[1], [2]]

        For more details, see top level comment of `base.py`.
        '''

        core_map = list()
        gpu_map  = list()

        # make sure the core sets can host the requested number of threads
        assert(not len(cores) % threads_per_proc)
        n_procs =  len(cores) / threads_per_proc

        idx = 0
        for _ in range(n_procs):
            p_map = list()
            for _ in range(threads_per_proc):
                p_map.append(cores[idx])
                idx += 1
            core_map.append(p_map)

        assert(idx == len(cores)), \
              ('%s -- %s -- %s -- %s' % idx, len(cores), cores, n_procs)

        # gpu procs are considered single threaded right now (FIXME)
        for g in gpus:
            gpu_map.append([g])

        return core_map, gpu_map


    # --------------------------------------------------------------------------
    #
    def _set_tuple_size(self, unit):
        '''
        Scheduling, in very general terms, maps resource request to available
        resources.  While the scheduler may check arbitrary task attributes in
        order to estimate the resource requirements of the tast, we assume that
        the most basic attributes (cores, threads, GPUs, MPI/non-MPI) determine
        the resulting placement decision.  Specifically, we assume that this
        tuple of attributes result in a placement that is valid for all tasks
        which have the same attribute tuple.

        To speed up that tuple lookup and to simplify some scheduler
        optimizations, we extract that attribute tuple on task arrival, and will
        use it for fast task-to-placement lookups.
        '''

        d = unit['description']
        unit['tuple_size'] = tuple([d.get('cpu_processes', 1),
                                    d.get('cpu_threads',   1),
                                    d.get('gpu_processes', 0),
                                    d.get('cpu_process_type')])


# ------------------------------------------------------------------------------
<|MERGE_RESOLUTION|>--- conflicted
+++ resolved
@@ -261,7 +261,10 @@
         self._waitpool = dict()  # map uid:task
         self._ts_map   = dict()
         self._ts_valid = False   # set to False to trigger re-binning
-        self._skipped  = 0       # schedule attempts skipped by bisect
+        self._stats = {'skip' : 0,
+                       'try'  : 0,
+                       'fail' : 0,
+                       'ok'   : 0}
 
         # the scheduler algorithms have two inputs: tasks to be scheduled, and
         # slots becoming available (after tasks complete).
@@ -303,7 +306,7 @@
     #
     def finalize(self):
 
-        self._prof.prof('schedule_skipped', uid=self._uid, msg=self._skipped)
+        self._prof.prof('schedule_stats', uid=self._uid, msg=self._stats)
         self._p.terminate()
 
 
@@ -636,14 +639,9 @@
     #
     def _prof_sched_skip(self, task):
 
-<<<<<<< HEAD
-        self._skipped += 1
-
-        # self._prof.prof('schedule_skip', uid=task['uid'])
-=======
+        self._stats['skipped'] += 1
+      # self._prof.prof('schedule_skip', uid=task['uid'])
         pass
-      # self._prof.prof('schedule_skip', uid=task['uid'])
->>>>>>> b10a4230
 
 
     # --------------------------------------------------------------------------
@@ -831,12 +829,14 @@
         '''
 
         uid = unit['uid']
+        self._stats['try'] += 1
       # self._prof.prof('schedule_try', uid=uid)
 
         slots = self.schedule_unit(unit)
         if not slots:
 
             # schedule failure
+            self._stats['fail'] += 1
           # self._prof.prof('schedule_fail', uid=uid)
             return False
 
@@ -849,6 +849,7 @@
         self._handle_cuda(unit)
 
         # got an allocation, we can go off and launch the process
+        self._stats['ok'] += 1
         self._prof.prof('schedule_ok', uid=uid)
 
         return True

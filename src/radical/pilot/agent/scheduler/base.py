
__copyright__ = "Copyright 2013-2016, http://radical.rutgers.edu"
__license__   = "MIT"


import logging
import pprint
import threading

import radical.utils as ru

from ... import utils     as rpu
from ... import states    as rps
from ... import constants as rpc


# ------------------------------------------------------------------------------
#
# 'enum' for RPs's pilot scheduler types
#
SCHEDULER_NAME_CONTINUOUS      = "CONTINUOUS"
SCHEDULER_NAME_CONTINUOUS_FIFO = "CONTINUOUS_FIFO"
SCHEDULER_NAME_SCATTERED       = "SCATTERED"
SCHEDULER_NAME_HOMBRE          = "HOMBRE"
SCHEDULER_NAME_TORUS           = "TORUS"
SCHEDULER_NAME_YARN            = "YARN"
SCHEDULER_NAME_SPARK           = "SPARK"


# ------------------------------------------------------------------------------
#
# An RP agent scheduler will place incoming units onto a set of cores and gpus.
#
# This is the agent scheduler base class.  It provides the framework for
# implementing diverse scheduling algorithms and mechanisms, tailored toward
# specific workload types, resource configurations, batch systems etc.
#
# The base class provides the following functionality to the implementations:
#
#   - obtain configuration settings from config files and environments
#   - create aself._nodes list to represent available resources; 
#   - general control and data flow:
#
#       # main loop
#       self._handle_unit(unit):  # unit arrives
#         try_allocation(unit)   # placement is attempted
#         if success:
#            advance(unit)       # pass unit to executor
#         else:
#            wait.append(unit)   # place unit in a wait list
#
#   - notification management:
#     - the scheduler receives notifications about units which completed
#       execution, and whose resources can now be used again for other units,
#     - the above triggers an 'unschedule' (free resources) action and also a
#       `schedule` action (check waitlist if waiting units can now be placed).
#
#
# A scheduler implementation will derive from this base class, and overload the
# following three methods:
#
#   _configure():
#     - make sure that the base class configuration is usable
#     - do any additional configuration
#
#   _allocate_slot(cud):
#     - given a unit description, find and return a suitable allocation
#
#   _release_slot(slots):
#     - release the given allocation
#
#
# The scheduler needs (in the general case) three pieces of information:
#
#   - the layout of the resource (nodes, cores, gpus);
#   - the current state of those (what cores/gpus are used by other units)
#   - the requirements of the unit (single/multi node, cores, gpus)
#
# The first part (layout) is provided by the LRMS, in the form of a nodelist:
#
#    nodelist = [{name : 'node_1', cores: 16, gpus : 2},
#                {name : 'node_2', cores: 16, gpus : 2},
#                ...
#               ]
#
# That is then mapped into an internal representation, which is really the same
# but allows to keep track of resource usage, by setting the fields to
# `rpc.FREE == '-'` or `rpc.BUSY == '#'`:
#
#    nodelist = [{name : 'node_1', cores: [----------------], gpus : [--]},
#                {name : 'node_2', cores: {----------------], gpus : [--]},
#                ...
#               ]
#
# When allocating a set of resource for a unit (2 cores, 1 gpu), we can now
# record those as used:
#
#    nodelist = [{name : 'node_1', cores: [##--------------], gpus : [#-]},
#                {name : 'node_2', cores: {----------------], gpus : [--]},
#                ...
#               ]
#
# This solves the second part from our list above.  The third part, unit
# requirements, are obtained from the unit dict passed for scheduling: the unit
# description contains requests for `cores` and `gpus`.
#
# Note that the unit description will also list the number of processes and
# threads for cores and gpus, and also flags the use of `mpi`, 'openmp', etc.
# The scheduler will have to make sure that for each process to be placed, the
# given number of additional cores are available *and reserved* to create
# threads on.  The threads are created by the application.  Note though that
# this implies that the launcher must pin cores very carefully, to not constrain
# the thread creation for the application.
#
# The scheduler algorithm will then attempt to find a suitable set of cores and
# gpus in the nodelist into which the unit can be placed.  It will mark those as
# `rpc.BUSY`, and attach the set of cores/gpus to the unit dictionary, as (here
# for system with 8 cores & 1 gpu per node):
#
#     unit = { ...
#       'cpu_processes'   : 4,
#       'cpu_process_type': 'mpi',
#       'cpu_threads'     : 2,
#       'gpu_processes    : 2,
#       'slots' :
#       {                 # [[node,   node_uid,   [cpu idx],        [gpu idx]]]
#         'nodes'         : [[node_1, node_uid_1, [[0, 2], [4, 6]], [[0]    ]],
#                            [node_2, node_uid_2, [[1, 3], [5, 7]], [[0]    ]]],
#         'cores_per_node': 8,
#         'gpus_per_node' : 1,
#         'lm_info'       : { ... }
#       }
#     }
#
# The `cpu idx` field is a list of sets, where in each set the first core is
# where an application process is places, while the other cores are reserved for
# that process' threads.  For GPUs we use the same structure, but GPU processes
# are currently all considered to be single-threaded.
#
# The respective launch method is expected to create processes on the set of
# cpus and gpus thus specified, (node_1, cores 0 and 4; node_2, cores 1 and 5).
# The other reserved cores are for the application to spawn threads on
# (`cpu_threads=2`).
#
# A scheduler MAY attach other information to the `slots` structure, with the
# intent to support the launch methods to enact the placement decition made by
# the scheduler.  In fact, a scheduler may use a completely different slot
# structure than above - but then is likely bound to a specific launch method
# which can interpret that structure.  A notable example is the BG/Q torus
# scheduler which will only work in combination with the dplace launch methods.
# `lm_info` is an opaque field which allows to communicate specific settings
# from the lrms to the launch method.
#
# FIXME: `lm_info` should be communicated to the LM instances in creation, not
#        as part of the slots.  Its constant anyway, as lm_info is set only
#        once during lrms startup.
#
# NOTE:  While the nodelist resources are listed as strings above, we in fact
#        use a list of integers, to simplify some operations, and to
#        specifically avoid string copies on manipulations.  We only convert
#        to a stringlist for visual representation (`self.slot_status()`).
#
# NOTE:  The scheduler will allocate one core per node and GPU, as some startup
#        methods only allow process placements to *cores*, even if GPUs are
#        present and requested (hi aprun).  We should make this decision
#        dependent on the `lm_info` field - but at this point we don't have this
#        information (at least not readily available).
#
# TODO:  use named tuples for the slot structure to make the code more readable,
#        specifically for the LMs.
#

# NOTE:  The set of profiler events generated by this component are:
#
#        schedule_try    : search for unit resources starts    (uid: uid)
#        schedule_fail   : search for unit resources failed    (uid: uid)
#        schedule_ok     : search for unit resources succeeded (uid: uid)
#        unschedule_start: unit resource freeing starts        (uid: uid)
#        unschedule_stop : unit resource freeing stops         (uid: uid)
#
#        See also:
#        https://github.com/radical-cybertools/radical.pilot/blob/feature/ \
#                           events/docs/source/events.md \
#                           #agentschedulingcomponent-component
#
# ==============================================================================
#
class AgentSchedulingComponent(rpu.Component):

    # --------------------------------------------------------------------------
    #
    # the deriving schedulers should in general have the following structure in
    # self.odes:
    #
    #   self.nodes = [
    #     { 'name'  : 'name-of-node',
    #       'uid'   : 'uid-of-node',
    #       'cores' : '###---##-##-----',  # 16 cores, free/busy markers
    #       'gpus'  : '--',                #  2 GPUs,  free/busy markers
    #     }, ...
    #   ]
    #
    # The free/busy markers are defined in rp.constants.py, and are `-` and `#`,
    # respectively.  Some schedulers may need a more elaborate structures - but
    # where the above is suitable, it should be used for code consistency.
    #
    def __init__(self, cfg, session):

        self.nodes = None
        self._lrms = None
        self._uid  = ru.generate_id(cfg['owner'] + '.scheduling.%(counter)s',
                                    ru.ID_CUSTOM)

        self._uniform_waitpool = True   # TODO: move to cfg

        rpu.Component.__init__(self, cfg, session)


    # --------------------------------------------------------------------------
    #
    # Once the component process is spawned, `initialize_child()` will be called
    # before control is given to the component's main loop.
    #
    def initialize_child(self):

        # register unit input channels
        self.register_input(rps.AGENT_SCHEDULING_PENDING,
                            rpc.AGENT_SCHEDULING_QUEUE, self._schedule_units)

        # register unit output channels
        self.register_output(rps.AGENT_EXECUTING_PENDING,
                             rpc.AGENT_EXECUTING_QUEUE)

        # we need unschedule updates to learn about units for which to free the
        # allocated cores.  Those updates MUST be issued after execution, ie.
        # by the AgentExecutionComponent.
        self.register_subscriber(rpc.AGENT_UNSCHEDULE_PUBSUB, self.unschedule_cb)

        # we don't want the unschedule above to compete with actual
        # scheduling attempts, so we move the re-scheduling of units from the
        # wait pool into a separate thread (ie. register a separate callback).
        # This is triggered by the unscheduled_cb.
        #
        # NOTE: we could use a local queue here.  Using a zmq bridge goes toward
        #       an distributed scheduler, and is also easier to implement right
        #       now, since `Component` provides the right mechanisms...
        self.register_publisher (rpc.AGENT_SCHEDULE_PUBSUB)
        self.register_subscriber(rpc.AGENT_SCHEDULE_PUBSUB, self.schedule_cb)

        # The scheduler needs the LRMS information which have been collected
        # during agent startup.  We dig them out of the config at this point.
        #
        # NOTE: this information is insufficient for the torus scheduler!
        self._pilot_id = self._cfg['pilot_id']
        self._lrms_info           = self._cfg['lrms_info']
        self._lrms_lm_info        = self._cfg['lrms_info']['lm_info']
        self._lrms_node_list      = self._cfg['lrms_info']['node_list']
        self._lrms_cores_per_node = self._cfg['lrms_info']['cores_per_node']
        self._lrms_gpus_per_node  = self._cfg['lrms_info']['gpus_per_node']

        # create and initialize the wait pool
        self._wait_pool = list()             # pool of waiting units
        self._wait_lock = threading.RLock()  # look on the above pool
        self._slot_lock = threading.RLock()  # lock slot allocation/deallocation

        # initialize the node list to be used by the scheduler.  A scheduler
        # instance may decide to overwrite or extend this structure.
        self.nodes = []
        for node, node_uid in self._lrms_node_list:
            self.nodes.append({
                'name' : node,
                'uid'  : node_uid,
                'cores': [rpc.FREE] * self._lrms_cores_per_node,
                'gpus' : [rpc.FREE] * self._lrms_gpus_per_node
            })

        # configure the scheduler instance
        self._configure()
        self._log.debug("slot status after  init      : %s", 
                        self.slot_status())


    # --------------------------------------------------------------------------
    #
    # This class-method creates the appropriate instance for the scheduler.
    #
    @classmethod
    def create(cls, cfg, session):

        # make sure that we are the base-class!
        if cls != AgentSchedulingComponent:
            raise TypeError("Scheduler Factory only available to base class!")

        name = cfg['scheduler']

        from .continuous_fifo import ContinuousFifo
        from .continuous      import Continuous
        from .scattered       import Scattered
        from .hombre          import Hombre
        from .torus           import Torus
        from .yarn            import Yarn
        from .spark           import Spark

        try:
            impl = {
                SCHEDULER_NAME_CONTINUOUS_FIFO : ContinuousFifo,
                SCHEDULER_NAME_CONTINUOUS      : Continuous,
                SCHEDULER_NAME_SCATTERED       : Scattered,
                SCHEDULER_NAME_HOMBRE          : Hombre,
                SCHEDULER_NAME_TORUS           : Torus,
                SCHEDULER_NAME_YARN            : Yarn,
                SCHEDULER_NAME_SPARK           : Spark
            }[name]

            impl = impl(cfg, session)
            return impl

        except KeyError:
            raise ValueError("Scheduler '%s' unknown or defunct" % name)


    # --------------------------------------------------------------------------
    #
    # Change the reserved state of slots (rpc.FREE or rpc.BUSY)
    #
    # NOTE: any scheduler implementation which uses a different nodelist
    #       structure MUST overload this method.
    #
    def _change_slot_states(self, slots, new_state):
        '''
        This function is used to update the state for a list of slots that
        have been allocated or deallocated.  For details on the data structure,
        see top of `base.py`.
        '''

        for node_name, node_uid, cores, gpus in slots['nodes']:

            # Find the entry in the the slots list

            # TODO: [Optimization] Assuming 'uid' is the ID of the node, it
            #       seems a bit wasteful to have to look at all of the nodes
            #       available for use if at most one node can have that uid.
            #       Maybe it would be worthwhile to simply keep a list of nodes
            #       that we would read, and keep a dictionary that maps the uid
            #       of the node to the location on the list?

            node = (n for n in self.nodes if n['uid'] == node_uid).next()
            assert(node)

            # iterate over cores/gpus in the slot, and update state
            for cslot in cores:
                for core in cslot:
                    node['cores'][core] = new_state

            for gslot in gpus:
                for gpu in gslot:
                    node['gpus'][gpu] = new_state


    # --------------------------------------------------------------------------
    #
    # NOTE: any scheduler implementation which uses a different nodelist
    #       structure MUST overload this method.
    def slot_status(self):
        '''
        Returns a multi-line string corresponding to the status of the node list
        '''
<<<<<<< HEAD
=======

        ret = "|"
        for node in self.nodes:
            for core in node['cores']:
                if core == rpc.FREE  : ret += '-'
                else                 : ret += '#'
            ret += ':'
            for gpu in node['gpus']  :
                if gpu == rpc.FREE   : ret += '-'
                else                 : ret += '#'
            ret += '|'

        return ret


    # --------------------------------------------------------------------------
    #
    def _configure(self):
        raise NotImplementedError("_configure() missing for '%s'" % self.uid)
>>>>>>> 29c62012

        ret = "|"
        for node in self.nodes:
            for core in node['cores']:
                if core == rpc.FREE  : ret += '-'
                else                 : ret += '#'
            ret += ':'
            for gpu in node['gpus']  :
                if gpu == rpc.FREE   : ret += '-'
                else                 : ret += '#'
            ret += '|'

<<<<<<< HEAD
        return ret


    # --------------------------------------------------------------------------
    #
    def _configure(self):
        raise NotImplementedError("_configure() missing for '%s'" % self.uid)


    # --------------------------------------------------------------------------
    #
    def _allocate_slot(self, cud):
        raise NotImplementedError("_allocate_slot() missing for '%s'" % self.uid)


    # --------------------------------------------------------------------------
    #
    def _release_slot(self, slots):
        raise NotImplementedError("_release_slot() missing for '%s'" % self.uid)


    # --------------------------------------------------------------------------
    #
    def _schedule_units(self, units):
        '''
        This is the main callback of the component, which is calledfor any
        incoming (set of) unit(s).  Units arriving here must always be in
        `AGENT_SCHEDULING_PENDING` state, and must always leave in either
        `AGENT_EXECUTING_PENDING` or in a FINAL state (`FAILED` or `CANCELED`).
        While handled by this method, the units will be in `AGENT_SCHEDULING`
        state.
        '''

        # unify handling of bulks / non-bulks
        if not isinstance(units, list):
            units = [units]

        # advance state, publish state change, do not push unit out.
        self.advance(units, rps.AGENT_SCHEDULING, publish=True, push=False)

        for unit in units:

            # we got a new unit to schedule.  Either we can place it
            # straight away and move it to execution, or we have to
            # put it in the wait pool.
            if self._try_allocation(unit):
                # we could schedule the unit - advance its state, notify worls
                # about the state change, and push the unit out toward the next
                # component.
                self.advance(unit, rps.AGENT_EXECUTING_PENDING, 
                             publish=True, push=True)
            else:
                # no resources available, put in wait queue
                with self._wait_lock :
                    self._wait_pool.append(unit)


    # --------------------------------------------------------------------------
    #
    def _try_allocation(self, unit):
        """
        attempt to allocate cores/gpus for a specific unit.
        """

        # needs to be locked as we try to acquire slots here, but slots are
        # freed in a different thread.  But we keep the lock duration short...
        with self._slot_lock :

            self._prof.prof('schedule_try', uid=unit['uid'])
            unit['slots'] = self._allocate_slot(unit['description'])

        # the lock is freed here
        if not unit['slots']:

            # signal the unit remains unhandled (Fales signals that failure)
            self._prof.prof('schedule_fail', uid=unit['uid'])
            return False


        # got an allocation, we can go off and launch the process
        self._prof.prof('schedule_ok', uid=unit['uid'])

        if self._log.isEnabledFor(logging.DEBUG):
            self._log.debug("after  allocate   %s: %s", unit['uid'],
                            self.slot_status())
            self._log.debug("%s [%s/%s] : %s [%s]", unit['uid'],
                            unit['description']['cpu_processes'],
                            unit['description']['gpu_processes'],
                            pprint.pformat(unit['slots']))

        # True signals success
        return True
=======
    # --------------------------------------------------------------------------
    #
    def _allocate_slot(self, cud):
        raise NotImplementedError("_allocate_slot() missing for '%s'" % self.uid)


    # --------------------------------------------------------------------------
    #
    def _release_slot(self, slots):
        raise NotImplementedError("_release_slot() missing for '%s'" % self.uid)


    # --------------------------------------------------------------------------
    #
    def _schedule_units(self, units):
        '''
        This is the main callback of the component, which is calledfor any
        incoming (set of) unit(s).  Units arriving here must always be in
        `AGENT_SCHEDULING_PENDING` state, and must always leave in either
        `AGENT_EXECUTING_PENDING` or in a FINAL state (`FAILED` or `CANCELED`).
        While handled by this method, the units will be in `AGENT_SCHEDULING`
        state.
        '''

        # unify handling of bulks / non-bulks
        if not isinstance(units, list):
            units = [units]

        # advance state, publish state change, do not push unit out.
        self.advance(units, rps.AGENT_SCHEDULING, publish=True, push=False)

        for unit in units:

            # we got a new unit to schedule.  Either we can place it
            # straight away and move it to execution, or we have to
            # put it in the wait pool.
            if self._try_allocation(unit):
                # we could schedule the unit - advance its state, notify worls
                # about the state change, and push the unit out toward the next
                # component.
                self.advance(unit, rps.AGENT_EXECUTING_PENDING, 
                             publish=True, push=True)
            else:
                # no resources available, put in wait queue
                with self._wait_lock :
                    self._wait_pool.append(unit)


    # --------------------------------------------------------------------------
    #
    def _try_allocation(self, unit):
        """
        attempt to allocate cores/gpus for a specific unit.
        """

        # needs to be locked as we try to acquire slots here, but slots are
        # freed in a different thread.  But we keep the lock duration short...
        with self._slot_lock :

            self._prof.prof('schedule_try', uid=unit['uid'])
            unit['slots'] = self._allocate_slot(unit['description'])

        # the lock is freed here
        if not unit['slots']:

            # signal the unit remains unhandled (Fales signals that failure)
            self._prof.prof('schedule_fail', uid=unit['uid'])
            return False


        # got an allocation, we can go off and launch the process
        self._prof.prof('schedule_ok', uid=unit['uid'])

        if self._log.isEnabledFor(logging.DEBUG):
            self._log.debug("after  allocate   %s: %s", unit['uid'],
                            self.slot_status())
            self._log.debug("%s [%s/%s] : %s", unit['uid'],
                            unit['description']['cpu_processes'],
                            unit['description']['gpu_processes'],
                            pprint.pformat(unit['slots']))

        # True signals success
        return True


    # --------------------------------------------------------------------------
    #
    def _get_node_maps(self, cores, gpus, threads_per_proc):
        '''
        For a given set of cores and gpus, chunk them into sub-sets so that each
        sub-set can host one application process and all threads of that
        process.  Note that we currently consider all GPU applications to be
        single-threaded.

        example:
            cores  : [1, 2, 3, 4, 5, 6, 7, 8]
            gpus   : [1, 2]
            tpp    : 4
            result : [[1, 2, 3, 4], [5, 6, 7, 8]], [[1], [2]]

        For more details, see top level comment of `base.py`.
        '''

        core_map = list()
        gpu_map  = list()

        # make sure the core sets can host the requested number of threads
        assert(not len(cores) % threads_per_proc)
        n_procs =  len(cores) / threads_per_proc

        idx = 0
        for p in range(n_procs):
            p_map = list()
            for t in range(threads_per_proc):
                p_map.append(cores[idx])
                idx += 1
            core_map.append(p_map)

        if idx != len(cores):
            self._log.debug('%s -- %s -- %s -- %s',
                            idx, len(cores), cores, n_procs)
        assert(idx == len(cores))

        # gpu procs are considered single threaded right now (FIXME)
        for g in gpus:
            gpu_map.append([g])

        return core_map, gpu_map
>>>>>>> 29c62012


    # --------------------------------------------------------------------------
    #
    def unschedule_cb(self, topic, msg):
        """
        release (for whatever reason) all slots allocated to this unit
        """

        unit = msg

        if not unit['slots']:
            # Nothing to do -- how come?
            self._log.error("cannot unschedule: %s (no slots)" % unit)
            return True

        if self._log.isEnabledFor(logging.DEBUG):
            self._log.debug("before unschedule %s: %s", unit['uid'], 
                            self.slot_status())

        # needs to be locked as we try to release slots, but slots are acquired
        # in a different thread....
        with self._slot_lock :
            self._prof.prof('unschedule_start', uid=unit['uid'])
            self._release_slot(unit['slots'])
            self._prof.prof('unschedule_stop',  uid=unit['uid'])

        # notify the scheduling thread, ie. trigger an attempt to use the freed
        # slots for units waiting in the wait pool.
        self.publish(rpc.AGENT_SCHEDULE_PUBSUB, unit)

        if self._log.isEnabledFor(logging.DEBUG):
            self._log.debug("after  unschedule %s: %s", unit['uid'], 
                            self.slot_status())

        # return True to keep the cb registered
        return True


    # --------------------------------------------------------------------------
    #
    def schedule_cb(self, topic, msg):
        '''
        This cb is triggered after a unit's resources became available again, so
        we can attempt to schedule units from the wait pool.
        '''

        # we ignore any passed unit.  In principle the unit info could be used to
        # determine which slots have been freed.  No need for that optimization
        # right now.  This will become interesting once schedule becomes too
        # expensive.
        # FIXME: optimization

        unit = msg

        if self._log.isEnabledFor(logging.DEBUG):
            self._log.debug("before schedule   %s: %s", unit['uid'],
                            self.slot_status())

        # cycle through wait queue, and see if we get anything placed now.  We
        # cycle over a copy of the list, so that we can modify the list on the
        # fly,without locking the whole loop.  However, this is costly, too.
        for unit in self._wait_pool[:]:

            if self._try_allocation(unit):

                # allocated unit -- advance it
                self.advance(unit, rps.AGENT_EXECUTING_PENDING, publish=True, push=True)

                # remove it from the wait queue
                with self._wait_lock :
                    self._wait_pool.remove(unit)

            else:
                # Break out of this loop if we didn't manage to schedule a task
                # FIXME: this assumes that no smaller or otherwise more suitable
                #        CUs come after this one - which is naive, ie. wrong.
                # NOTE:  This assumption does indeed break for the fifo
                #        scheduler, so we disable this now for non-uniform cases
                if self._uniform_waitpool:
                    break

        # return True to keep the cb registered
        return True


# ------------------------------------------------------------------------------
<|MERGE_RESOLUTION|>--- conflicted
+++ resolved
@@ -365,8 +365,6 @@
         '''
         Returns a multi-line string corresponding to the status of the node list
         '''
-<<<<<<< HEAD
-=======
 
         ret = "|"
         for node in self.nodes:
@@ -379,27 +377,6 @@
                 else                 : ret += '#'
             ret += '|'
 
-        return ret
-
-
-    # --------------------------------------------------------------------------
-    #
-    def _configure(self):
-        raise NotImplementedError("_configure() missing for '%s'" % self.uid)
->>>>>>> 29c62012
-
-        ret = "|"
-        for node in self.nodes:
-            for core in node['cores']:
-                if core == rpc.FREE  : ret += '-'
-                else                 : ret += '#'
-            ret += ':'
-            for gpu in node['gpus']  :
-                if gpu == rpc.FREE   : ret += '-'
-                else                 : ret += '#'
-            ret += '|'
-
-<<<<<<< HEAD
         return ret
 
 
@@ -485,90 +462,6 @@
         if self._log.isEnabledFor(logging.DEBUG):
             self._log.debug("after  allocate   %s: %s", unit['uid'],
                             self.slot_status())
-            self._log.debug("%s [%s/%s] : %s [%s]", unit['uid'],
-                            unit['description']['cpu_processes'],
-                            unit['description']['gpu_processes'],
-                            pprint.pformat(unit['slots']))
-
-        # True signals success
-        return True
-=======
-    # --------------------------------------------------------------------------
-    #
-    def _allocate_slot(self, cud):
-        raise NotImplementedError("_allocate_slot() missing for '%s'" % self.uid)
-
-
-    # --------------------------------------------------------------------------
-    #
-    def _release_slot(self, slots):
-        raise NotImplementedError("_release_slot() missing for '%s'" % self.uid)
-
-
-    # --------------------------------------------------------------------------
-    #
-    def _schedule_units(self, units):
-        '''
-        This is the main callback of the component, which is calledfor any
-        incoming (set of) unit(s).  Units arriving here must always be in
-        `AGENT_SCHEDULING_PENDING` state, and must always leave in either
-        `AGENT_EXECUTING_PENDING` or in a FINAL state (`FAILED` or `CANCELED`).
-        While handled by this method, the units will be in `AGENT_SCHEDULING`
-        state.
-        '''
-
-        # unify handling of bulks / non-bulks
-        if not isinstance(units, list):
-            units = [units]
-
-        # advance state, publish state change, do not push unit out.
-        self.advance(units, rps.AGENT_SCHEDULING, publish=True, push=False)
-
-        for unit in units:
-
-            # we got a new unit to schedule.  Either we can place it
-            # straight away and move it to execution, or we have to
-            # put it in the wait pool.
-            if self._try_allocation(unit):
-                # we could schedule the unit - advance its state, notify worls
-                # about the state change, and push the unit out toward the next
-                # component.
-                self.advance(unit, rps.AGENT_EXECUTING_PENDING, 
-                             publish=True, push=True)
-            else:
-                # no resources available, put in wait queue
-                with self._wait_lock :
-                    self._wait_pool.append(unit)
-
-
-    # --------------------------------------------------------------------------
-    #
-    def _try_allocation(self, unit):
-        """
-        attempt to allocate cores/gpus for a specific unit.
-        """
-
-        # needs to be locked as we try to acquire slots here, but slots are
-        # freed in a different thread.  But we keep the lock duration short...
-        with self._slot_lock :
-
-            self._prof.prof('schedule_try', uid=unit['uid'])
-            unit['slots'] = self._allocate_slot(unit['description'])
-
-        # the lock is freed here
-        if not unit['slots']:
-
-            # signal the unit remains unhandled (Fales signals that failure)
-            self._prof.prof('schedule_fail', uid=unit['uid'])
-            return False
-
-
-        # got an allocation, we can go off and launch the process
-        self._prof.prof('schedule_ok', uid=unit['uid'])
-
-        if self._log.isEnabledFor(logging.DEBUG):
-            self._log.debug("after  allocate   %s: %s", unit['uid'],
-                            self.slot_status())
             self._log.debug("%s [%s/%s] : %s", unit['uid'],
                             unit['description']['cpu_processes'],
                             unit['description']['gpu_processes'],
@@ -621,7 +514,6 @@
             gpu_map.append([g])
 
         return core_map, gpu_map
->>>>>>> 29c62012
 
 
     # --------------------------------------------------------------------------

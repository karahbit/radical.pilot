
__copyright__ = "Copyright 2013-2016, http://radical.rutgers.edu"
__license__   = "MIT"


import logging
import time
import threading

from ... import utils     as rpu
from ... import states    as rps
from ... import constants as rpc


# ------------------------------------------------------------------------------
# 'enum' for RPs's pilot scheduler types
SCHEDULER_NAME_CONTINUOUS   = "CONTINUOUS"
SCHEDULER_NAME_SCATTERED    = "SCATTERED"
SCHEDULER_NAME_TORUS        = "TORUS"
SCHEDULER_NAME_YARN         = "YARN"
SCHEDULER_NAME_SPARK        = "SPARK"


# ==============================================================================
#
class AgentSchedulingComponent(rpu.Component):

    # FIXME: clarify what can be overloaded by Scheduler classes

    # --------------------------------------------------------------------------
    #
    def __init__(self, cfg, session):

        self.slots = None
        self._lrms  = None

        self._uid = ru.generate_id('agent.scheduling.%(counter)s', ru.ID_CUSTOM)

        rpu.Component.__init__(self, cfg, session)


    # --------------------------------------------------------------------------
    #
    def initialize_child(self):

        self.register_input(rps.AGENT_SCHEDULING_PENDING, 
                            rpc.AGENT_SCHEDULING_QUEUE, self.work)

        self.register_output(rps.AGENT_EXECUTING_PENDING,  
                             rpc.AGENT_EXECUTING_QUEUE)

        # we need unschedule updates to learn about units which free their
        # allocated cores.  Those updates need to be issued after execution, ie.
        # by the AgentExecutionComponent.
        self.register_subscriber(rpc.AGENT_UNSCHEDULE_PUBSUB, self.unschedule_cb)

        # we create a pubsub pair for reschedule trigger
        self.register_publisher (rpc.AGENT_RESCHEDULE_PUBSUB)
        self.register_subscriber(rpc.AGENT_RESCHEDULE_PUBSUB, self.reschedule_cb)

        # The scheduler needs the LRMS information which have been collected
        # during agent startup.  We dig them out of the config at this point.
        self._pilot_id = self._cfg['pilot_id']
        self._lrms_info           = self._cfg['lrms_info']
        self._lrms_lm_info        = self._cfg['lrms_info']['lm_info']
        self._lrms_node_list      = self._cfg['lrms_info']['node_list']
        self._lrms_cores_per_node = self._cfg['lrms_info']['cores_per_node']
        # FIXME: this information is insufficient for the torus scheduler!

        self._wait_pool = list()            # set of units which wait for the resource
        self._wait_lock = threading.RLock() # look on the above set
        self._slot_lock = threading.RLock() # look for slot allocation/deallocation

        # configure the scheduler instance
        self._configure()

<<<<<<< HEAD
=======
        # communicate successful startup
        self.publish('command', {'cmd' : 'alive',
                                 'arg' : self.cname})


    # --------------------------------------------------------------------------
    #
    def finalize_child(self):

        # communicate finalization
        self.publish('command', {'cmd' : 'final',
                                 'arg' : self.cname})

        self._dump_prof()

>>>>>>> c1df6f37

    # --------------------------------------------------------------------------
    #
    # This class-method creates the appropriate sub-class for the Scheduler.
    #
    @classmethod
    def create(cls, cfg, session):

        # Make sure that we are the base-class!
        if cls != AgentSchedulingComponent:
            raise TypeError("Scheduler Factory only available to base class!")

        name = cfg['scheduler']

        from .continuous import Continuous
        from .scattered  import Scattered
        from .torus      import Torus
        from .yarn       import Yarn
        from .spark      import Spark

        try:
            impl = {
                SCHEDULER_NAME_CONTINUOUS : Continuous,
                SCHEDULER_NAME_SCATTERED  : Scattered,
                SCHEDULER_NAME_TORUS      : Torus,
                SCHEDULER_NAME_YARN       : Yarn,
                SCHEDULER_NAME_SPARK      : Spark
            }[name]

            impl = impl(cfg, session)
            return impl

        except KeyError:
            raise ValueError("Scheduler '%s' unknown or defunct" % name)


    # --------------------------------------------------------------------------
    #
    def _configure(self):
        raise NotImplementedError("_configure() missing for '%s'" % self.uid)


    # --------------------------------------------------------------------------
    #
    def slot_status(self):
        raise NotImplementedError("slot_status() missing for '%s'" % self.uid)


    # --------------------------------------------------------------------------
    #
    def _allocate_slot(self, cores_requested):
        raise NotImplementedError("_allocate_slot() missing for '%s'" % self.uid)


    # --------------------------------------------------------------------------
    #
    def _release_slot(self, opaque_slots):
        raise NotImplementedError("_release_slot() missing for '%s'" % self.uid)


    # --------------------------------------------------------------------------
    #
    def _try_allocation(self, cu):
        """
        Attempt to allocate cores for a specific CU.  If it succeeds, send the
        CU off to the ExecutionWorker.
        """

        # Get timestamp to use for recording a successful scheduling attempt
        before_ts = time.time()

        # needs to be locked as we try to acquire slots, but slots are freed
        # in a different thread.  But we keep the lock duration short...
        with self._slot_lock :

            # schedule this unit, and receive an opaque handle that has meaning to
            # the LRMS, Scheduler and LaunchMethod.
            cu['opaque_slots'] = self._allocate_slot(cu['description']['cores'])

        if not cu['opaque_slots']:
            # signal the CU remains unhandled
            return False

        # got an allocation, go off and launch the process
<<<<<<< HEAD
        self._prof.prof('schedule', msg="try", uid=cu['uid'], timestamp=before_ts)
        self._prof.prof('schedule', msg="allocated", uid=cu['uid'])
        self._log.info("slot status after allocated  : %s" % self.slot_status ())
=======
        self._prof.prof('schedule', msg="try", uid=cu['_id'], timestamp=before_ts)
        self._prof.prof('schedule', msg="allocated", uid=cu['_id'])

        if self._log.isEnabledFor(logging.DEBUG):
            self._log.debug("slot status after allocated  : %s", self.slot_status())
>>>>>>> c1df6f37

        return True


    # --------------------------------------------------------------------------
    #
    def reschedule_cb(self, topic, msg):
        # we ignore any passed CU.  In principle the cu info could be used to
        # determine which slots have been freed.  No need for that optimization
        # right now.  This will become interesting once reschedule becomes too
        # expensive.

        cu = msg

        self._prof.prof('reschedule', uid=self._pilot_id)
        if self._log.isEnabledFor(logging.DEBUG):
            self._log.debug("slot status before reschedule: %s", self.slot_status())

        # cycle through wait queue, and see if we get anything running now.  We
        # cycle over a copy of the list, so that we can modify the list on the
        # fly
        for cu in self._wait_pool[:]:

            if self._try_allocation(cu):

                # allocated cu -- advance it
                self.advance(cu, rps.AGENT_EXECUTING_PENDING, publish=True, push=True)

                # remove it from the wait queue
                with self._wait_lock :
                    self._wait_pool.remove(cu)
                    self._prof.prof('unqueue', msg="re-allocation done", uid=cu['uid'])
            else:
                # Break out of this loop if we didn't manage to schedule a task
                break

        # Note: The extra space below is for visual alignment
        if self._log.isEnabledFor(logging.DEBUG):
            self._log.debug("slot status after  reschedule: %s", self.slot_status())
        self._prof.prof('reschedule done')


    # --------------------------------------------------------------------------
    #
    def unschedule_cb(self, topic, msg):
        """
        release (for whatever reason) all slots allocated to this CU
        """

        cu = msg
        self._prof.prof('unschedule', uid=cu['uid'])

        if not cu['opaque_slots']:
            # Nothing to do -- how come?
            self._log.warn("cannot unschedule: %s (no slots)" % cu)
            return

        if self._log.isEnabledFor(logging.DEBUG):
            self._log.debug("slot status before unschedule: %s", self.slot_status())

        # needs to be locked as we try to release slots, but slots are acquired
        # in a different thread....
        with self._slot_lock :
            self._release_slot(cu['opaque_slots'])
            self._prof.prof('unschedule', msg='released', uid=cu['uid'])

        # notify the scheduling thread, ie. trigger a reschedule to utilize
        # the freed slots
        self.publish(rpc.AGENT_RESCHEDULE_PUBSUB, cu)

        # Note: The extra space below is for visual alignment
        if self._log.isEnabledFor(logging.DEBUG):
            self._log.debug("slot status after  unschedule: %s", self.slot_status())


    # --------------------------------------------------------------------------
    #
    def work(self, units):

        if not isinstance(units, list):
            units = [units]

        self.advance(units, rps.AGENT_SCHEDULING, publish=True, push=False)

        for unit in units:

            self._handle_unit(unit)


    # --------------------------------------------------------------------------
    #
    def _handle_unit(self, cu):

        # we got a new unit to schedule.  Either we can place it
        # straight away and move it to execution, or we have to
        # put it on the wait queue.
        if self._try_allocation(cu):
            self._prof.prof('schedule', msg="allocation succeeded", uid=cu['uid'])
            self.advance(cu, rps.AGENT_EXECUTING_PENDING, publish=True, push=True)

        else:
            # No resources available, put in wait queue
            self._prof.prof('schedule', msg="allocation failed", uid=cu['uid'])
            with self._wait_lock :
                self._wait_pool.append(cu)


# ------------------------------------------------------------------------------
<|MERGE_RESOLUTION|>--- conflicted
+++ resolved
@@ -6,6 +6,8 @@
 import logging
 import time
 import threading
+
+import radical.utils as ru
 
 from ... import utils     as rpu
 from ... import states    as rps
@@ -74,24 +76,6 @@
         # configure the scheduler instance
         self._configure()
 
-<<<<<<< HEAD
-=======
-        # communicate successful startup
-        self.publish('command', {'cmd' : 'alive',
-                                 'arg' : self.cname})
-
-
-    # --------------------------------------------------------------------------
-    #
-    def finalize_child(self):
-
-        # communicate finalization
-        self.publish('command', {'cmd' : 'final',
-                                 'arg' : self.cname})
-
-        self._dump_prof()
-
->>>>>>> c1df6f37
 
     # --------------------------------------------------------------------------
     #
@@ -176,17 +160,11 @@
             return False
 
         # got an allocation, go off and launch the process
-<<<<<<< HEAD
         self._prof.prof('schedule', msg="try", uid=cu['uid'], timestamp=before_ts)
         self._prof.prof('schedule', msg="allocated", uid=cu['uid'])
-        self._log.info("slot status after allocated  : %s" % self.slot_status ())
-=======
-        self._prof.prof('schedule', msg="try", uid=cu['_id'], timestamp=before_ts)
-        self._prof.prof('schedule', msg="allocated", uid=cu['_id'])
 
         if self._log.isEnabledFor(logging.DEBUG):
             self._log.debug("slot status after allocated  : %s", self.slot_status())
->>>>>>> c1df6f37
 
         return True
 

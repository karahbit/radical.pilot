--- conflicted
+++ resolved
@@ -68,11 +68,11 @@
 #     - make sure that the base class configuration is usable
 #     - do any additional configuration
 #
-#   _allocate_slot(cud):
-#     - given a unit description, find and return a suitable allocation
-#
-#   _release_slot(slots):
-#     - release the given allocation
+#   _schecule_unit(unit):
+#     - given a unit (incl. description), find and return a suitable allocation
+#
+#   unschedule_unit(unit):
+#     - release the allocation held by that unit
 #
 #
 # The scheduler needs (in the general case) three pieces of information:
@@ -440,16 +440,16 @@
 
     # --------------------------------------------------------------------------
     #
-    def _allocate_slot(self, unit):
-
-        raise NotImplementedError('_allocate_slot needs to be implemented.')
-
-
-    # --------------------------------------------------------------------------
-    #
-    def _release_slot(self, slots):
-
-        raise NotImplementedError('_release_slot needs to be implemented.')
+    def schedule_unit(self, unit):
+
+        raise NotImplementedError('schedule_unit needs to be implemented.')
+
+
+    # --------------------------------------------------------------------------
+    #
+    def unschedule_unit(self, unit):
+
+        raise NotImplementedError('unschedule_unit needs to be implemented.')
 
 
     # --------------------------------------------------------------------------
@@ -486,20 +486,7 @@
         release (for whatever reason) all slots allocated to this unit
         '''
 
-        unit  = msg
-        uid   = unit['uid']
-        slots = unit.get('slots')
-        ts    = unit.get('tuple_size')
-
-        if not slots:
-            # Nothing to do
-            self._log.error('cannot unschedule: %s (no slots)', uid)
-            return True
-
-        data = {'uid'       : uid,
-                'slots'     : slots,
-                'tuple_size': ts}
-        self._queue_unsched.put(data)
+        self._queue_unsched.put(msg)
 
         # return True to keep the cb registered
         return True
@@ -571,8 +558,8 @@
             to_unschedule = list()
             try:
                 while not self._proc_term.is_set():
-                    data = self._queue_unsched.get(timeout=0.001)
-                    to_unschedule.append(data)
+                    unit = self._queue_unsched.get(timeout=0.001)
+                    to_unschedule.append(unit)
 
             except queue.Empty:
                 # no more unschedule requests
@@ -595,10 +582,12 @@
           #         to_release.append(unit)
 
             if to_release:
-                new_resources = True
+
+                new_resources   = True
                 self._too_large = None
+
                 for unit in to_release:
-                    self._release_slot(unit['slots'])
+                    self.unschedule_unit(unit)
                     self._prof.prof('unschedule_stop', uid=unit['uid'])
 
 
@@ -630,24 +619,20 @@
         self.slot_status("before schedule incoming [%d]" % len(units))
 
         # handle largest units first
+        # FIXME: this needs lazy-bisect
         to_wait = list()
         for unit in sorted(units, key=lambda x: x['tuple_size'][0],
                                   reverse=True):
 
-            # Either we can place the unit straight away, or we have to
+            # either we can place the unit straight away, or we have to
             # put it in the wait pool.
             if self._try_allocation(unit):
-<<<<<<< HEAD
-                # we could schedule the unit - advance its state, notify worls
-                # about the state change, and push the unit out toward the next
-                # component.
+
+                # task got scheduled - advance state, notify world about the
+                # state change, and push it out toward the next component.
                 self.advance(unit, rps.AGENT_EXECUTING_PENDING,
                                    publish=True, push=True)
 
-=======
-                self.advance(unit, rps.AGENT_EXECUTING_PENDING, publish=True,
-                                                                push=True)
->>>>>>> 967bd494
             else:
                 to_wait.append(unit)
 
@@ -695,41 +680,6 @@
 
         uid = unit['uid']
 
-<<<<<<< HEAD
-        # needs to be locked as we try to acquire slots here, but slots are
-        # freed in a different thread.  But we keep the lock duration short...
-        with self._slot_lock:
-
-            self._prof.prof('schedule_try', uid=uid)
-
-            # attempt to place the task
-            slots = self._alloc(unit)
-
-            if not slots:
-                # signal the unit remains unhandled (False signals that failure)
-                self._prof.prof('schedule_fail', uid=uid)
-                return False
-
-            # the task was placed, we need to reflect the allocation in the
-            # nodelist state (BUSY) and pass placement to the task, to have
-            # it enacted by the executor
-            self._change_slot_states(slots, rpc.BUSY)
-            unit['slots'] = slots
-
-      # # translate gpu maps into `CUDA_VISIBLE_DEVICES` env
-      # self._handle_cuda(unit)
-
-        # got an allocation, we can go off and launch the process
-        self._prof.prof('schedule_ok', uid=uid)
-
-      # if self._log.isEnabledFor(logging.DEBUG):
-      #     self._log.debug("after  allocate   %s: %s", uid,
-      #                     self.slot_status())
-      #     self._log.debug("%s [%s/%s] : %s", uid,
-      #                     unit['description']['cpu_processes'],
-      #                     unit['description']['gpu_processes'],
-      #                     pprint.pformat(unit['slots']))
-=======
         # we don't need to try units larger than self._too_large
         if not self.small_enough(unit):
             self._prof.prof('schedule_skip', uid=uid)
@@ -737,7 +687,7 @@
 
         self._prof.prof('schedule_try', uid=uid)
 
-        slots = self._allocate_slot(unit)
+        slots = self.schedule_unit(unit)
         if not slots:
 
             # schedule failure
@@ -745,91 +695,16 @@
             self._prof.prof('schedule_fail', uid=uid)
             return False
 
+        # the task was placed, we need to reflect the allocation in the
+        # nodelist state (BUSY) and pass placement to the task, to have
+        # it enacted by the executor
+        self._change_slot_states(slots, rpc.BUSY)
         unit['slots'] = slots
+
+        # got an allocation, we can go off and launch the process
         self._prof.prof('schedule_ok', uid=uid)
-        self.slot_status("after  allocate   %s:" % uid)
-
-        # translate gpu maps into `CUDA_VISIBLE_DEVICES` env
-        self._handle_cuda(unit)
-
-      # FIXME
-      # # allocation worked!  If the unit was tagged, store the node IDs for
-      # # this tag, so that later units can reuse that information
-      # tag = unit['description'].get('tag')
-      # if tag:
-      #     nodes = unit['slots']['nodes']
-      #     self._tag_history[tag] = [node['uid'] for node in nodes]
->>>>>>> 967bd494
 
         return True
-
-
-    # --------------------------------------------------------------------------
-    #
-    def _handle_cuda(self, unit):
-
-        # Check if unit requires GPUs.  If so, set CUDA_VISIBLE_DEVICES to the
-        # list of assigned  GPU IDs.  We only handle uniform GPU setting for
-        # now, and will isse a warning on non-uniform ones.
-        #
-        # The default setting is ``
-        #
-        # FIXME: This code should probably live elsewhere, not in this
-        #        performance critical scheduler base class
-        #
-        # FIXME: The specification for `CUDA_VISIBLE_DEVICES` is actually LM
-        #        dependent.  Assume the scheduler assigns the second GPU.
-        #        Manually, one would set `CVD=1`.  That also holds for launch
-        #        methods like `fork` which leave GPU indexes unaltered.  Other
-        #        launch methods like `jsrun` mask the system GPUs and only the
-        #        second GPU is visible, at all, to the task.  To CUDA the system
-        #        now seems to have only one GPU, and we need to be set `CVD=0`.
-        #
-        #        In other words, CVD sometimes needs to be set to the physical
-        #        GPU IDs, and at other times to the logical GPU IDs (IDs as
-        #        visible to the task).  This also implies that this code should
-        #        actually live within the launch method.  On the upside, the LM
-        #        should also be able to handle heterogeneus tasks.
-        #
-        #        For now, we hardcode the CVD ID mode to `logical`, thus
-        #        assuming that unassigned GPUs are masked away, as for example
-        #        with `jsrun`.
-        cvd_id_mode = 'logical'
-
-        unit['description']['environment']['CUDA_VISIBLE_DEVICES'] = ''
-        gpu_maps = list()
-        for node in unit['slots']['nodes']:
-            if node['gpu_map'] not in gpu_maps:
-                gpu_maps.append(node['gpu_map'])
-
-        if not gpu_maps:
-            # no gpu maps, nothing to do
-            pass
-
-        elif len(gpu_maps) > 1:
-            # FIXME: this does not actually check for uniformity
-            self._log.warn('cannot set CUDA_VISIBLE_DEVICES for non-uniform'
-                           'GPU schedule (%s)' % gpu_maps)
-
-        else:
-            gpu_map = gpu_maps[0]
-            if gpu_map:
-                # uniform, non-zero gpu map
-                if cvd_id_mode == 'physical':
-                    unit['description']['environment']['CUDA_VISIBLE_DEVICES']\
-                            = ','.join(str(gpu_set[0]) for gpu_set in gpu_map)
-                elif cvd_id_mode == 'logical':
-                    unit['description']['environment']['CUDA_VISIBLE_DEVICES']\
-                            = ','.join(str(x) for x in range(len(gpu_map)))
-                else:
-                    raise ValueError('invalid CVD mode %s' % cvd_id_mode)
-
-
-        # specify the node lfs path that the unit needs to use.
-        # NOTE : This assumes that the LFS path is the same across all nodes.
-        # FIXME: this does not belong to the cuda handling
-        unit['description']['environment']['RP_LFS_PATH'] = \
-                                                 self._lrms_lfs_per_node['path']
 
 
     # --------------------------------------------------------------------------

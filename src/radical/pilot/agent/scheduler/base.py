--- conflicted
+++ resolved
@@ -18,25 +18,15 @@
 #
 # 'enum' for RPs's pilot scheduler types
 #
-<<<<<<< HEAD
 SCHEDULER_NAME_CONTINUOUS_ORDERED = "CONTINUOUS_ORDERED"
-SCHEDULER_NAME_CONTINUOUS_FIFO    = "CONTINUOUS_FIFO"
 SCHEDULER_NAME_CONTINUOUS         = "CONTINUOUS"
 SCHEDULER_NAME_SCATTERED          = "SCATTERED"
 SCHEDULER_NAME_HOMBRE             = "HOMBRE"
 SCHEDULER_NAME_TORUS              = "TORUS"
 SCHEDULER_NAME_YARN               = "YARN"
 SCHEDULER_NAME_SPARK              = "SPARK"
-=======
-SCHEDULER_NAME_CONTINUOUS      = "CONTINUOUS"
-SCHEDULER_NAME_CONTINUOUS_FIFO = "CONTINUOUS_FIFO"
-SCHEDULER_NAME_HOMBRE          = "HOMBRE"
-SCHEDULER_NAME_SCATTERED       = "SCATTERED"
-SCHEDULER_NAME_SPARK           = "SPARK"
-SCHEDULER_NAME_TORUS           = "TORUS"
-SCHEDULER_NAME_YARN            = "YARN"
->>>>>>> 8b88cf7e
-
+
+# SCHEDULER_NAME_CONTINUOUS_FIFO    = "CONTINUOUS_FIFO"
 
 # ------------------------------------------------------------------------------
 #
@@ -300,13 +290,9 @@
 
         # configure the scheduler instance
         self._configure()
-<<<<<<< HEAD
 
         self._log.debug("slot status after  init      : %s", self.slot_status())
-=======
-        self._log.debug("slot status after  init      : %s", self.slot_status())
-
->>>>>>> 8b88cf7e
+
 
     # --------------------------------------------------------------------------
     #
@@ -321,9 +307,7 @@
 
         name = cfg['scheduler']
 
-<<<<<<< HEAD
         from .continuous_ordered import ContinuousOrdered
-        from .continuous_fifo    import ContinuousFifo
         from .continuous         import Continuous
         from .scattered          import Scattered
         from .hombre             import Hombre
@@ -331,35 +315,20 @@
         from .yarn               import Yarn
         from .spark              import Spark
 
+      # from .continuous_fifo    import ContinuousFifo
+
         try:
             impl = {
                 SCHEDULER_NAME_CONTINUOUS_ORDERED : ContinuousOrdered,
-                SCHEDULER_NAME_CONTINUOUS_FIFO    : ContinuousFifo,
                 SCHEDULER_NAME_CONTINUOUS         : Continuous,
                 SCHEDULER_NAME_SCATTERED          : Scattered,
                 SCHEDULER_NAME_HOMBRE             : Hombre,
                 SCHEDULER_NAME_TORUS              : Torus,
                 SCHEDULER_NAME_YARN               : Yarn,
                 SCHEDULER_NAME_SPARK              : Spark
-=======
-        from .continuous_fifo import ContinuousFifo
-        from .continuous      import Continuous
-        from .scattered       import Scattered
-        from .hombre          import Hombre
-        from .torus           import Torus
-        from .yarn            import Yarn
-        from .spark           import Spark
-
-        try:
-            impl = {
-                SCHEDULER_NAME_CONTINUOUS_FIFO: ContinuousFifo,
-                SCHEDULER_NAME_CONTINUOUS     : Continuous,
-                SCHEDULER_NAME_SCATTERED      : Scattered,
-                SCHEDULER_NAME_HOMBRE         : Hombre,
-                SCHEDULER_NAME_TORUS          : Torus,
-                SCHEDULER_NAME_YARN           : Yarn,
-                SCHEDULER_NAME_SPARK          : Spark
->>>>>>> 8b88cf7e
+
+              # SCHEDULER_NAME_CONTINUOUS_FIFO    : ContinuousFifo,
+
             }[name]
 
             impl = impl(cfg, session)
@@ -676,18 +645,6 @@
                 with self._wait_lock:
                     self._wait_pool.remove(unit)
 
-<<<<<<< HEAD
-            else:
-                # Break out of this loop if we didn't manage to schedule a task
-                # FIXME: this assumes that no smaller or otherwise more suitable
-                #        CUs come after this one - which is naive, ie. wrong.
-                # NOTE:  This assumption does indeed break for the ordered
-                #        scheduler, so we disable this now for non-uniform cases
-                if self._uniform_waitpool:
-                    break
-=======
->>>>>>> 8b88cf7e
-
         # return True to keep the cb registered
         return True
 

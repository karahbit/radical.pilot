--- conflicted
+++ resolved
@@ -439,10 +439,7 @@
         tags   = descr.get('tags')
         stid   = tags.get('app-stats')
         constr = tags.get('constraint')
-<<<<<<< HEAD
         optim  = tags.get('optimizer')
-=======
->>>>>>> ebc34e36
 
         if not stid:
             # just convert the specs to in, and return
@@ -455,7 +452,6 @@
         # yes - record stats.  Is this the first one?
         if stid not in self._app_stats:
 
-<<<<<<< HEAD
             elems  = p_spec.split('-')
             if   '-' in p_spec: prange = range(int(elems[0]), int(elems[1]) + 1)
             elif ',' in p_spec: prange = [int(x) for x in p_spec.split(',')]
@@ -507,29 +503,6 @@
                                          'trange'   : trange,
                                          'optimizer': optim,
                                          'optimal'  : None}
-=======
-            if '-' in p_spec: pmin, pmax = [int(n) for n in p_spec.split('-')]
-            else            : pmin, pmax = [int(p_spec), int(p_spec)]
-
-            if '-' in t_spec: tmin, tmax = [int(n) for n in t_spec.split('-')]
-            else            : tmin, tmax = [int(t_spec), int(t_spec)]
-
-            # yes = prepare record. search for parameters to change
-            combinations = list()
-            for p in range(pmin, pmax + 1):
-                for t in range(tmin, tmax + 1):
-                    if constr and eval(constr):
-                        combinations.append([p, t])
-
-            with self._app_lock:
-
-                self._app_stats[stid] = {'to_test' : combinations,
-                                         'n_tests' : len(combinations),
-                                         'tested'  : dict(),
-                                         'prange'  : [pmin, pmax],
-                                         'trange'  : [tmin, tmax],
-                                         'optimal' : None}
->>>>>>> ebc34e36
             self._log.info('=== init: \n%s', pprint.pformat(self._app_stats))
 
         p = unit.get('p_stat')
@@ -539,10 +512,7 @@
         if self._app_stats[stid]['optimal'] is not None:
             p, t = self._app_stats[stid]['optimal']
             self._log.debug('==== optimize %s: %d %d', uid, p, t)
-<<<<<<< HEAD
             descr['timeout'] = ''
-=======
->>>>>>> ebc34e36
 
         # do we have an earlier decision to re-apply?
         elif p and t:
@@ -568,19 +538,11 @@
                     break
             self._log.debug('==== random   %s: %d %d', uid, p, t)
 
-<<<<<<< HEAD
         unit['p_orig'] = p_spec
         unit['t_orig'] = t_spec
 
         unit['p_stat'] = p
         unit['t_stat'] = t
-=======
-        unit['t_orig'] = t_spec
-        unit['p_orig'] = p_spec
-
-        unit['t_stat'] = p
-        unit['p_stat'] = t
->>>>>>> ebc34e36
 
         descr['cpu_processes'] = p
         descr['cpu_threads']   = t
@@ -728,7 +690,6 @@
     #
     def app_stats_eval(self, unit):
 
-<<<<<<< HEAD
         self._log.debug('=== app_stat eval %s',  unit['uid'])
 
         if 'app_stats' not in unit: 
@@ -745,17 +706,6 @@
 
         self._log.debug('=== app_stat eval %s [%s]',  unit['uid'],
                         self._app_stats[stid]['optimal'])
-=======
-        if 'app_stats' not in unit: 
-            return unit
-
-        descr = unit['description']
-        tags  = descr.get('tags')
-        stid  = tags.get('app-stats')
-        p, t  = [descr['cpu_processes'], descr['cpu_threads']]
-        v     = float(unit['app_stats'])
-        uid   = unit['uid']
->>>>>>> ebc34e36
 
         if self._app_stats[stid]['optimal'] is None:
 
@@ -765,19 +715,14 @@
                         len(self._app_stats[stid]['tested']),
                         self._app_stats[stid]['n_tests'])
 
-<<<<<<< HEAD
                 n_tested = len(self._app_stats[stid]['tested'])
                 n_tests  = self._app_stats[stid]['n_tests']
                 self._log.debug('==== tested %s == %s?', n_tested, n_tests)
                 if n_tested == n_tests:
-=======
-                if len(self._app_stats[stid]['tested']) == self._app_stats[stid]['n_tests']:
->>>>>>> ebc34e36
 
                     # all tests are done - store and define optimum
                     c_opt = None
                     v_opt = None
-<<<<<<< HEAD
                     mapf  = './app_map.dat'
                     self._log.debug('=== map: %s' % mapf)
                     optimizer = self._app_stats[stid]['optimizer']
@@ -792,18 +737,6 @@
                                     v_opt = v
                                     c_opt = [p, t]
 
-=======
-                    sbox  = self._session.get_session_sandbox()
-                    mapf  = '%s/app_map.dat' % sbox,
-                    self._log.debug('=== map: %s' % mapf)
-                    with open(mapf, 'w') as fout:
-                        for c,v in self._app_stats[stid]['tested'].iteritems():
-                            p, t = [int(x) for x in c.split()]
-                            fout.write('%4d   %4d   %10.2f\n' % (p, t, v))
-                            if not v_opt or v_opt > v:
-                                v_opt = v
-                                c_opt = [p, t]
->>>>>>> ebc34e36
 
                     self._app_stats[stid]['optimal'] = c_opt
 
@@ -811,17 +744,11 @@
                     self._log.info('stat fini: \n%s', pprint.pformat(self._app_stats))
 
 
-<<<<<<< HEAD
         if v is not None:
             with open('./app_stats.dat', 'a') as fout:
                 n = int(uid.split('.')[1])
                 fout.write('%6d   %4d   %4d   %10.2f\n' % (n, p, t, v))
 
-=======
-        with open('/tmp/app_stats.dat', 'a') as fout:
-            n = int(uid.split('.')[1])
-            fout.write('%6d   %4d   %4d   %10.2f\n' % (n, p, t, v))
->>>>>>> ebc34e36
 
 
     # --------------------------------------------------------------------------


__copyright__ = "Copyright 2013-2016, http://radical.rutgers.edu"
__license__   = "MIT"


import os
import errno
import shutil

import radical.saga  as rs
import radical.utils as ru

from .... import pilot     as rp
from ...  import utils     as rpu
from ...  import states    as rps
from ...  import constants as rpc

from .base import AgentStagingOutputComponent

from ...staging_directives import complete_url


# ------------------------------------------------------------------------------
#
class Default(AgentStagingOutputComponent):
    """
    This component performs all agent side output staging directives for compute
    units.  It gets units from the agent_staging_output_queue, in
    AGENT_STAGING_OUTPUT_PENDING state, will advance them to
    AGENT_STAGING_OUTPUT state while performing the staging, and then moves then
    to the UMGR_STAGING_OUTPUT_PENDING state, which at the moment requires the
    state change to be published to MongoDB (no push into a queue).

    Note that this component also collects stdout/stderr of the units (which
    can also be considered staging, really).
    """

    # --------------------------------------------------------------------------
    #
    def __init__(self, cfg, session):

        AgentStagingOutputComponent.__init__(self, cfg, session)


    # --------------------------------------------------------------------------
    #
    def initialize_child(self):

        self._pwd = os.getcwd()

        self.register_input(rps.AGENT_STAGING_OUTPUT_PENDING,
                            rpc.AGENT_STAGING_OUTPUT_QUEUE, self.work)

        # we don't need an output queue -- units are picked up via mongodb
        self.register_output(rps.UMGR_STAGING_OUTPUT_PENDING, None) # drop units


    # --------------------------------------------------------------------------
    #
    def work(self, units):

        if not isinstance(units, list):
            units = [units]

        self.advance(units, rps.AGENT_STAGING_OUTPUT, publish=True, push=False)

        ru.raise_on('work bulk')

        # we first filter out any units which don't need any input staging, and
        # advance them again as a bulk.  We work over the others one by one, and
        # advance them individually, to avoid stalling from slow staging ops.

        no_staging_units = list()
        staging_units    = list()

        for unit in units:

            uid = unit['uid']

            # From here on, any state update will hand control over to the umgr
            # again.  The next unit update should thus push *all* unit details,
            # not only state.
            unit['$all']    = True
            unit['control'] = 'umgr_pending'

            # we always dig for stdout/stderr
            self._handle_unit_stdio(unit)

            # NOTE: all units get here after execution, even those which did not
            #       finish successfully.  We do that so that we can make
            #       stdout/stderr available for failed units (see
            #       _handle_unit_stdio above).  But we don't need to perform any
            #       other staging for those units, and in fact can make them
            #       final.
            if unit['target_state'] != rps.DONE:
                unit['state'] = unit['target_state']
                self._log.debug('unit %s skips staging (%s)', uid, unit['state'])
                no_staging_units.append(unit)
                continue

            # check if we have any staging directives to be enacted in this
            # component
            actionables = list()
            for sd in unit['description'].get('output_staging', []):
                if sd['action'] in [rpc.LINK, rpc.COPY, rpc.MOVE]:
                    actionables.append(sd)

            if actionables:
                # this unit needs some staging
                staging_units.append([unit, actionables])
            else:
                # this unit does not need any staging at this point, and can be
                # advanced
                unit['state'] = rps.UMGR_STAGING_OUTPUT_PENDING
                no_staging_units.append(unit)

        if no_staging_units:
            self.advance(no_staging_units, publish=True, push=True)

        for unit,actionables in staging_units:
            self._handle_unit_staging(unit, actionables)


    # --------------------------------------------------------------------------
    #
    def _handle_unit_stdio(self, unit):

        sandbox = ru.Url(unit['unit_sandbox']).path
        uid     = unit['uid']

        self._prof.prof('staging_stdout_start', uid=uid)

        # TODO: disable this at scale?
<<<<<<< HEAD
        if 'stdout_file' in unit and os.path.isfile(unit['stdout_file']):
=======
        if unit.get('stdout_file') and os.path.isfile(unit['stdout_file']):
>>>>>>> 43b51b2c
            with open(unit['stdout_file'], 'r') as stdout_f:
                try:
                    txt = unicode(stdout_f.read(), "utf-8")
                except UnicodeDecodeError:
                    txt = "unit stdout is binary -- use file staging"

                unit['stdout'] += rpu.tail(txt)

        self._prof.prof('staging_stdout_stop',  uid=uid)
        self._prof.prof('staging_stderr_start', uid=uid)

        # TODO: disable this at scale?
<<<<<<< HEAD
        if  'stderr_file' in unit and os.path.isfile(unit['stderr_file']):
=======
        if unit.get('stderr_file') and os.path.isfile(unit['stderr_file']):
>>>>>>> 43b51b2c
            with open(unit['stderr_file'], 'r') as stderr_f:
                try:
                    txt = unicode(stderr_f.read(), "utf-8")
                except UnicodeDecodeError:
                    txt = "unit stderr is binary -- use file staging"

                unit['stderr'] += rpu.tail(txt)

            # to help with ID mapping, also parse for PRTE output:
            # [batch3:122527] JOB [3673,4] EXECUTING
            with open(unit['stderr_file'], 'r') as stderr_f:

                for line in stderr_f.readlines():
                    line = line.strip()
                    if not line:
                        continue
                    if line[0] == '[' and line.endswith('EXECUTING'):
                        elems = line.replace('[', '').replace(']', '').split()
                        tid   = elems[2]
                        self._log.info('PRTE IDMAP: %s:%s' % (tid, uid))

                unit['stderr'] += rpu.tail(txt)

        self._prof.prof('staging_stderr_stop', uid=uid)
        self._prof.prof('staging_uprof_start', uid=uid)

        unit_prof = "%s/%s.prof" % (sandbox, uid)
        if os.path.isfile(unit_prof):
            try:
                with open(unit_prof, 'r') as prof_f:
                    txt = prof_f.read()
                    for line in txt.split("\n"):
                        if line:
                            ts, event, comp, tid, _uid, state, msg = line.split(',')
                            self._prof.prof(timestamp=float(ts), event=event,
                                            comp=comp, tid=tid, uid=_uid,
                                            state=state, msg=msg)
            except Exception as e:
                self._log.error("Pre/Post profile read failed: `%s`" % e)

        self._prof.prof('staging_uprof_stop', uid=uid)


    # --------------------------------------------------------------------------
    #
    def _handle_unit_staging(self, unit, actionables):

        ru.raise_on('work unit')

        uid = unit['uid']

        # NOTE: see documentation of cu['sandbox'] semantics in the ComputeUnit
        #       class definition.
        sandbox = ru.Url(unit['unit_sandbox']).path

        # By definition, this compoentn lives on the pilot's target resource.
        # As such, we *know* that all staging ops which would refer to the
        # resource now refer to file://localhost, and thus translate the unit,
        # pilot and resource sandboxes into that scope.  Some assumptions are
        # made though:
        #
        #   * paths are directly translatable across schemas
        #   * resource level storage is in fact accessible via file://
        #
        # FIXME: this is costly and should be cached.

        unit_sandbox     = ru.Url(unit['unit_sandbox'])
        pilot_sandbox    = ru.Url(unit['pilot_sandbox'])
        resource_sandbox = ru.Url(unit['resource_sandbox'])

        unit_sandbox.schema     = 'file'
        pilot_sandbox.schema    = 'file'
        resource_sandbox.schema = 'file'

        unit_sandbox.host       = 'localhost'
        pilot_sandbox.host      = 'localhost'
        resource_sandbox.host   = 'localhost'

        src_context = {'pwd'      : str(unit_sandbox),       # !!!
                       'unit'     : str(unit_sandbox),
                       'pilot'    : str(pilot_sandbox),
                       'resource' : str(resource_sandbox)}
        tgt_context = {'pwd'      : str(unit_sandbox),       # !!!
                       'unit'     : str(unit_sandbox),
                       'pilot'    : str(pilot_sandbox),
                       'resource' : str(resource_sandbox)}

        # we can now handle the actionable staging directives
        for sd in actionables:

            action = sd['action']
            flags  = sd['flags']
            did    = sd['uid']
            src    = sd['source']
            tgt    = sd['target']

            self._prof.prof('staging_out_start', uid=uid, msg=did)

            assert(action in [rpc.COPY, rpc.LINK, rpc.MOVE, rpc.TRANSFER]), \
                              'invalid staging action'

            # we only handle staging which does *not* include 'client://' src or
            # tgt URLs - those are handled by the umgr staging components
            if src.startswith('client://'):
                self._log.debug('skip staging for src %s', src)
                self._prof.prof('staging_out_skip', uid=uid, msg=did)
                continue

            if tgt.startswith('client://'):
                self._log.debug('skip staging for tgt %s', tgt)
                self._prof.prof('staging_out_skip', uid=uid, msg=did)
                continue

            # Fix for when the target PATH is empty
            # we assume current directory is the unit staging 'unit://'
            # and we assume the file to be copied is the base filename of the source
            if tgt is None: tgt = ''
            if tgt.strip() == '':
                tgt = 'unit:///{}'.format(os.path.basename(src))
            # Fix for when the target PATH is exists *and* it is a folder
            # we assume the 'current directory' is the target folder
            # and we assume the file to be copied is the base filename of the source
            elif os.path.exists(tgt.strip()) and os.path.isdir(tgt.strip()):
                tgt = os.path.join(tgt, os.path.basename(src))

            src = complete_url(src, src_context, self._log)
            tgt = complete_url(tgt, tgt_context, self._log)

            # Currently, we use the same schema for files and folders.
            assert(src.schema == 'file'), 'staging src must be file://'

            if action in [rpc.COPY, rpc.LINK, rpc.MOVE]:
                assert(tgt.schema == 'file'), 'staging tgt expected as file://'

            # SAGA will take care of dir creation - but we do it manually
            # for local ops (copy, link, move)
            if flags & rpc.CREATE_PARENTS and action != rpc.TRANSFER:
                tgtdir = os.path.dirname(tgt.path)
                if tgtdir != sandbox:
                    self._log.debug("mkdir %s", tgtdir)
                    rpu.rec_makedir(tgtdir)

            if   action == rpc.COPY:
                try:
                    shutil.copytree(src.path, tgt.path)
                except OSError as exc:
                    if exc.errno == errno.ENOTDIR:
                        shutil.copy(src.path, tgt.path)
                    else:
                        raise

            elif action == rpc.LINK:
                # Fix issue/1513 if link source is file and target is folder
                # should support POSIX standard where link is created
                # with the same name as the source
                if os.path.isfile(src.path) and os.path.isdir(tgt.path):
                    os.symlink(src.path,
                               os.path.join(tgt.path,
                                            os.path.basename(src.path)))
                else:  # default behavior
                    os.symlink(src.path, tgt.path)
            elif action == rpc.MOVE: shutil.move(src.path, tgt.path)
            elif action == rpc.TRANSFER: pass
                # This is currently never executed. Commenting it out.
                # Uncomment and implement when uploads directly to remote URLs
                # from units are supported.
                # FIXME: we only handle srm staging right now, and only for
                #        a specific target proxy. Other TRANSFER directives are
                #        left to umgr output staging.  We should use SAGA to
                #        attempt all staging ops which do not target the client
                #        machine.
                # if tgt.schema == 'srm':
                #     # FIXME: cache saga handles
                #     srm_dir = rs.filesystem.Directory('srm://proxy/?SFN=bogus')
                #     srm_dir.copy(src, tgt)
                #     srm_dir.close()
                # else:
                #     self._log.error('no transfer for %s -> %s', src, tgt)
                #     self._prof.prof('staging_out_fail', uid=uid, msg=did)
                #     raise NotImplementedError('unsupported transfer %s' % tgt)

            self._prof.prof('staging_out_stop', uid=uid, msg=did)

        # all agent staging is done -- pass on to umgr output staging
        self.advance(unit, rps.UMGR_STAGING_OUTPUT_PENDING, publish=True, push=False)


# ------------------------------------------------------------------------------
<|MERGE_RESOLUTION|>--- conflicted
+++ resolved
@@ -131,11 +131,7 @@
         self._prof.prof('staging_stdout_start', uid=uid)
 
         # TODO: disable this at scale?
-<<<<<<< HEAD
-        if 'stdout_file' in unit and os.path.isfile(unit['stdout_file']):
-=======
         if unit.get('stdout_file') and os.path.isfile(unit['stdout_file']):
->>>>>>> 43b51b2c
             with open(unit['stdout_file'], 'r') as stdout_f:
                 try:
                     txt = unicode(stdout_f.read(), "utf-8")
@@ -148,11 +144,7 @@
         self._prof.prof('staging_stderr_start', uid=uid)
 
         # TODO: disable this at scale?
-<<<<<<< HEAD
-        if  'stderr_file' in unit and os.path.isfile(unit['stderr_file']):
-=======
         if unit.get('stderr_file') and os.path.isfile(unit['stderr_file']):
->>>>>>> 43b51b2c
             with open(unit['stderr_file'], 'r') as stderr_f:
                 try:
                     txt = unicode(stderr_f.read(), "utf-8")

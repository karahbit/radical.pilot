
__copyright__ = 'Copyright 2014-2016, http://radical.rutgers.edu'
__license__   = 'MIT'


import os
import sys
import copy
import stat
import time
import pprint
import subprocess         as sp

import radical.utils      as ru

from ..  import utils     as rpu
from ..  import states    as rps
from ..  import constants as rpc
from ..  import Session   as rp_Session

from .  import rm         as rpa_rm
from .  import lm         as rpa_lm


# this needs git attribute 'ident' set for this file
git_ident = '$Id$'


# ==============================================================================
#
class Agent_0(rpu.Worker):

    # This is the base agent.  It does not do much apart from starting
    # sub-agents and watching them  If any of the sub-agents die, it will shut
    # down the other sub-agents and itself.
    #
    # This class inherits the rpu.Worker, so that it can use the communication
    # bridges and callback mechanisms.  It will own a session (which creates said
    # communication bridges (or at least some of them); and a controller, which
    # will control the sub-agents.

    # --------------------------------------------------------------------------
    #
    def __init__(self, agent_name):

        assert(agent_name == 'agent_0'), 'expect agent_0, not subagent'
        print 'startup agent %s' % agent_name

        # load config, create session, init rpu.Worker
        agent_cfg  = '%s/%s.cfg' % (os.getcwd(), agent_name)
        cfg        = ru.read_json_str(agent_cfg)

        cfg['agent_name'] = agent_name

        self._uid         = agent_name
        self._pid         = cfg['pilot_id']
        self._sid         = cfg['session_id']
        self._runtime     = cfg['runtime']
        self._starttime   = time.time()
        self._final_cause = None
        self._lrms        = None

        # this better be on a shared FS!
        cfg['workdir']    = os.getcwd()

        # sanity check on config settings
        if 'cores'               not in cfg: raise ValueError('Missing number of cores')
        if 'lrms'                not in cfg: raise ValueError('Missing LRMS')
        if 'dburl'               not in cfg: raise ValueError('Missing DBURL')
        if 'pilot_id'            not in cfg: raise ValueError('Missing pilot id')
        if 'runtime'             not in cfg: raise ValueError('Missing or zero agent runtime')
        if 'scheduler'           not in cfg: raise ValueError('Missing agent scheduler')
        if 'session_id'          not in cfg: raise ValueError('Missing session id')
        if 'spawner'             not in cfg: raise ValueError('Missing agent spawner')
        if 'task_launch_method'  not in cfg: raise ValueError('Missing unit launch method')

        # Check for the RADICAL_PILOT_DB_HOSTPORT env var, which will hold
        # the address of the tunnelized DB endpoint. If it exists, we
        # overrule the agent config with it.
        hostport = os.environ.get('RADICAL_PILOT_DB_HOSTPORT')
        if hostport:
            dburl = ru.Url(cfg['dburl'])
            dburl.host, dburl.port = hostport.split(':')
            cfg['dburl'] = str(dburl)

        # Create a session.
        #
        # This session will connect to MongoDB, and will also create any
        # communication channels and components/workers specified in the
        # config -- we merge that information into our own config.
        # We don't want the session to start components though, so remove them
        # from the config copy.        
        session_cfg = copy.deepcopy(cfg)
        session_cfg['components'] = dict()
        session = rp_Session(cfg=session_cfg, uid=self._sid)

        # we still want the bridge addresses known though, so make sure they are
        # merged into our own copy, along with any other additions done by the
        # session.
        ru.dict_merge(cfg, session._cfg, ru.PRESERVE)
        pprint.pprint(cfg)

        if not session.is_connected:
            raise RuntimeError('agent_0 could not connect to mongodb')

        # at this point the session is up and connected, and it should have
        # brought up all communication bridges and the UpdateWorker.  We are
        # ready to rumble!
        rpu.Worker.__init__(self, cfg, session)

        # this is the earlier point to sync bootstrapper and agent # profiles
        self._prof.prof('sync_rel', msg='agent_0 start', uid=self._pid)

        # Create LRMS which will give us the set of agent_nodes to use for
        # sub-agent startup.  Add the remaining LRMS information to the
        # config, for the benefit of the scheduler).
        self._lrms = rpa_rm.RM.create(name=self._cfg['lrms'], cfg=self._cfg,
                                      session=self._session)

        # add the resource manager information to our own config
        self._cfg['lrms_info'] = self._lrms.lrms_info


    # --------------------------------------------------------------------------
    #
    def initialize_parent(self):

        # create the sub-agent configs
        self._write_sa_configs()

        # and start the sub agents
        self._start_sub_agents()

        # register the command callback which pulls the DB for commands
        self.register_timed_cb(self._agent_command_cb,
                               timer=self._cfg['db_poll_sleeptime'])

        # registers the staging_input_queue as this is what we want to push
        # units to
        self.register_output(rps.AGENT_STAGING_INPUT_PENDING,
                             rpc.AGENT_STAGING_INPUT_QUEUE)

        # sub-agents are started, components are started, bridges are up: we are
        # ready to roll!
        pilot = {'type'             : 'pilot',
                 'uid'              : self._pid,
                 'state'            : rps.PMGR_ACTIVE,
                 'resource_details' : {
                     'lm_info'      : self._lrms.lm_info.get('version_info'),
                     'lm_detail'    : self._lrms.lm_info.get('lm_detail')},
                 '$set'             : ['resource_details']}
<<<<<<< HEAD
        self.advance(pilot, publish=True, push=False, prof=True)
=======
        self.advance(pilot, publish=True, push=False)
>>>>>>> c75fc4a9

        # register idle callback to pull for units -- which is the only action
        # we have to perform, really
        self.register_timed_cb(self._check_units_cb,
                               timer=self._cfg['db_poll_sleeptime'])


        # record hostname in profile to enable mapping of profile entries
        self._prof.prof(event='hostname', uid=self._pid, msg=ru.get_hostname())


    # --------------------------------------------------------------------------
    #
    def finalize_parent(self):

        # tear things down in reverse order
        self._prof.flush()
        self._log.info('publish "terminate" cmd')
        self.publish(rpc.CONTROL_PUBSUB, {'cmd' : 'terminate',
                                          'arg' : None})

        self.unregister_timed_cb(self._check_units_cb)
        self.unregister_output(rps.AGENT_STAGING_INPUT_PENDING)
        self.unregister_timed_cb(self._agent_command_cb)

        if self._lrms:
            self._log.debug('stop    lrms %s', self._lrms)
            self._lrms.stop()
            self._log.debug('stopped lrms %s', self._lrms)

        if   self._final_cause == 'timeout'  : state = rps.DONE
        elif self._final_cause == 'cancel'   : state = rps.CANCELED
        elif self._final_cause == 'sys.exit' : state = rps.CANCELED
        else                                 : state = rps.FAILED

        self._log.debug('final state: %s (%s)', state, self._final_cause)
      # # we don't rely on the existence / viability of the update worker at
      # # that point.
      # FIXME:
      # self._log.debug('update db state: %s: %s', state, self._final_cause)
      # self._update_db(state, self._final_cause)


    # --------------------------------------------------------------------------
    #
    def wait_final(self):

        while self._final_cause is None:
          # self._log.info('no final cause -> alive')
            time.sleep(1)

        self._log.debug('final: %s', self._final_cause)

      # if self._session:
      #     self._log.debug('close  session %s', self._session.uid)
      #     self._session.close()
      #     self._log.debug('closed session %s', self._session.uid)


    # --------------------------------------------------------------------------
    #
    def _update_db(self, state, msg=None):

        # NOTE: we do not push the final pilot state, as that is done by the
        #       bootstrapper *after* this poilot *actually* finished.

        self._log.info('pilot state: %s', state)
        self._log.info('rusage: %s', rpu.get_rusage())
        self._log.info(msg)

        if state == rps.FAILED:
            self._log.info(ru.get_trace())

        out = None
        err = None
        log = None

        try    : out = open('./agent_0.out', 'r').read(1024)
        except Exception: pass
        try    : err = open('./agent_0.err', 'r').read(1024)
        except Exception: pass
        try    : log = open('./agent_0.log', 'r').read(1024)
        except Exception: pass

        ret = self._session._dbs._c.update(
                {'type'   : 'pilot',
                 'uid'    : self._pid},
                {'$set'   : {'stdout'        : rpu.tail(out),
                             'stderr'        : rpu.tail(err),
                             'logfile'       : rpu.tail(log)}
                })
        self._log.debug('update ret: %s', ret)


    # --------------------------------------------------------------------------
    #
    def _write_sa_configs(self):

        # we have all information needed by the subagents -- write the
        # sub-agent config files.

        # write deep-copies of the config for each sub-agent (sans from agent_0)
        for sa in self._cfg.get('agents', {}):

            assert(sa != 'agent_0'), 'expect subagent, not agent_0'

            # use our own config sans agents/components as a basis for
            # the sub-agent config.
            tmp_cfg = copy.deepcopy(self._cfg)
            tmp_cfg['agents']     = dict()
            tmp_cfg['components'] = dict()

            # merge sub_agent layout into the config
            ru.dict_merge(tmp_cfg, self._cfg['agents'][sa], ru.OVERWRITE)

            tmp_cfg['agent_name'] = sa
            tmp_cfg['owner']      = 'agent_0'

            ru.write_json(tmp_cfg, './%s.cfg' % sa)


    # --------------------------------------------------------------------------
    #
    def _start_sub_agents(self):
        '''
        For the list of sub_agents, get a launch command and launch that
        agent instance on the respective node.  We pass it to the seconds
        bootstrap level, there is no need to pass the first one again.
        '''

        # FIXME: we need a watcher cb to watch sub-agent state

        self._log.debug('start_sub_agents')

        if not self._cfg.get('agents'):
            self._log.debug('start_sub_agents noop')
            return

        # the configs are written, and the sub-agents can be started.  To know
        # how to do that we create the agent launch method, have it creating
        # the respective command lines per agent instance, and run via
        # popen.
        #
        # actually, we only create the agent_lm once we really need it for
        # non-local sub_agents.
        agent_lm   = None
        for sa in self._cfg['agents']:

            target = self._cfg['agents'][sa]['target']

            if target == 'local':

                # start agent locally
                cmdline = '/bin/sh -l %s/bootstrap_2.sh %s' % (os.getcwd(), sa)

            elif target == 'node':

                if not agent_lm:
                    agent_lm = rpa_lm.LaunchMethod.create(
                        name    = self._cfg['agent_launch_method'],
                        cfg     = self._cfg,
                        session = self._session)

                node = self._cfg['lrms_info']['agent_nodes'][sa]
                # start agent remotely, use launch method
                # NOTE:  there is some implicit assumption that we can use
                #        the 'agent_node' string as 'agent_string:0' and
                #        obtain a well format slot...
                # FIXME: it is actually tricky to translate the agent_node
                #        into a viable 'slots' structure, as that is
                #        usually done by the schedulers.  So we leave that
                #        out for the moment, which will make this unable to
                #        work with a number of launch methods.  Can the
                #        offset computation be moved to the LRMS?
                ls_name = "%s/%s.sh" % (os.getcwd(), sa)
                slots = {
                  'cpu_processes' : 1,
                  'cpu_threads'   : 1,
                  'gpu_processes' : 0,
                  'gpu_threads'   : 0,
                # 'nodes'         : [[node[0], node[1], [[0]], []]],
                  'nodes'         : [{'name'    : node[0], 
                                     'uid'     : node[1],
                                     'core_map': [[0]],
                                     'gpu_map' : [],
                                     'lfs'     : {'path': '/tmp', 'size': 0}
                                    }],
                  'cores_per_node': self._cfg['lrms_info']['cores_per_node'],
                  'gpus_per_node' : self._cfg['lrms_info']['gpus_per_node'],
                  'lm_info'       : self._cfg['lrms_info']['lm_info']
                }
                agent_cmd = {
                        'uid'          : sa,
                        'slots'        : slots,
                        'description'  : {
                            'cpu_processes' : 1,
                            'executable'    : "/bin/sh",
                            'mpi'           : False,
                            'arguments'     : ["%s/bootstrap_2.sh" % os.getcwd(), sa]
                            }
                        }
                cmd, hop = agent_lm.construct_command(agent_cmd,
                        launch_script_hop='/usr/bin/env RP_SPAWNER_HOP=TRUE "%s"' % ls_name)

                with open (ls_name, 'w') as ls:
                    # note that 'exec' only makes sense if we don't add any
                    # commands (such as post-processing) after it.
                    ls.write('#!/bin/sh\n\n')
                    ls.write('exec %s\n' % cmd)
                    st = os.stat(ls_name)
                    os.chmod(ls_name, st.st_mode | stat.S_IEXEC)

                if hop : cmdline = hop
                else   : cmdline = ls_name

            # spawn the sub-agent
            self._log.info ('create sub-agent %s: %s' % (sa, cmdline))

            # ------------------------------------------------------------------
            class _SA(ru.Process):
                def __init__(self, sa, cmd, log):
                    self._sa   = sa
                    self._cmd  = cmd.split()
                    self._log  = log
                    self._proc = None
                    super(_SA, self).__init__(name=sa, log=self._log)
                    self.start()

                def ru_initialize_child(self):
                    sys.stdout = open('%s.out' % self._ru_name, 'w')
                    sys.stderr = open('%s.err' % self._ru_name, 'w')
                    out = open('%s.out' % self._sa, 'w')
                    err = open('%s.err' % self._sa, 'w')
                    self._proc = sp.Popen(args=self._cmd, stdout=out, stderr=err)

                def work_cb(self):
                    time.sleep(0.1)
                    if self._proc.poll() is None:
                        return True   # all is well
                    else:
                        return False  # proc is gone - terminate

                def ru_finalize_child(self):
                    if self._proc:
                        try:
                            self._proc.terminate()
                        except Exception as e:
                            # we are likely racing on termination...
                            self._log.warn('%s term failed: %s', self._sa, e)
            # ------------------------------------------------------------------

            # the agent is up - let the watcher manage it from here
            self.register_watchable(_SA(sa, cmdline, log=self._log))

        self._log.debug('start_sub_agents done')


    # --------------------------------------------------------------------------
    #
    def _agent_command_cb(self):

        self.is_valid()

        if not self._check_commands(): return False
        if not self._check_state   (): return False

        return True


    # --------------------------------------------------------------------------
    #
    def _check_commands(self):

        # Check if there's a command waiting
        # FIXME: this pull should be done by the update worker, and commands
        #        should then be communicated over the command pubsub
        # FIXME: commands go to pmgr, umgr, session docs
        # FIXME: this is disabled right now
        retdoc = self._session._dbs._c.find_and_modify(
                    query ={'uid'  : self._pid},
                    update={'$set' : {'cmd': []}},  # Wipe content of array
                    fields=['cmd'])

        if not retdoc:
            return True  # this is not an error

        for spec in retdoc.get('cmd', []):

            cmd = spec['cmd']
            arg = spec['arg']

            self._prof.prof('cmd', msg="%s : %s" % (cmd, arg), uid=self._pid)

            if cmd == 'heartbeat':
                self._log.info('heartbeat_in')


            elif cmd == 'cancel_pilot':
                self._log.info('cancel pilot cmd')
                self._log.info('publish "terminate" cmd')
                self.publish(rpc.CONTROL_PUBSUB, {'cmd' : 'terminate',
                                                  'arg' : None})

              # self.stop()
                self._ru_term.set()

                with open('./killme.signal', 'w+') as f:
                    f.write(rps.CANCELED)
                    f.flush()

                self._final_cause = 'cancel'
                return False  # we are done

            elif cmd == 'cancel_units':

                self._log.info('cancel_units cmd')
                self.publish(rpc.CONTROL_PUBSUB, {'cmd' : 'cancel_units',
                                                  'arg' : arg})
            else:
                self._log.error('could not interpret cmd "%s" - ignore', cmd)

        return True


    # --------------------------------------------------------------------------
    #
    def _check_state(self):

        # Make sure that we haven't exceeded the runtime (if one is set). If
        # we have, terminate.
        if self._runtime:
            if time.time() >= self._starttime + (int(self._runtime) * 60):
                self._log.info('reached runtime limit (%ss).', self._runtime*60)
                self._final_cause = 'timeout'
                self.stop()
                return False  # we are done

        return True


    # --------------------------------------------------------------------------
    #
    def _check_units_cb(self):

        self.is_valid()

        # FIXME: this should probably go into a custom `is_valid()`
        if not self._session._dbs._c:
            self._log.warn('db connection gone - abort')
            return False

        # Check if there are compute units waiting for input staging
        # and log that we pulled it.
        #
        # FIXME: Unfortunately, 'find_and_modify' is not bulkable, so we have
        #        to use 'find'.  To avoid finding the same units over and over
        #        again, we update the 'control' field *before* running the next
        #        find -- so we do it right here.
        #        This also blocks us from using multiple ingest threads, or from
        #        doing late binding by unit pull :/
        unit_cursor = self._session._dbs._c.find({'type'    : 'unit',
                                                  'pilot'   : self._pid,
                                                  'control' : 'agent_pending'})
        if not unit_cursor.count():
            # no units whatsoever...
            self._log.info('units pulled:    0')
            return True  # this is not an error

        # update the units to avoid pulling them again next time.
        unit_list = list(unit_cursor)
        unit_uids = [unit['uid'] for unit in unit_list]

        self._log.info('units PULLED: %4d', len(unit_list))

        self._session._dbs._c.update({'type'  : 'unit',
                                      'uid'   : {'$in'     : unit_uids}},
                                     {'$set'  : {'control' : 'agent'}},
                                     multi=True)

        self._log.info("units pulled: %4d", len(unit_list))
        self._prof.prof('get', msg='bulk size: %d' % len(unit_list),
                        uid=self._pid)

        for unit in unit_list:

            # we need to make sure to have the correct state:
            unit['state'] = rps._unit_state_collapse(unit['states'])
            self._prof.prof('get', uid=unit['uid'])

            # FIXME: raise or fail unit!
            if unit['control'] != 'agent_pending':
                self._log.error('invalid control: %s', (pprint.pformat(unit)))

            if unit['state'] != rps.AGENT_STAGING_INPUT_PENDING:
                self._log.error('invalid state: %s', (pprint.pformat(unit)))

            unit['control'] = 'agent'

        # now we really own the CUs, and can start working on them (ie. push
        # them into the pipeline).  We don't publish nor profile as advance,
        # since that happened already on the module side when the state was set.
        self.advance(unit_list, publish=False, push=True)

        return True


# ------------------------------------------------------------------------------
<|MERGE_RESOLUTION|>--- conflicted
+++ resolved
@@ -149,11 +149,7 @@
                      'lm_info'      : self._lrms.lm_info.get('version_info'),
                      'lm_detail'    : self._lrms.lm_info.get('lm_detail')},
                  '$set'             : ['resource_details']}
-<<<<<<< HEAD
         self.advance(pilot, publish=True, push=False, prof=True)
-=======
-        self.advance(pilot, publish=True, push=False)
->>>>>>> c75fc4a9
 
         # register idle callback to pull for units -- which is the only action
         # we have to perform, really

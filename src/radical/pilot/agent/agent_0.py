
__copyright__ = 'Copyright 2014-2016, http://radical.rutgers.edu'
__license__   = 'MIT'


import os
import sys
import copy
import stat
import time
import pprint
import subprocess         as sp

import radical.utils      as ru

from ..  import utils     as rpu
from ..  import states    as rps
from ..  import constants as rpc
from ..  import Session   as rp_Session

from .  import rm         as rpa_rm
from .  import lm         as rpa_lm


# this needs git attribute 'ident' set for this file
git_ident = '$Id$'


# ==============================================================================
#
class Agent_0(rpu.Worker):

    # This is the base agent.  It does not do much apart from starting
    # sub-agents and watching them  If any of the sub-agents die, it will shut
    # down the other sub-agents and itself.
    #
    # This class inherits the rpu.Worker, so that it can use the communication
    # bridges and callback mechanisms.  It will own a session (which creates said
    # communication bridges (or at least some of them); and a controller, which
    # will control the sub-agents.

    # --------------------------------------------------------------------------
    #
    def __init__(self, agent_name):

        assert(agent_name == 'agent_0'), 'expect agent_0, not subagent'
        print 'startup agent %s' % agent_name

        # load config, create session, init rpu.Worker
        agent_cfg  = '%s/%s.cfg' % (os.getcwd(), agent_name)
        cfg        = ru.read_json_str(agent_cfg)

        cfg['agent_name'] = agent_name

        self._uid         = agent_name
        self._pid         = cfg['pilot_id']
        self._sid         = cfg['session_id']
        self._runtime     = cfg['runtime']
        self._starttime   = time.time()
        self._final_cause = None
        self._lrms        = None

        # this better be on a shared FS!
        cfg['workdir']    = os.getcwd()

        # sanity check on config settings
        if 'cores'               not in cfg: raise ValueError('Missing number of cores')
        if 'lrms'                not in cfg: raise ValueError('Missing LRMS')
        if 'dburl'               not in cfg: raise ValueError('Missing DBURL')
        if 'pilot_id'            not in cfg: raise ValueError('Missing pilot id')
        if 'runtime'             not in cfg: raise ValueError('Missing or zero agent runtime')
        if 'scheduler'           not in cfg: raise ValueError('Missing agent scheduler')
        if 'session_id'          not in cfg: raise ValueError('Missing session id')
        if 'spawner'             not in cfg: raise ValueError('Missing agent spawner')
        if 'task_launch_method'  not in cfg: raise ValueError('Missing unit launch method')

        # Check for the RADICAL_PILOT_DB_HOSTPORT env var, which will hold
        # the address of the tunnelized DB endpoint. If it exists, we
        # overrule the agent config with it.
        hostport = os.environ.get('RADICAL_PILOT_DB_HOSTPORT')
        if hostport:
            dburl = ru.Url(cfg['dburl'])
            dburl.host, dburl.port = hostport.split(':')
            cfg['dburl'] = str(dburl)

        # if the pilot description contains a request for application comm
        # channels, merge those into the agent config
        app_comm = cfg.get('app_comm')
        if app_comm:
            if isinstance(app_comm, list):
                app_comm = {ac: {'bulk_size': 0,
                                 'stall_hwm': 1,
                                 'log_level': 'error'} for ac in app_comm}
            for ac in app_comm:
                if ac in cfg['bridges']:
                    raise ValueError('reserved app_comm name %s' % ac)
                cfg['bridges'][ac] = app_comm[ac]


        # Create a session.
        #
        # This session will connect to MongoDB, and will also create any
        # communication channels and components/workers specified in the
        # config -- we merge that information into our own config.
        # We don't want the session to start components though, so remove them
        # from the config copy.
        session_cfg = copy.deepcopy(cfg)
        session_cfg['components'] = dict()
        session = rp_Session(cfg=session_cfg, uid=self._sid)

        # we still want the bridge addresses known though, so make sure they are
        # merged into our own copy, along with any other additions done by the
        # session.
        ru.dict_merge(cfg, session._cfg, ru.PRESERVE)
        pprint.pprint(cfg)

        if not session.is_connected:
            raise RuntimeError('agent_0 could not connect to mongodb')

        # some of the bridge addresses also need to be exposed to the workload
        if app_comm:
            if 'unit_environment' not in cfg:
                cfg['unit_environment'] = dict()
            for ac in app_comm:
                if ac not in cfg['bridges']:
                    raise RuntimeError('missing app_comm %s' % ac)
                cfg['unit_environment']['RP_%s_IN' % ac.upper()] = \
                        cfg['bridges'][ac]['addr_in']
                cfg['unit_environment']['RP_%s_OUT' % ac.upper()] = \
                        cfg['bridges'][ac]['addr_out']

        # at this point the session is up and connected, and it should have
        # brought up all communication bridges and the UpdateWorker.  We are
        # ready to rumble!
        rpu.Worker.__init__(self, cfg, session)

        # this is the earlier point to sync bootstrapper and agent # profiles
        self._prof.prof('sync_rel', msg='agent_0 start', uid=self._pid)

        # Create LRMS which will give us the set of agent_nodes to use for
        # sub-agent startup.  Add the remaining LRMS information to the
        # config, for the benefit of the scheduler).
        self._lrms = rpa_rm.RM.create(name=self._cfg['lrms'], cfg=self._cfg,
                                      session=self._session)

        # add the resource manager information to our own config
        self._cfg['lrms_info'] = self._lrms.lrms_info


    # --------------------------------------------------------------------------
    #
    def initialize_parent(self):

        # create the sub-agent configs
        self._write_sa_configs()

        # and start the sub agents
        self._start_sub_agents()

        # register the command callback which pulls the DB for commands
        self.register_timed_cb(self._agent_command_cb,
                               timer=self._cfg['db_poll_sleeptime'])

        # registers the staging_input_queue as this is what we want to push
        # units to
        self.register_output(rps.AGENT_STAGING_INPUT_PENDING,
                             rpc.AGENT_STAGING_INPUT_QUEUE)

        # sub-agents are started, components are started, bridges are up: we are
        # ready to roll!
        pilot = {'type'             : 'pilot',
                 'uid'              : self._pid,
                 'state'            : rps.PMGR_ACTIVE,
                 'resource_details' : {
                     'lm_info'      : self._lrms.lm_info.get('version_info'),
                     'lm_detail'    : self._lrms.lm_info.get('lm_detail'),
                     'rm_info'      : self._lrms.lrms_info},
                 '$set'             : ['resource_details']}
        self.advance(pilot, publish=True, push=False)

        # register idle callback to pull for units -- which is the only action
        # we have to perform, really
        self.register_timed_cb(self._check_units_cb,
                               timer=self._cfg['db_poll_sleeptime'])


        # record hostname in profile to enable mapping of profile entries
        self._prof.prof(event='hostname', uid=self._pid, msg=ru.get_hostname())


    # --------------------------------------------------------------------------
    #
    def finalize_parent(self):

        # tear things down in reverse order
        self._prof.flush()
        self._log.info('publish "terminate" cmd')
        self.publish(rpc.CONTROL_PUBSUB, {'cmd' : 'terminate',
                                          'arg' : None})

        self.unregister_timed_cb(self._check_units_cb)
        self.unregister_output(rps.AGENT_STAGING_INPUT_PENDING)
        self.unregister_timed_cb(self._agent_command_cb)

        if self._lrms:
            self._log.debug('stop    lrms %s', self._lrms)
            self._lrms.stop()
            self._log.debug('stopped lrms %s', self._lrms)

        if   self._final_cause == 'timeout'  : state = rps.DONE
        elif self._final_cause == 'cancel'   : state = rps.CANCELED
        elif self._final_cause == 'sys.exit' : state = rps.CANCELED
        else                                 : state = rps.FAILED

        self._log.debug('final state: %s (%s)', state, self._final_cause)

        # we don't rely on the existence / viability of the update worker at
        # that point.
        self._log.debug('update db state: %s: %s', state, self._final_cause)
        self._update_db(state, self._final_cause)


    # --------------------------------------------------------------------------
    #
    def wait_final(self):

        while self._final_cause is None:
          # self._log.info('no final cause -> alive')
            time.sleep(1)

        self._log.debug('final: %s', self._final_cause)

      # if self._session:
      #     self._log.debug('close  session %s', self._session.uid)
      #     self._session.close()
      #     self._log.debug('closed session %s', self._session.uid)


    # --------------------------------------------------------------------------
    #
    def _update_db(self, state, msg=None):

        # NOTE: we do not push the final pilot state, as that is done by the
        #       bootstrapper *after* this poilot *actually* finished.

        self._log.info('pilot state: %s', state)
        self._log.info('rusage: %s', rpu.get_rusage())
        self._log.info(msg)

        if state == rps.FAILED:
            self._log.info(ru.get_trace())

        out = None
        err = None
        log = None

        try   : out = open('./agent_0.out', 'r').read(1024)
        except: pass
        try   : err = open('./agent_0.err', 'r').read(1024)
        except: pass
        try   : log = open('./agent_0.log', 'r').read(1024)
        except: pass

        ret = self._session._dbs._c.update(
                {'type'   : 'pilot',
                 'uid'    : self._pid},
                {'$set'   : {'stdout'        : rpu.tail(out),
                             'stderr'        : rpu.tail(err),
                             'logfile'       : rpu.tail(log)}
                })
        self._log.debug('update ret: %s', ret)


    # --------------------------------------------------------------------------
    #
    def _write_sa_configs(self):

        # we have all information needed by the subagents -- write the
        # sub-agent config files.

        # write deep-copies of the config for each sub-agent (sans from agent_0)
        for sa in self._cfg.get('agents', {}):

            assert(sa != 'agent_0'), 'expect subagent, not agent_0'

            # use our own config sans agents/components as a basis for
            # the sub-agent config.
            tmp_cfg = copy.deepcopy(self._cfg)
            tmp_cfg['agents']     = dict()
            tmp_cfg['components'] = dict()

            # merge sub_agent layout into the config
            ru.dict_merge(tmp_cfg, self._cfg['agents'][sa], ru.OVERWRITE)

            tmp_cfg['agent_name'] = sa
            tmp_cfg['owner']      = 'agent_0'

            ru.write_json(tmp_cfg, './%s.cfg' % sa)


    # --------------------------------------------------------------------------
    #
    def _start_sub_agents(self):
        '''
        For the list of sub_agents, get a launch command and launch that
        agent instance on the respective node.  We pass it to the seconds
        bootstrap level, there is no need to pass the first one again.
        '''

        # FIXME: we need a watcher cb to watch sub-agent state

        self._log.debug('start_sub_agents')
      # self._log.debug('%s' % pprint.pformat(self._cfg['lrms_info']))

        if not self._cfg.get('agents'):
            self._log.debug('start_sub_agents noop')
            return

        # the configs are written, and the sub-agents can be started.  To know
        # how to do that we create the agent launch method, have it creating
        # the respective command lines per agent instance, and run via
        # popen.
        #
        # actually, we only create the agent_lm once we really need it for
        # non-local sub_agents.
        agent_lm   = None
        for sa in self._cfg['agents']:

            target = self._cfg['agents'][sa]['target']

            if target == 'local':

                # start agent locally
                cmdline = '/bin/sh -l %s/bootstrap_2.sh %s' % (os.getcwd(), sa)

            elif target == 'node':

                if not agent_lm:
                    agent_lm = rpa_lm.LaunchMethod.create(
                        name    = self._cfg['agent_launch_method'],
                        cfg     = self._cfg,
                        session = self._session)

                node = self._cfg['lrms_info']['agent_nodes'][sa]
                # start agent remotely, use launch method
                # NOTE:  there is some implicit assumption that we can use
                #        the 'agent_node' string as 'agent_string:0' and
                #        obtain a well format slot...
                # FIXME: it is actually tricky to translate the agent_node
                #        into a viable 'slots' structure, as that is
                #        usually done by the schedulers.  So we leave that
                #        out for the moment, which will make this unable to
                #        work with a number of launch methods.  Can the
                #        offset computation be moved to the LRMS?
                ls_name = "%s/%s.sh" % (os.getcwd(), sa)
<<<<<<< HEAD
                slots = {
                  'cpu_processes' : 1,
                  'cpu_threads'   : 1,
                  'gpu_processes' : 0,
                  'gpu_threads'   : 0,
                # 'nodes'         : [[node[0], node[1], [[0]], []]],
                  'nodes'         : [{'name'    : node[0],
                                      'uid'     : node[1],
                                      'core_map': [[0]],
                                      'gpu_map' : [],
                                      'lfs'     : {'path': '/tmp', 'size': 0}
                                    }],
                  'cores_per_node': self._cfg['lrms_info']['cores_per_node'],
                  'gpus_per_node' : self._cfg['lrms_info']['gpus_per_node'],
                  'lm_info'       : self._cfg['lrms_info']['lm_info'],
                }
=======
                slots   = copy.deepcopy(self._cfg['lrms_info'])
                slots['cpu_processes'] = 1
                slots['cpu_threads'  ] = 1
                slots['gpu_processes'] = 0
                slots['gpu_threads'  ] = 0
                slots['nodes'        ] = [{'name'    : node[0],
                                           'uid'     : node[1],
                                           'core_map': [[0]],
                                           'gpu_map' : [],
                                           'lfs'     : {'path': '/tmp', 'size': 0}
                                          }]
>>>>>>> 8d8422b6
                agent_cmd = {
                        'uid'          : sa,
                        'slots'        : slots,
                        'unit_sandbox' : os.getcwd(),
                        'description'  : {
                            'cpu_processes'    : 1,
                            'gpu_process_type' : 'posix',
                            'gpu_thread_type'  : 'posix',
                            'executable'       : "/bin/sh",
                            'mpi'              : False,
                            'arguments'        : ["%s/bootstrap_2.sh" % os.getcwd(), sa]
                            }
                        }
                cmd, hop = agent_lm.construct_command(agent_cmd,
                        launch_script_hop='/usr/bin/env RP_SPAWNER_HOP=TRUE "%s"' % ls_name)

                with open (ls_name, 'w') as ls:
                    # note that 'exec' only makes sense if we don't add any
                    # commands (such as post-processing) after it.
                    ls.write('#!/bin/sh\n\n')
                    ls.write('exec %s\n' % cmd)
                    st = os.stat(ls_name)
                    os.chmod(ls_name, st.st_mode | stat.S_IEXEC)

                if hop : cmdline = hop
                else   : cmdline = ls_name

            # spawn the sub-agent
            self._log.info ('create sub-agent %s: %s' % (sa, cmdline))

            # ------------------------------------------------------------------
            class _SA(ru.Process):
                def __init__(self, sa, cmd, log):
                    self._sa   = sa
                    self._cmd  = cmd.split()
                    self._log  = log
                    self._proc = None
                    super(_SA, self).__init__(name=sa, log=self._log)
                    self.start()

                def ru_initialize_child(self):
                    sys.stdout = open('%s.out' % self._ru_name, 'w')
                    sys.stderr = open('%s.err' % self._ru_name, 'w')
                    out = open('%s.out' % self._sa, 'w')
                    err = open('%s.err' % self._sa, 'w')
                    self._proc = sp.Popen(args=self._cmd, stdout=out, stderr=err)

                def work_cb(self):
                    time.sleep(0.1)
                    if self._proc.poll() is None:
                        return True   # all is well
                    else:
                        return False  # proc is gone - terminate

                def ru_finalize_child(self):
                    if self._proc:
                        try:
                            self._proc.terminate()
                        except Exception as e:
                            # we are likely racing on termination...
                            self._log.warn('%s term failed: %s', self._sa, e)
            # ------------------------------------------------------------------

            # the agent is up - let the watcher manage it from here
            self.register_watchable(_SA(sa, cmdline, log=self._log))

        self._log.debug('start_sub_agents done')


    # --------------------------------------------------------------------------
    #
    def _agent_command_cb(self):

        self.is_valid()

        if not self._check_commands(): return False
        if not self._check_state   (): return False

        return True


    # --------------------------------------------------------------------------
    #
    def _check_commands(self):

        # Check if there's a command waiting
        # FIXME: this pull should be done by the update worker, and commands
        #        should then be communicated over the command pubsub
        # FIXME: commands go to pmgr, umgr, session docs
        # FIXME: this is disabled right now
        retdoc = self._session._dbs._c.find_and_modify(
                    query ={'uid'  : self._pid},
                    update={'$set' : {'cmd': []}},  # Wipe content of array
                    fields=['cmd'])

        if not retdoc:
            return True  # this is not an error

        for spec in retdoc.get('cmd', []):

            cmd = spec['cmd']
            arg = spec['arg']

            self._prof.prof('cmd', msg="%s : %s" % (cmd, arg), uid=self._pid)

            if cmd == 'heartbeat':
                self._log.info('heartbeat_in')


            elif cmd == 'cancel_pilot':
                self._log.info('cancel pilot cmd')
                self._log.info('publish "terminate" cmd')
                self.publish(rpc.CONTROL_PUBSUB, {'cmd' : 'terminate',
                                                  'arg' : None})

              # self.stop()
                self._ru_term.set()

                with open('./killme.signal', 'w+') as f:
                    f.write(rps.CANCELED)
                    f.flush()

                self._final_cause = 'cancel'
                return False  # we are done

            elif cmd == 'cancel_units':

                self._log.info('cancel_units cmd')
                self.publish(rpc.CONTROL_PUBSUB, {'cmd' : 'cancel_units',
                                                  'arg' : arg})
            else:
                self._log.error('could not interpret cmd "%s" - ignore', cmd)

        return True


    # --------------------------------------------------------------------------
    #
    def _check_state(self):

        # Make sure that we haven't exceeded the runtime (if one is set). If
        # we have, terminate.
        if self._runtime:
            if time.time() >= self._starttime + (int(self._runtime) * 60):
                self._log.info('reached runtime limit (%ss).', self._runtime*60)
                self._final_cause = 'timeout'
                self.stop()
                return False  # we are done

        return True


    # --------------------------------------------------------------------------
    #
    def _check_units_cb(self):

        self.is_valid()

        # FIXME: this should probably go into a custom `is_valid()`
        if not self._session._dbs._c:
            self._log.warn('db connection gone - abort')
            return False

        # Check if there are compute units waiting for input staging
        # and log that we pulled it.
        #
        # FIXME: Unfortunately, 'find_and_modify' is not bulkable, so we have
        #        to use 'find'.  To avoid finding the same units over and over
        #        again, we update the 'control' field *before* running the next
        #        find -- so we do it right here.
        #        This also blocks us from using multiple ingest threads, or from
        #        doing late binding by unit pull :/
        unit_cursor = self._session._dbs._c.find({'type'    : 'unit',
                                                  'pilot'   : self._pid,
                                                  'control' : 'agent_pending'})
        if not unit_cursor.count():
            # no units whatsoever...
            self._log.info('units pulled:    0')
            return True  # this is not an error

        # update the units to avoid pulling them again next time.
        unit_list = list(unit_cursor)
        unit_uids = [unit['uid'] for unit in unit_list]

        self._log.info('units PULLED: %4d', len(unit_list))

        self._session._dbs._c.update({'type'  : 'unit',
                                      'uid'   : {'$in'     : unit_uids}},
                                     {'$set'  : {'control' : 'agent'}},
                                     multi=True)

        self._log.info("units pulled: %4d", len(unit_list))
        self._prof.prof('get', msg='bulk size: %d' % len(unit_list),
                        uid=self._pid)

        for unit in unit_list:

            # make sure the units obtain env settings (if needed)
            if 'unit_environment' in self._cfg:
                if not unit['description'].get('environment'):
                    unit['description']['environment'] = dict()
                for k,v in self._cfg['unit_environment'].iteritems():
                    unit['description']['environment'][k] = v

            # we need to make sure to have the correct state:
            unit['state'] = rps._unit_state_collapse(unit['states'])
            self._prof.prof('get', uid=unit['uid'])

            # FIXME: raise or fail unit!
            if unit['control'] != 'agent_pending':
                self._log.error('invalid control: %s', (pprint.pformat(unit)))

            if unit['state'] != rps.AGENT_STAGING_INPUT_PENDING:
                self._log.error('invalid state: %s', (pprint.pformat(unit)))

            unit['control'] = 'agent'

        # now we really own the CUs, and can start working on them (ie. push
        # them into the pipeline).  We don't publish nor profile as advance,
        # since that happened already on the module side when the state was set.
        self.advance(unit_list, publish=False, push=True)

        return True


# ------------------------------------------------------------------------------
<|MERGE_RESOLUTION|>--- conflicted
+++ resolved
@@ -46,8 +46,10 @@
         assert(agent_name == 'agent_0'), 'expect agent_0, not subagent'
         print 'startup agent %s' % agent_name
 
+        self._pwd = os.getcwd()
+
         # load config, create session, init rpu.Worker
-        agent_cfg  = '%s/%s.cfg' % (os.getcwd(), agent_name)
+        agent_cfg  = '%s/%s.cfg' % (self._pwd, agent_name)
         cfg        = ru.read_json_str(agent_cfg)
 
         cfg['agent_name'] = agent_name
@@ -61,7 +63,7 @@
         self._lrms        = None
 
         # this better be on a shared FS!
-        cfg['workdir']    = os.getcwd()
+        cfg['workdir']    = self._pwd
 
         # sanity check on config settings
         if 'cores'               not in cfg: raise ValueError('Missing number of cores')
@@ -331,7 +333,7 @@
             if target == 'local':
 
                 # start agent locally
-                cmdline = '/bin/sh -l %s/bootstrap_2.sh %s' % (os.getcwd(), sa)
+                cmdline = '/bin/sh -l %s/bootstrap_2.sh %s' % (self._pwd, sa)
 
             elif target == 'node':
 
@@ -352,50 +354,36 @@
                 #        out for the moment, which will make this unable to
                 #        work with a number of launch methods.  Can the
                 #        offset computation be moved to the LRMS?
-                ls_name = "%s/%s.sh" % (os.getcwd(), sa)
-<<<<<<< HEAD
+                bs_name = "%s/bootstrap_2.sh" % (self._pwd, sa)
+                ls_name = "%s/%s.sh" % (self._pwd, sa)
                 slots = {
-                  'cpu_processes' : 1,
-                  'cpu_threads'   : 1,
-                  'gpu_processes' : 0,
-                  'gpu_threads'   : 0,
-                # 'nodes'         : [[node[0], node[1], [[0]], []]],
-                  'nodes'         : [{'name'    : node[0],
-                                      'uid'     : node[1],
-                                      'core_map': [[0]],
-                                      'gpu_map' : [],
-                                      'lfs'     : {'path': '/tmp', 'size': 0}
-                                    }],
-                  'cores_per_node': self._cfg['lrms_info']['cores_per_node'],
-                  'gpus_per_node' : self._cfg['lrms_info']['gpus_per_node'],
-                  'lm_info'       : self._cfg['lrms_info']['lm_info'],
+                    'cpu_processes' : 1,
+                    'cpu_threads'   : 1,
+                    'gpu_processes' : 0,
+                    'gpu_threads'   : 0,
+                  # 'nodes'         : [[node[0], node[1], [[0]], []]],
+                    'nodes'         : [{'name'    : node[0],
+                                        'uid'     : node[1],
+                                        'core_map': [[0]],
+                                        'gpu_map' : [],
+                                        'lfs'     : {'path': '/tmp', 'size': 0}
+                                      }],
+                    'cores_per_node': self._cfg['lrms_info']['cores_per_node'],
+                    'gpus_per_node' : self._cfg['lrms_info']['gpus_per_node'],
+                    'lm_info'       : self._cfg['lrms_info']['lm_info'],
                 }
-=======
-                slots   = copy.deepcopy(self._cfg['lrms_info'])
-                slots['cpu_processes'] = 1
-                slots['cpu_threads'  ] = 1
-                slots['gpu_processes'] = 0
-                slots['gpu_threads'  ] = 0
-                slots['nodes'        ] = [{'name'    : node[0],
-                                           'uid'     : node[1],
-                                           'core_map': [[0]],
-                                           'gpu_map' : [],
-                                           'lfs'     : {'path': '/tmp', 'size': 0}
-                                          }]
->>>>>>> 8d8422b6
                 agent_cmd = {
-                        'uid'          : sa,
-                        'slots'        : slots,
-                        'unit_sandbox' : os.getcwd(),
-                        'description'  : {
-                            'cpu_processes'    : 1,
-                            'gpu_process_type' : 'posix',
-                            'gpu_thread_type'  : 'posix',
-                            'executable'       : "/bin/sh",
-                            'mpi'              : False,
-                            'arguments'        : ["%s/bootstrap_2.sh" % os.getcwd(), sa]
-                            }
-                        }
+                    'uid'           : sa,
+                    'slots'         : slots,
+                    'unit_sandbox'  : self._pwd,
+                    'description'   : {'cpu_processes'    : 1,
+                                       'gpu_process_type' : 'posix',
+                                       'gpu_thread_type'  : 'posix',
+                                       'executable'       : "/bin/sh",
+                                       'mpi'              : False,
+                                       'arguments'        : [bs_name, sa]
+                                      }
+                }
                 cmd, hop = agent_lm.construct_command(agent_cmd,
                         launch_script_hop='/usr/bin/env RP_SPAWNER_HOP=TRUE "%s"' % ls_name)
 

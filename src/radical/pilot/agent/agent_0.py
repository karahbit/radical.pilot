--- conflicted
+++ resolved
@@ -463,67 +463,7 @@
 
     # --------------------------------------------------------------------------
     #
-<<<<<<< HEAD
     def _check_runtime_cb(self):
-=======
-    def _agent_command_cb(self):
-
-        if not self._check_commands(): return False
-        if not self._check_state   (): return False
-
-        return True
-
-
-    # --------------------------------------------------------------------------
-    #
-    def _check_commands(self):
-
-        # Check if there's a command waiting
-        # FIXME: this pull should be done by the update worker, and commands
-        #        should then be communicated over the command pubsub
-        # FIXME: commands go to pmgr, umgr, session docs
-        # FIXME: check if pull/wipe are atomic
-        retdoc = self._dbs._c.find_and_modify(
-                    query ={'uid'  : self._pid},
-                    update={'$set' : {'cmd': []}},  # Wipe content of array
-                    fields=['cmd'])
-
-        if not retdoc:
-            return True
-
-        for spec in retdoc.get('cmd', []):
-
-            cmd = spec['cmd']
-            arg = spec['arg']
-
-            self._prof.prof('cmd', msg="%s : %s" % (cmd, arg), uid=self._pid)
-
-            if cmd == 'heartbeat' and arg['pmgr'] == self._pmgr:
-                self._hb.beat(uid=self._pmgr)
-
-            elif cmd == 'cancel_pilot':
-                self._log.info('cancel pilot cmd')
-                self.publish(rpc.CONTROL_PUBSUB, {'cmd' : 'terminate',
-                                                  'arg' : None})
-                self._final_cause = 'cancel'
-                self.stop()
-
-                return False  # we are done
-
-            elif cmd == 'cancel_units':
-                self._log.info('cancel_units cmd')
-                self.publish(rpc.CONTROL_PUBSUB, {'cmd' : 'cancel_units',
-                                                  'arg' : arg})
-            else:
-                self._log.warn('could not interpret cmd "%s" - ignore', cmd)
-
-        return True
-
-
-    # --------------------------------------------------------------------------
-    #
-    def _check_state(self):
->>>>>>> 2917c34b
 
         # Make sure that we haven't exceeded the runtime - otherwise terminate.
         if self._cfg.runtime:

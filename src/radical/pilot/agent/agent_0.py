--- conflicted
+++ resolved
@@ -357,27 +357,10 @@
                 bs_name = "%s/bootstrap_2.sh" % (self._pwd)
                 ls_name = "%s/%s.sh" % (self._pwd, sa)
                 slots = {
-<<<<<<< HEAD
-                  'cpu_processes' : 1,
-                  'cpu_threads'   : 1,
-                  'gpu_processes' : 0,
-                  'gpu_threads'   : 0,
-                # 'nodes'         : [[node[0], node[1], [[0]], []]],
-                  'nodes'         : [{'name'    : node[0],
-                                     'uid'     : node[1],
-                                     'core_map': [[0]],
-                                     'gpu_map' : [],
-                                     'lfs'     : {'path': '/tmp', 'size': 0}
-                                    }],
-                  'cores_per_node': self._cfg['lrms_info']['cores_per_node'],
-                  'gpus_per_node' : self._cfg['lrms_info']['gpus_per_node'],
-                  'lm_info'       : self._cfg['lrms_info']['lm_info']
-=======
                     'cpu_processes' : 1,
                     'cpu_threads'   : 1,
                     'gpu_processes' : 0,
                     'gpu_threads'   : 0,
-                  # 'nodes'         : [[node[0], node[1], [[0]], []]],
                     'nodes'         : [{'name'    : node[0],
                                         'uid'     : node[1],
                                         'core_map': [[0]],
@@ -387,7 +370,6 @@
                     'cores_per_node': self._cfg['lrms_info']['cores_per_node'],
                     'gpus_per_node' : self._cfg['lrms_info']['gpus_per_node'],
                     'lm_info'       : self._cfg['lrms_info']['lm_info'],
->>>>>>> 571428e5
                 }
                 agent_cmd = {
                     'uid'           : sa,


__copyright__ = 'Copyright 2014-2016, http://radical.rutgers.edu'
__license__   = 'MIT'


import os
import sys
import copy
import stat
import time
import pprint
import subprocess          as sp
import multiprocessing     as mp

import radical.utils       as ru

from ..   import utils     as rpu
from ..   import states    as rps
from ..   import constants as rpc
from ..db import DBSession

from .resource_manager import ResourceManager
from .launch_method    import LaunchMethod


# ------------------------------------------------------------------------------
#
class Agent_0(rpu.Worker):

    '''
    This is the main agent.  It starts sub-agents and watches them.  If any of
    the sub-agents die, it will shut down the other sub-agents and itself.

    This class inherits the rpu.Worker, so that it can use its communication
    bridges and callback mechanisms.  Specifically, it will pull the DB for
    new tasks to be exexuted and forwards them to the agent's component
    network (see `work()`).  It will also watch the DB for any commands to be
    forwarded (pilot termination, task cancelation, etc), and will take care
    of heartbeat messages to be sent to the client module.  To do all this, it
    initializes a DB connection in `initialize()`.
    '''

    # --------------------------------------------------------------------------
    #
    def __init__(self, cfg, session):

        self._cfg     = cfg
        self._pid     = cfg.pid
        self._pmgr    = cfg.pmgr
        self._pwd     = cfg.pilot_sandbox
        self._session = session
        self._log     = session._log

        self._starttime   = time.time()
        self._final_cause = None
        self._lrms        = None

        # this better be on a shared FS!
        cfg['workdir']    = self._pwd

        # configure ResourceManager before component startup, as components need
        # ResourceManager information for function (scheduler, executor)
        self._configure_rm()

        # ensure that app communication channels are visible to workload
        self._configure_app_comm()

        # expose heartbeat channel to sub-agents, bridges and components,
        # and start those
        self._cmgr = rpu.ComponentManager(self._cfg)
        self._cfg.heartbeat = self._cmgr.cfg.heartbeat

        self._cmgr.start_bridges()
        self._cmgr.start_components()

        # create the sub-agent configs and start the sub agents
        self._write_sa_configs()
        self._start_sub_agents()   # TODO: move to cmgr?

        # at this point the session is up and connected, and it should have
        # brought up all communication bridges and components.  We are
        # ready to rumble!
        rpu.Worker.__init__(self, self._cfg, session)

        # run our own slow-paced heartbeat monitor to watch pgr heartbeats
        self._hb = ru.Heartbeat(uid=self._pid,
                                timeout=10.0,  # FIXME:  configurable
                                interval=1.0,  # FIXME:  configurable
                                beat_cb=self._hb_check,  # no own heartbeat(pmgr pulls)
                                term_cb=self._hb_term_cb,
                                log=self._log)
        self._hb.start()

        # register pmgr heartbeat
        self._log.info('hb init for %s', self._pmgr)
        self._hb.beat(uid=self._pmgr)


    # --------------------------------------------------------------------------
    #
    def _hb_check(self):

        self._log.debug('hb check')


    # --------------------------------------------------------------------------
    #
    def _hb_term_cb(self):

        self._cmgr.close()
        self._log.warn('hb termination')

        return None


    # --------------------------------------------------------------------------
    #
    def _connect_db(self):

        # TODO: this needs to evaluate the bootstrapper's HOSTPORT
        self._dbs = DBSession(sid=self._cfg.sid, dburl=self._cfg.dburl,
                              cfg=self._cfg, log=self._log)

    # --------------------------------------------------------------------------
    #
    def _configure_rm(self):

        # Create ResourceManager which will give us the set of agent_nodes to
        # use for sub-agent startup.  Add the remaining ResourceManager
        # information to the config, for the benefit of the scheduler).

        self._rm = ResourceManager.create(name=self._cfg.resource_manager,
                                           cfg=self._cfg, session=self._session)

        # add the resource manager information to our own config
        self._cfg['rm_info'] = self._rm.rm_info


    # --------------------------------------------------------------------------
    #
    def _configure_app_comm(self):

        # if the pilot description contains a request for application comm
        # channels, merge those into the agent config
        #
        # FIXME: this needs to start the app_comm bridges
        app_comm = self._cfg.get('app_comm')
        if app_comm:
            if isinstance(app_comm, list):
                app_comm = {ac: {'bulk_size': 0,
                                 'stall_hwm': 1,
                                 'log_level': 'error'} for ac in app_comm}
            for ac in app_comm:
                if ac in self._cfg['bridges']:
                    raise ValueError('reserved app_comm name %s' % ac)
                self._cfg['bridges'][ac] = app_comm[ac]


        # some of the bridge addresses also need to be exposed to the workload
        if app_comm:
            if 'unit_environment' not in self._cfg:
                self._cfg['unit_environment'] = dict()
            for ac in app_comm:
                if ac not in self._cfg['bridges']:
                    raise RuntimeError('missing app_comm %s' % ac)
                self._cfg['unit_environment']['RP_%s_IN' % ac.upper()] = \
                        self._cfg['bridges'][ac]['addr_in']
                self._cfg['unit_environment']['RP_%s_OUT' % ac.upper()] = \
                        self._cfg['bridges'][ac]['addr_out']


    # --------------------------------------------------------------------------
    #
    def initialize(self):

        # register the command callback which pulls the DB for commands
        self.register_timed_cb(self._check_runtime_cb,
                               timer=self._cfg['db_poll_sleeptime'])

        # registers the staging_input_queue as this is what we want to push
        # units to
        self.register_output(rps.AGENT_STAGING_INPUT_PENDING,
                             rpc.AGENT_STAGING_INPUT_QUEUE)

        # sub-agents are started, components are started, bridges are up: we are
        # ready to roll!  Update pilot state.
        pilot = {'type'             : 'pilot',
                 'uid'              : self._pid,
                 'state'            : rps.PMGR_ACTIVE,
                 'resource_details' : {
                     'lm_info'      : self._rm.lm_info.get('version_info'),
                     'lm_detail'    : self._rm.lm_info.get('lm_detail'),
                     'rm_info'      : self._rm.rm_info},
                 '$set'             : ['resource_details']}
        self.advance(pilot, publish=True, push=False)


    # --------------------------------------------------------------------------
    #
    def work(self):

        # all work is done in the registered callbacks
        time.sleep(1)


    # --------------------------------------------------------------------------
    #
    def stage_output(self):

        if  os.path.isfile('./staging_output.txt'):

            if not os.path.isfile('./staging_output.tgz'):

                cmd = 'tar zcvf staging_output.tgz $(cat staging_output.txt)'
                out, err, ret = ru.sh_callout(cmd, shell=True)

                if ret:
                    self._log.debug('out: %s', out)
                    self._log.debug('err: %s', err)
                    self._log.error('output tarring failed: %s', cmd)


    # --------------------------------------------------------------------------
    #
    def finalize(self):

        # tar up output staging data
        self._log.debug('stage output parent')
        self.stage_output()

        # tear things down in reverse order
        self.unregister_output(rps.AGENT_STAGING_INPUT_PENDING)
        self.unregister_timed_cb(self._check_runtime_cb)

        self._hb.stop()
        self._cmgr.close()

        if self._rm:
            self._rm.stop()

        if   self._final_cause == 'timeout'  : state = rps.DONE
        elif self._final_cause == 'cancel'   : state = rps.CANCELED
        elif self._final_cause == 'sys.exit' : state = rps.CANCELED
        else                                 : state = rps.FAILED

<<<<<<< HEAD
        # we don't rely on the existence / viability of the update worker at
        # that point.

=======
>>>>>>> 4381d3ab
        # NOTE: we do not push the final pilot state, as that is done by the
        #       bootstrapper *after* this pilot *actually* finished.
        with open('./killme.signal', 'w') as fout:
            fout.write('%s\n' % state)

<<<<<<< HEAD
=======
        # we don't rely on the existence / viability of the update worker at
        # that point.
>>>>>>> 4381d3ab
        self._log.debug('update db state: %s: %s', state, self._final_cause)
        self._log.info('rusage: %s', rpu.get_rusage())

        out, out, err = '', '', ''

        try   : out   = open('./agent.0.out', 'r').read(1024)
        except: pass
        try   : err   = open('./agent.0.err', 'r').read(1024)
        except: pass
        try   : log   = open('./agent.0.log', 'r').read(1024)
        except: pass

        ret = self._dbs._c.update({'type' : 'pilot',
                                   'uid'  : self._pid},
                                  {'$set' : {'stdout' : rpu.tail(out),
                                             'stderr' : rpu.tail(err),
                                             'logfile': rpu.tail(log),
                                             'state'  : state},
                                   '$push': {'states' : state}
                                  })
        self._log.debug('update ret: %s', ret)


    # --------------------------------------------------------------------
    #
    def _write_sa_configs(self):

        # we have all information needed by the subagents -- write the
        # sub-agent config files.

        # write deep-copies of the config for each sub-agent (sans from agent.0)
        for sa in self._cfg.get('agents', {}):

            assert(sa != 'agent.0'), 'expect subagent, not agent.0'

            # use our own config sans agents/components as a basis for
            # the sub-agent config.
            tmp_cfg = copy.deepcopy(self._cfg)
            tmp_cfg['agents']     = dict()
            tmp_cfg['components'] = dict()

            # merge sub_agent layout into the config
            ru.dict_merge(tmp_cfg, self._cfg['agents'][sa], ru.OVERWRITE)

            tmp_cfg['uid']   = sa
            tmp_cfg['aid']   = sa
            tmp_cfg['owner'] = 'agent.0'

            ru.write_json(tmp_cfg, './%s.cfg' % sa)


    # --------------------------------------------------------------------------
    #
    def _start_sub_agents(self):
        '''
        For the list of sub_agents, get a launch command and launch that
        agent instance on the respective node.  We pass it to the seconds
        bootstrap level, there is no need to pass the first one again.
        '''

        # FIXME: reroute to agent daemonizer

        if not self._cfg.get('agents'):
            return

        self._log.debug('start_sub_agents')

        # the configs are written, and the sub-agents can be started.  To know
        # how to do that we create the agent launch method, have it creating
        # the respective command lines per agent instance, and run via
        # popen.
        #
        # actually, we only create the agent_lm once we really need it for
        # non-local sub_agents.
        agent_lm   = None
        for sa in self._cfg['agents']:

            target = self._cfg['agents'][sa]['target']

            if target == 'local':

                # start agent locally
                cmdline = '/bin/sh -l %s/bootstrap_2.sh %s' % (self._pwd, sa)

            elif target == 'node':

                if not agent_lm:
                    agent_lm = LaunchMethod.create(
                        name    = self._cfg['agent_launch_method'],
                        cfg     = self._cfg,
                        session = self._session)

                node = self._cfg['rm_info']['agent_nodes'][sa]
                # start agent remotely, use launch method
                # NOTE:  there is some implicit assumption that we can use
                #        the 'agent_node' string as 'agent_string:0' and
                #        obtain a well format slot...
                # FIXME: it is actually tricky to translate the agent_node
                #        into a viable 'slots' structure, as that is
                #        usually done by the schedulers.  So we leave that
                #        out for the moment, which will make this unable to
                #        work with a number of launch methods.  Can the
                #        offset computation be moved to the ResourceManager?
                bs_name = "%s/bootstrap_2.sh" % (self._pwd)
                ls_name = "%s/%s.sh" % (self._pwd, sa)
                slots = {
                    'cpu_processes'    : 1,
                    'cpu_threads'      : 1,
                    'gpu_processes'    : 0,
                    'gpu_threads'      : 0,
                    'nodes'            : [{'name'    : node[0],
                                           'uid'     : node[1],
                                           'core_map': [[0]],
                                           'gpu_map' : [],
                                           'lfs'     : {'path': '/tmp', 'size': 0}
                                         }],
                    'cores_per_node'   : self._cfg['rm_info']['cores_per_node'],
                    'gpus_per_node'    : self._cfg['rm_info']['gpus_per_node'],
                    'lm_info'          : self._cfg['rm_info']['lm_info'],
                }
                agent_cmd = {
                    'uid'              : sa,
                    'slots'            : slots,
                    'unit_sandbox_path': self._pwd,
                    'description'      : {'cpu_processes'    : 1,
                                          'gpu_process_type' : 'posix',
                                          'gpu_thread_type'  : 'posix',
                                          'executable'       : "/bin/sh",
                                          'mpi'              : False,
                                          'arguments'        : [bs_name, sa],
                                         }
                }
                cmd, hop = agent_lm.construct_command(agent_cmd,
                        launch_script_hop='/usr/bin/env RP_SPAWNER_HOP=TRUE "%s"' % ls_name)

                with open (ls_name, 'w') as ls:
                    # note that 'exec' only makes sense if we don't add any
                    # commands (such as post-processing) after it.
                    ls.write('#!/bin/sh\n\n')
                    for k,v in agent_cmd['description'].get('environment', {}).items():
                        ls.write('export "%s"="%s"\n' % (k, v))
                    ls.write('\n')
                    for pe_cmd in agent_cmd['description'].get('pre_exec', []):
                        ls.write('%s\n' % pe_cmd)
                    ls.write('\n')
                    ls.write('exec %s\n\n' % cmd)
                    st = os.stat(ls_name)
                    os.chmod(ls_name, st.st_mode | stat.S_IEXEC)

                if hop : cmdline = hop
                else   : cmdline = ls_name

            # spawn the sub-agent
            self._log.info ('create sub-agent %s: %s' % (sa, cmdline))

            # ------------------------------------------------------------------
            class _SA(mp.Process):

                def __init__(self, sa, cmd, log):
                    self._sa   = sa
                    self._cmd  = cmd.split()
                    self._log  = log
                    self._proc = None
                    super(_SA, self).__init__(name=sa, log=self._log)
                    self.start()

                    sys.stdout = open('%s.out' % self._ru_name, 'w')
                    sys.stderr = open('%s.err' % self._ru_name, 'w')
                    out = open('%s.out' % self._sa, 'w')
                    err = open('%s.err' % self._sa, 'w')
                    self._proc = sp.Popen(args=self._cmd, stdout=out, stderr=err)

                def run(self):
                    # FIXME: lifetime, use daemon agent launcher
                    while True:
                        time.sleep(0.1)
                        if self._proc.poll() is None:
                            return True   # all is well
                        else:
                            return False  # proc is gone - terminate
            # ------------------------------------------------------------------

            # FIXME: register heartbeats?

        self._log.debug('start_sub_agents done')


    # --------------------------------------------------------------------------
    #
    def _check_runtime_cb(self):

        # Make sure that we haven't exceeded the runtime - otherwise terminate.
        if self._cfg.runtime:
            if time.time() >= self._starttime +  (int(self._cfg.runtime) * 60):
                self._log.info('runtime limit (%ss).', self._cfg.runtime * 60)
                self._final_cause = 'timeout'
                self.stop()
                return False  # we are done

        return True


# ------------------------------------------------------------------------------
<|MERGE_RESOLUTION|>--- conflicted
+++ resolved
@@ -243,22 +243,13 @@
         elif self._final_cause == 'sys.exit' : state = rps.CANCELED
         else                                 : state = rps.FAILED
 
-<<<<<<< HEAD
-        # we don't rely on the existence / viability of the update worker at
-        # that point.
-
-=======
->>>>>>> 4381d3ab
         # NOTE: we do not push the final pilot state, as that is done by the
         #       bootstrapper *after* this pilot *actually* finished.
         with open('./killme.signal', 'w') as fout:
             fout.write('%s\n' % state)
 
-<<<<<<< HEAD
-=======
         # we don't rely on the existence / viability of the update worker at
         # that point.
->>>>>>> 4381d3ab
         self._log.debug('update db state: %s: %s', state, self._final_cause)
         self._log.info('rusage: %s', rpu.get_rusage())
 

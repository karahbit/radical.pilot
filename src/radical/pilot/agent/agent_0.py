
__copyright__ = 'Copyright 2014-2016, http://radical.rutgers.edu'
__license__   = 'MIT'


import os
import sys
import copy
import stat
import time
import pprint
import subprocess          as sp
import multiprocessing     as mp

import radical.utils       as ru

from ..   import utils     as rpu
from ..   import states    as rps
from ..   import constants as rpc
from ..db import DBSession

<<<<<<< HEAD
from .rm  import RM
from .lm  import LM
=======
from .resource_manager import ResourceManager
from .launch_method    import LaunchMethod
>>>>>>> c58eccfa


# ------------------------------------------------------------------------------
#
class Agent_0(rpu.Worker):

    '''
    This is the main agent.  It starts sub-agents and watches them.  If any of
    the sub-agents die, it will shut down the other sub-agents and itself.

    This class inherits the rpu.Worker, so that it can use its communication
    bridges and callback mechanisms.  Specifically, it will pull the DB for
    new tasks to be exexuted and forwards them to the agent's component
    network (see `work()`).  It will also watch the DB for any commands to be
    forwarded (pilot termination, task cancelation, etc), and will take care
    of heartbeat messages to be sent to the client module.  To do all this, it
    initializes a DB connection in `initialize()`.
    '''

    # --------------------------------------------------------------------------
    #
    def __init__(self, cfg, session):

        self._cfg     = cfg
        self._pid     = cfg.pid
        self._pmgr    = cfg.pmgr
        self._pwd     = cfg.pilot_sandbox
        self._session = session
        self._log     = session._log

        self._starttime   = time.time()
        self._final_cause = None

        # this is the earliest point to sync bootstrap and agent profiles
        prof = ru.Profiler(ns='radical.pilot', name='agent.0')
        prof.prof('sync_rel', uid=cfg.pid, msg='agent.0')
        prof.prof('hostname', uid=cfg.pid, msg=ru.get_hostname())

        # connect to MongoDB for state push/pull
        self._connect_db()

        # configure ResourceManager before component startup, as components need
        # ResourceManager information for function (scheduler, executor)
        self._configure_rm()

        # ensure that app communication channels are visible to workload
        self._configure_app_comm()

        # expose heartbeat channel to sub-agents, bridges and components,
        # and start those
        self._cmgr = rpu.ComponentManager(self._cfg)
        self._cfg.heartbeat = self._cmgr.cfg.heartbeat
        self._cmgr.start_bridges()
        self._cmgr.start_components()

        # create the sub-agent configs and start the sub agents
        self._write_sa_configs()
        self._start_sub_agents()   # TODO: move to cmgr?

        # at this point the session is up and connected, and it should have
        # brought up all communication bridges and components.  We are
        # ready to rumble!
        rpu.Worker.__init__(self, self._cfg, session)

        # run our own slow-paced heartbeat monitor to watch pgr heartbeats
        self._hb = ru.Heartbeat(uid=self._pid,
                                timeout=10.0,  # FIXME:  configurable
                                interval=1.0,  # FIXME:  configurable
                                beat_cb=self._hb_check,  # no own heartbeat(pmgr pulls)
                                term_cb=self._hb_term_cb,
                                log=self._log)
        self._hb.start()

        # register pmgr heartbeat
        self._log.info('hb init for %s', self._pmgr)
        self._hb.beat(uid=self._pmgr)


    # --------------------------------------------------------------------------
    #
    def _hb_check(self):

        self._log.debug('hb check')


    # --------------------------------------------------------------------------
    #
    def _hb_term_cb(self):

        self._cmgr.close()
        self._log.warn('hb termination')

        return None


    # --------------------------------------------------------------------------
    #
    def _connect_db(self):

        # TODO: this needs to evaluate the bootstrapper's HOSTPORT
        self._dbs = DBSession(sid=self._cfg.sid, dburl=self._cfg.dburl,
                              cfg=self._cfg, log=self._log)

    # --------------------------------------------------------------------------
    #
    def _configure_rm(self):

<<<<<<< HEAD
        # Create RM which will give us the set of agent_nodes to use for
        # sub-agent startup.  Add the remaining RM information to the
        # config, for the benefit of the scheduler).
        self._rm = RM.create(name=self._cfg.resource_manager, cfg=self._cfg,
                             session=self._session)
=======
        # Create ResourceManager which will give us the set of agent_nodes to
        # use for sub-agent startup.  Add the remaining ResourceManager
        # information to the config, for the benefit of the scheduler).

        self._rm = ResourceManager.create(name=self._cfg.resource_manager,
                                           cfg=self._cfg, session=self._session)
>>>>>>> c58eccfa

        # add the resource manager information to our own config
        self._cfg['rm_info'] = self._rm.rm_info


    # --------------------------------------------------------------------------
    #
    def _configure_app_comm(self):

        # if the pilot description contains a request for application comm
        # channels, merge those into the agent config
        #
        # FIXME: this needs to start the app_comm bridges
        app_comm = self._cfg.get('app_comm')
        if app_comm:
            if isinstance(app_comm, list):
                app_comm = {ac: {'bulk_size': 0,
                                 'stall_hwm': 1,
                                 'log_level': 'error'} for ac in app_comm}
            for ac in app_comm:
                if ac in self._cfg['bridges']:
                    raise ValueError('reserved app_comm name %s' % ac)
                self._cfg['bridges'][ac] = app_comm[ac]


        # some of the bridge addresses also need to be exposed to the workload
        if app_comm:
            if 'unit_environment' not in self._cfg:
                self._cfg['unit_environment'] = dict()
            for ac in app_comm:
                if ac not in self._cfg['bridges']:
                    raise RuntimeError('missing app_comm %s' % ac)
                self._cfg['unit_environment']['RP_%s_IN' % ac.upper()] = \
                        self._cfg['bridges'][ac]['addr_in']
                self._cfg['unit_environment']['RP_%s_OUT' % ac.upper()] = \
                        self._cfg['bridges'][ac]['addr_out']


    # --------------------------------------------------------------------------
    #
    def initialize(self):

        # register the command callback which pulls the DB for commands
        self.register_timed_cb(self._agent_command_cb,
                               timer=self._cfg['db_poll_sleeptime'])

        # register idle callback to pull for units
        self.register_timed_cb(self._check_units_cb,
                               timer=self._cfg['db_poll_sleeptime'])

        # registers the staging_input_queue as this is what we want to push
        # units to
        self.register_output(rps.AGENT_STAGING_INPUT_PENDING,
                             rpc.AGENT_STAGING_INPUT_QUEUE)

        # sub-agents are started, components are started, bridges are up: we are
        # ready to roll!  Update pilot state.
        pilot = {'type'             : 'pilot',
                 'uid'              : self._pid,
                 'state'            : rps.PMGR_ACTIVE,
                 'resource_details' : {
                     'lm_info'      : self._rm.lm_info.get('version_info'),
                     'lm_detail'    : self._rm.lm_info.get('lm_detail'),
                     'rm_info'      : self._rm.rm_info},
                 '$set'             : ['resource_details']}
        self.advance(pilot, publish=True, push=False)


    # --------------------------------------------------------------------------
    #
    def work(self):

        # all work is done in the registered callbacks
        time.sleep(1)


    # --------------------------------------------------------------------------
    #
    def stage_output(self):

        if  os.path.isfile('./staging_output.txt'):

            if not os.path.isfile('./staging_output.tgz'):

                cmd = 'tar zcvf staging_output.tgz $(cat staging_output.txt)'
                out, err, ret = ru.sh_callout(cmd, shell=True)

                if ret:
                    self._log.debug('out: %s', out)
                    self._log.debug('err: %s', err)
                    self._log.error('output tarring failed: %s', cmd)


    def finalize(self):

        # tar up output staging data
        self._log.debug('stage output parent')
        self.stage_output()

        # tear things down in reverse order
        self._hb.stop()
        self._cmgr.close()

        if self._rm:
            self._rm.stop()

        if   self._final_cause == 'timeout'  : state = rps.DONE
        elif self._final_cause == 'cancel'   : state = rps.CANCELED
        elif self._final_cause == 'sys.exit' : state = rps.CANCELED
        else                                 : state = rps.FAILED

        # we don't rely on the existence / viability of the update worker at
        # that point.
        self._log.debug('update db state: %s: %s', state, self._final_cause)
        self._update_db(state, self._final_cause)

        # NOTE: we do not push the final pilot state, as that is done by the
        #       bootstrapper *after* this pilot *actually* finished.

        self._log.info('pilot state: %s [%s]', state, self._final_cause)

        out, out, err = None, None, None

        try   : out = open('./agent.0.out', 'r').read(1024)
        except: pass
        try   : err = open('./agent.0.err', 'r').read(1024)
        except: pass
        try   : log = open('./agent.0.log', 'r').read(1024)
        except: pass

        self._dbs._c.update({'type': 'pilot',
                             'uid' : self._pid},
                            {'$set': {'stdout' : rpu.tail(out),
                                      'stderr' : rpu.tail(err),
                                      'logfile': rpu.tail(log)} })


    # --------------------------------------------------------------------------
    #
    def _update_db(self, state, msg=None):

        # NOTE: we do not push the final pilot state, as that is done by the
        #       bootstrapper *after* this poilot *actually* finished.

        self._log.info('pilot state: %s', state)
        self._log.info('rusage: %s', rpu.get_rusage())
        self._log.info(msg)

        if state == rps.FAILED:
            self._log.info(ru.get_trace())

        out = None
        err = None
        log = None

        try   : out = open('./agent_0.out', 'r').read(1024)
        except: pass
        try   : err = open('./agent_0.err', 'r').read(1024)
        except: pass
        try   : log = open('./agent_0.log', 'r').read(1024)
        except: pass

        ret = self._dbs._c.update({'type': 'pilot',
                                   'uid' : self._pid},
                                  {'$set': {'stdout' : rpu.tail(out),
                                            'stderr' : rpu.tail(err),
                                            'logfile': rpu.tail(log)}
                                  })
        self._log.debug('update ret: %s', ret)


    # --------------------------------------------------------------------
    #
    def _write_sa_configs(self):

        # we have all information needed by the subagents -- write the
        # sub-agent config files.

        # write deep-copies of the config for each sub-agent (sans from agent.0)
        for sa in self._cfg.get('agents', {}):

            assert(sa != 'agent.0'), 'expect subagent, not agent.0'

            # use our own config sans agents/components as a basis for
            # the sub-agent config.
            tmp_cfg = copy.deepcopy(self._cfg)
            tmp_cfg['agents']     = dict()
            tmp_cfg['components'] = dict()

            # merge sub_agent layout into the config
            ru.dict_merge(tmp_cfg, self._cfg['agents'][sa], ru.OVERWRITE)

            tmp_cfg['uid']   = sa
            tmp_cfg['aid']   = sa
            tmp_cfg['owner'] = 'agent.0'

            ru.write_json(tmp_cfg, './%s.cfg' % sa)


    # --------------------------------------------------------------------------
    #
    def _start_sub_agents(self):
        '''
        For the list of sub_agents, get a launch command and launch that
        agent instance on the respective node.  We pass it to the seconds
        bootstrap level, there is no need to pass the first one again.
        '''

        # FIXME: reroute to agent daemonizer

        if not self._cfg.get('agents'):
            return

        self._log.debug('start_sub_agents')

        # the configs are written, and the sub-agents can be started.  To know
        # how to do that we create the agent launch method, have it creating
        # the respective command lines per agent instance, and run via
        # popen.
        #
        # actually, we only create the agent_lm once we really need it for
        # non-local sub_agents.
        agent_lm   = None
        for sa in self._cfg['agents']:

            target = self._cfg['agents'][sa]['target']

            if target == 'local':

                # start agent locally
                cmdline = '/bin/sh -l %s/bootstrap_2.sh %s' % (self._pwd, sa)

            elif target == 'node':

                if not agent_lm:
<<<<<<< HEAD
                    agent_lm = LM.create(
=======
                    agent_lm = LaunchMethod.create(
>>>>>>> c58eccfa
                        name    = self._cfg['agent_launch_method'],
                        cfg     = self._cfg,
                        session = self._session)

                node = self._cfg['rm_info']['agent_nodes'][sa]
                # start agent remotely, use launch method
                # NOTE:  there is some implicit assumption that we can use
                #        the 'agent_node' string as 'agent_string:0' and
                #        obtain a well format slot...
                # FIXME: it is actually tricky to translate the agent_node
                #        into a viable 'slots' structure, as that is
                #        usually done by the schedulers.  So we leave that
                #        out for the moment, which will make this unable to
                #        work with a number of launch methods.  Can the
<<<<<<< HEAD
                #        offset computation be moved to the RM?
=======
                #        offset computation be moved to the ResourceManager?
>>>>>>> c58eccfa
                bs_name = "%s/bootstrap_2.sh" % (self._pwd)
                ls_name = "%s/%s.sh" % (self._pwd, sa)
                slots = {
                    'cpu_processes'    : 1,
                    'cpu_threads'      : 1,
                    'gpu_processes'    : 0,
                    'gpu_threads'      : 0,
                  # 'nodes'            : [[node[0], node[1], [[0]], []]],
                    'nodes'            : [{'name'    : node[0],
                                           'uid'     : node[1],
                                           'core_map': [[0]],
                                           'gpu_map' : [],
                                           'lfs'     : {'path': '/tmp', 'size': 0}
                                         }],
                    'cores_per_node'   : self._cfg['rm_info']['cores_per_node'],
                    'gpus_per_node'    : self._cfg['rm_info']['gpus_per_node'],
                    'lm_info'          : self._cfg['rm_info']['lm_info'],
                }
                agent_cmd = {
                    'uid'              : sa,
                    'slots'            : slots,
                    'unit_sandbox_path': self._pwd,
                    'description'      : {'cpu_processes'    : 1,
                                          'gpu_process_type' : 'posix',
                                          'gpu_thread_type'  : 'posix',
                                          'executable'       : "/bin/sh",
                                          'mpi'              : False,
                                          'arguments'        : [bs_name, sa],
                                         }
                }
                cmd, hop = agent_lm.construct_command(agent_cmd,
                        launch_script_hop='/usr/bin/env RP_SPAWNER_HOP=TRUE "%s"' % ls_name)

                with open (ls_name, 'w') as ls:
                    # note that 'exec' only makes sense if we don't add any
                    # commands (such as post-processing) after it.
                    ls.write('#!/bin/sh\n\n')
                    for k,v in agent_cmd['description'].get('environment', {}).items():
                        ls.write('export "%s"="%s"\n' % (k, v))
                    ls.write('\n')
                    for pe_cmd in agent_cmd['description'].get('pre_exec', []):
                        ls.write('%s\n' % pe_cmd)
                    ls.write('\n')
                    ls.write('exec %s\n\n' % cmd)
                    st = os.stat(ls_name)
                    os.chmod(ls_name, st.st_mode | stat.S_IEXEC)

                if hop : cmdline = hop
                else   : cmdline = ls_name

            # spawn the sub-agent
            self._log.info ('create sub-agent %s: %s' % (sa, cmdline))

            # ------------------------------------------------------------------
            class _SA(mp.Process):

                def __init__(self, sa, cmd, log):
                    self._sa   = sa
                    self._cmd  = cmd.split()
                    self._log  = log
                    self._proc = None
                    super(_SA, self).__init__(name=sa, log=self._log)
                    self.start()

                    sys.stdout = open('%s.out' % self._ru_name, 'w')
                    sys.stderr = open('%s.err' % self._ru_name, 'w')
                    out = open('%s.out' % self._sa, 'w')
                    err = open('%s.err' % self._sa, 'w')
                    self._proc = sp.Popen(args=self._cmd, stdout=out, stderr=err)

                def run(self):
                    # FIXME: lifetime, use daemon agent launcher
                    while True:
                        time.sleep(0.1)
                        if self._proc.poll() is None:
                            return True   # all is well
                        else:
                            return False  # proc is gone - terminate
            # ------------------------------------------------------------------

            # FIXME: register heartbeats?

        self._log.debug('start_sub_agents done')


    # --------------------------------------------------------------------------
    #
    def _agent_command_cb(self):

        if not self._check_commands(): return False
        if not self._check_state   (): return False

        return True


    # --------------------------------------------------------------------------
    #
    def _check_commands(self):

        # Check if there's a command waiting
        # FIXME: this pull should be done by the update worker, and commands
        #        should then be communicated over the command pubsub
        # FIXME: commands go to pmgr, umgr, session docs
        # FIXME: check if pull/wipe are atomic
        retdoc = self._dbs._c.find_and_modify(
                    query ={'uid'  : self._pid},
                    update={'$set' : {'cmd': []}},  # Wipe content of array
                    fields=['cmd'])

        if not retdoc:
            return True

        for spec in retdoc.get('cmd', []):

            cmd = spec['cmd']
            arg = spec['arg']

            self._prof.prof('cmd', msg="%s : %s" % (cmd, arg), uid=self._pid)

            if cmd == 'heartbeat' and arg['pmgr'] == self._pmgr:
                self._hb.beat(uid=self._pmgr)

            elif cmd == 'cancel_pilot':
                self._log.info('cancel pilot cmd')
                self.publish(rpc.CONTROL_PUBSUB, {'cmd' : 'terminate',
                                                  'arg' : None})
                self._final_cause = 'cancel'
                self.stop()

                return False  # we are done

            elif cmd == 'cancel_units':
                self._log.info('cancel_units cmd')
                self.publish(rpc.CONTROL_PUBSUB, {'cmd' : 'cancel_units',
                                                  'arg' : arg})
            else:
                self._log.warn('could not interpret cmd "%s" - ignore', cmd)

        return True


    # --------------------------------------------------------------------------
    #
    def _check_state(self):

        # Make sure that we haven't exceeded the runtime - otherwise terminate.
        if self._cfg.runtime:
            if time.time() >= self._starttime +  (int(self._cfg.runtime) * 60):
                self._log.info('runtime limit (%ss).', self._cfg.runtime * 60)
                self._final_cause = 'timeout'
                self.stop()
                return False  # we are done

        return True


    # --------------------------------------------------------------------------
    #
    def _check_units_cb(self):

        # Check for compute units waiting for input staging and log pull.
        #
        # FIXME: Unfortunately, 'find_and_modify' is not bulkable, so we have
        #        to use 'find'.  To avoid finding the same units over and over
        #        again, we update the 'control' field *before* running the next
        #        find -- so we do it right here.
        #        This also blocks us from using multiple ingest threads, or from
        #        doing late binding by unit pull :/
        unit_cursor = self._dbs._c.find({'type'    : 'unit',
                                         'pilot'   : self._pid,
                                         'control' : 'agent_pending'})
        if not unit_cursor.count():
            self._log.info('units pulled:    0')
            return True

        # update the units to avoid pulling them again next time.
        unit_list = list(unit_cursor)
        unit_uids = [unit['uid'] for unit in unit_list]

        self._dbs._c.update({'type'  : 'unit',
                             'uid'   : {'$in'     : unit_uids}},
                            {'$set'  : {'control' : 'agent'}},
                            multi=True)

        self._log.info("units pulled: %4d", len(unit_list))
        self._prof.prof('get', msg='bulk: %d' % len(unit_list), uid=self._pid)

        for unit in unit_list:

            # make sure the units obtain env settings (if needed)
            if 'unit_environment' in self._cfg:
                if not unit['description'].get('environment'):
                    unit['description']['environment'] = dict()
                for k,v in self._cfg['unit_environment'].items():
                    unit['description']['environment'][k] = v

            # we need to make sure to have the correct state:
            unit['state'] = rps._unit_state_collapse(unit['states'])
            self._prof.prof('get', uid=unit['uid'])

            # FIXME: raise or fail unit!
            if unit['state'] != rps.AGENT_STAGING_INPUT_PENDING:
                self._log.error('invalid state: %s', (pprint.pformat(unit)))

            unit['control'] = 'agent'

        # now we really own the CUs, and can start working on them (ie. push
        # them into the pipeline).  We don't publish nor profile as advance,
        # since that happened already on the module side when the state was set.
        self.advance(unit_list, publish=False, push=True)

        return True


# ------------------------------------------------------------------------------
<|MERGE_RESOLUTION|>--- conflicted
+++ resolved
@@ -19,13 +19,8 @@
 from ..   import constants as rpc
 from ..db import DBSession
 
-<<<<<<< HEAD
-from .rm  import RM
-from .lm  import LM
-=======
 from .resource_manager import ResourceManager
 from .launch_method    import LaunchMethod
->>>>>>> c58eccfa
 
 
 # ------------------------------------------------------------------------------
@@ -133,20 +128,12 @@
     #
     def _configure_rm(self):
 
-<<<<<<< HEAD
-        # Create RM which will give us the set of agent_nodes to use for
-        # sub-agent startup.  Add the remaining RM information to the
-        # config, for the benefit of the scheduler).
-        self._rm = RM.create(name=self._cfg.resource_manager, cfg=self._cfg,
-                             session=self._session)
-=======
         # Create ResourceManager which will give us the set of agent_nodes to
         # use for sub-agent startup.  Add the remaining ResourceManager
         # information to the config, for the benefit of the scheduler).
 
         self._rm = ResourceManager.create(name=self._cfg.resource_manager,
                                            cfg=self._cfg, session=self._session)
->>>>>>> c58eccfa
 
         # add the resource manager information to our own config
         self._cfg['rm_info'] = self._rm.rm_info
@@ -382,11 +369,7 @@
             elif target == 'node':
 
                 if not agent_lm:
-<<<<<<< HEAD
-                    agent_lm = LM.create(
-=======
                     agent_lm = LaunchMethod.create(
->>>>>>> c58eccfa
                         name    = self._cfg['agent_launch_method'],
                         cfg     = self._cfg,
                         session = self._session)
@@ -401,11 +384,7 @@
                 #        usually done by the schedulers.  So we leave that
                 #        out for the moment, which will make this unable to
                 #        work with a number of launch methods.  Can the
-<<<<<<< HEAD
-                #        offset computation be moved to the RM?
-=======
                 #        offset computation be moved to the ResourceManager?
->>>>>>> c58eccfa
                 bs_name = "%s/bootstrap_2.sh" % (self._pwd)
                 ls_name = "%s/%s.sh" % (self._pwd, sa)
                 slots = {

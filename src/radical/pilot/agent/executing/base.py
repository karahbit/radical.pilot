--- conflicted
+++ resolved
@@ -73,15 +73,9 @@
                     EXECUTING_NAME_POPEN  : Popen,
                     EXECUTING_NAME_SHELL  : Shell,
                     EXECUTING_NAME_SHELLFS: ShellFS,
-<<<<<<< HEAD
-                    EXECUTING_NAME_ABDS   : ABDS,
-                    EXECUTING_NAME_SLEEP  : Sleep,
-                    EXECUTING_NAME_FUNCS  : FUNCS,
-=======
                     EXECUTING_NAME_SLEEP  : Sleep,
                     EXECUTING_NAME_FUNCS  : FUNCS,
                   # EXECUTING_NAME_ABDS   : ABDS,
->>>>>>> 4f05a4fd
                   # EXECUTING_NAME_ORTE   : ORTE,
                    }[name]
 

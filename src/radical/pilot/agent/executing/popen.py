--- conflicted
+++ resolved
@@ -231,13 +231,11 @@
         self._prof.prof('exec_mkdir_done', uid=cu['uid'])
         launch_script_name = '%s/%s.sh' % (sandbox, cu['uid'])
 
-<<<<<<< HEAD
         self._log.debug("Created launch_script: %s", launch_script_name)
-=======
+
         # prep stdout/err so that we can append w/o checking for None
         cu['stdout'] = ''
         cu['stderr'] = ''
->>>>>>> 9c051672
 
         with open(launch_script_name, "w") as launch_script:
             launch_script.write('#!/bin/sh\n\n')
@@ -357,16 +355,9 @@
                                       close_fds          = True,
                                       shell              = True,
                                       cwd                = sandbox,
-<<<<<<< HEAD
                                     # This env is the aprun env, not the CU env
                                     # env                = self._cu_environment
                                      )
-=======
-                                    # env                = self._cu_environment,
-                                      universal_newlines = False,
-                                      startupinfo        = None,
-                                      creationflags      = 0)
->>>>>>> 9c051672
         self._prof.prof('exec_ok', uid=cu['uid'])
 
         self._watch_queue.put(cu)

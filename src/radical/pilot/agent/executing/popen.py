
__copyright__ = "Copyright 2013-2016, http://radical.rutgers.edu"
__license__   = "MIT"


import os
import copy
import stat
import time
import Queue
import tempfile
import threading
import traceback
import subprocess

import radical.utils as ru

from .... import pilot     as rp
from ...  import utils     as rpu
from ...  import states    as rps
from ...  import constants as rpc

from .base import AgentExecutingComponent


# ==============================================================================
#
class Popen(AgentExecutingComponent) :

    # --------------------------------------------------------------------------
    #
    def __init__(self, cfg, session):

        AgentExecutingComponent.__init__ (self, cfg, session)

        self._watcher   = None
        self._terminate = threading.Event()


    # --------------------------------------------------------------------------
    #
    def initialize_child(self):

        self._pwd = os.getcwd()

        self.register_input(rps.AGENT_EXECUTING_PENDING,
                            rpc.AGENT_EXECUTING_QUEUE, self.work)

        self.register_output(rps.AGENT_STAGING_OUTPUT_PENDING,
                             rpc.AGENT_STAGING_OUTPUT_QUEUE)

        self.register_publisher (rpc.AGENT_UNSCHEDULE_PUBSUB)
        self.register_subscriber(rpc.CONTROL_PUBSUB, self.command_cb)

        self._cancel_lock    = threading.RLock()
        self._cus_to_cancel  = list()
        self._cus_to_watch   = list()
        self._watch_queue    = Queue.Queue ()

        self._pilot_id = self._cfg['pilot_id']

        # run watcher thread
        self._watcher = threading.Thread(target=self._watch, name="Watcher")
        self._watcher.daemon = True
        self._watcher.start ()

        # The AgentExecutingComponent needs the LaunchMethods to construct
        # commands.
        self._task_launcher = rp.agent.LM.create(
                name    = self._cfg.get('task_launch_method'),
                cfg     = self._cfg,
                session = self._session)

        self._mpi_launcher = rp.agent.LM.create(
                name    = self._cfg.get('mpi_launch_method'),
                cfg     = self._cfg,
                session = self._session)

        self._cu_environment = self._populate_cu_environment()

        self.gtod   = "%s/gtod" % self._pwd
        self.tmpdir = tempfile.gettempdir()


    # --------------------------------------------------------------------------
    #
    def command_cb(self, topic, msg):

        self._log.info('command_cb [%s]: %s', topic, msg)

        cmd = msg['cmd']
        arg = msg['arg']

        if cmd == 'cancel_unit':

            self._log.info("cancel unit command (%s)" % arg)
            with self._cancel_lock:
                self._cus_to_cancel.append(arg)


    # --------------------------------------------------------------------------
    #
    def _populate_cu_environment(self):
        """Derive the environment for the cu's from our own environment."""

        # Get the environment of the agent
        new_env = copy.deepcopy(os.environ)

        #
        # Mimic what virtualenv's "deactivate" would do
        #
        old_path = new_env.pop('_OLD_VIRTUAL_PATH', None)
        if old_path:
            new_env['PATH'] = old_path

        old_ppath = new_env.pop('_OLD_VIRTUAL_PYTHONPATH', None)
        if old_ppath:
            new_env['PYTHONPATH'] = old_ppath

        old_home = new_env.pop('_OLD_VIRTUAL_PYTHONHOME', None)
        if old_home:
            new_env['PYTHON_HOME'] = old_home

        old_ps = new_env.pop('_OLD_VIRTUAL_PS1', None)
        if old_ps:
            new_env['PS1'] = old_ps

        new_env.pop('VIRTUAL_ENV', None)

        # Remove the configured set of environment variables from the
        # environment that we pass to Popen.
        for e in new_env.keys():
            env_removables = list()
            if self._mpi_launcher : env_removables += self._mpi_launcher.env_removables
            if self._task_launcher: env_removables += self._task_launcher.env_removables
            for r in  env_removables:
                if e.startswith(r):
                    new_env.pop(e, None)

        return new_env


    # --------------------------------------------------------------------------
    #
    def work(self, units):

        if not isinstance(units, list):
            units = [units]

        self.advance(units, rps.AGENT_EXECUTING, publish=True, push=False)

        ru.raise_on('work bulk')

        for unit in units:
            self._handle_unit(unit)


    # --------------------------------------------------------------------------
    #
    def _handle_unit(self, cu):

        ru.raise_on('work unit')

        try:
            if cu['description']['mpi']:
                launcher = self._mpi_launcher
            else :
                launcher = self._task_launcher

            if not launcher:
                raise RuntimeError("no launcher (mpi=%s)" % cu['description']['mpi'])

            self._log.debug("Launching unit with %s (%s).", launcher.name, launcher.launch_command)

            assert(cu['opaque_slots']) # FIXME: no assert, but check
            self._prof.prof('exec', msg='unit launch', uid=cu['uid'])

            # Start a new subprocess to launch the unit
            self.spawn(launcher=launcher, cu=cu)

        except Exception as e:
            # append the startup error to the units stderr.  This is
            # not completely correct (as this text is not produced
            # by the unit), but it seems the most intuitive way to
            # communicate that error to the application/user.
            self._log.exception("error running CU")
            cu['stderr'] += "\nPilot cannot start compute unit:\n%s\n%s" \
                            % (str(e), traceback.format_exc())

            # Free the Slots, Flee the Flots, Ree the Frots!
            if cu['opaque_slots']:
                self.publish(rpc.AGENT_UNSCHEDULE_PUBSUB, cu)

            self.advance(cu, rps.FAILED, publish=True, push=False)


    # --------------------------------------------------------------------------
    #
    def spawn(self, launcher, cu):

        self._prof.prof('spawn', msg='unit spawn', uid=cu['uid'])

        # NOTE: see documentation of cu['sandbox'] semantics in the ComputeUnit
        #       class definition.
        sandbox = '%s/%s' % (self._pwd, cu['uid'])

        # make sure the sandbox exists
        rpu.rec_makedir(sandbox)

        # prep stdout/err so that we can append w/o checking for None
        cu['stdout'] = ''
        cu['stderr'] = ''

        launch_script_name = '%s/radical_pilot_cu_launch_script.sh' % sandbox
        self._log.debug("Created launch_script: %s", launch_script_name)

        with open(launch_script_name, "w") as launch_script:
            launch_script.write('#!/bin/sh\n\n')

            if 'RADICAL_PILOT_PROFILE' in os.environ:
                launch_script.write("echo script start_script `%s` >> %s/PROF\n" % (self.gtod, sandbox))
            launch_script.write('\n# Change to working directory for unit\ncd %s\n' % sandbox)
            if 'RADICAL_PILOT_PROFILE' in os.environ:
                launch_script.write("echo script after_cd `%s` >> %s/PROF\n" % (self.gtod, sandbox))

            # Create string for environment variable setting
            env_string = 'export'
            if cu['description']['environment']:
                for key,val in cu['description']['environment'].iteritems():
                    env_string += ' %s=%s' % (key, val)
            env_string += " RP_SESSION_ID=%s" % self._cfg['session_id']
            env_string += " RP_PILOT_ID=%s"   % self._cfg['pilot_id']
            env_string += " RP_AGENT_ID=%s"   % self._cfg['agent_name']
            env_string += " RP_SPAWNER_ID=%s" % self.uid
            env_string += " RP_UNIT_ID=%s"    % cu['_id']
            for key,val in self._cu_environment.iteritems():
                env_string += " %s='%s'"      % (key, val)
            launch_script.write('# Environment variables\n%s\n' % env_string)

            # Before the Big Bang there was nothing
            if cu['description']['pre_exec']:
                pre_exec_string = ''
                if isinstance(cu['description']['pre_exec'], list):
                    for elem in cu['description']['pre_exec']:
                        pre_exec_string += "%s\n" % elem
                else:
                    pre_exec_string += "%s\n" % cu['description']['pre_exec']
                # Note: extra spaces below are for visual alignment
                launch_script.write("# Pre-exec commands\n")
                if 'RADICAL_PILOT_PROFILE' in os.environ:
                    launch_script.write("echo pre  start `%s` >> %s/PROF\n" % (self.gtod, sandbox))
                launch_script.write(pre_exec_string)
                if 'RADICAL_PILOT_PROFILE' in os.environ:
                    launch_script.write("echo pre  stop `%s` >> %s/PROF\n" % (self.gtod, sandbox))

            # The actual command line, constructed per launch-method
            try:
                launch_command, hop_cmd = launcher.construct_command(cu, launch_script_name)

                if hop_cmd : cmdline = hop_cmd
                else       : cmdline = launch_script_name

            except Exception as e:
                msg = "Error in spawner (%s)" % e
                self._log.exception(msg)
                raise RuntimeError(msg)

            launch_script.write("# The command to run\n")
            launch_script.write("%s\n" % launch_command)
            launch_script.write("RETVAL=$?\n")
            if 'RADICAL_PILOT_PROFILE' in os.environ:
                launch_script.write("echo script after_exec `%s` >> %s/PROF\n" % (self.gtod, sandbox))

            # After the universe dies the infrared death, there will be nothing
            if cu['description']['post_exec']:
                post_exec_string = ''
                if isinstance(cu['description']['post_exec'], list):
                    for elem in cu['description']['post_exec']:
                        post_exec_string += "%s\n" % elem
                else:
                    post_exec_string += "%s\n" % cu['description']['post_exec']
                launch_script.write("# Post-exec commands\n")
                if 'RADICAL_PILOT_PROFILE' in os.environ:
                    launch_script.write("echo post start `%s` >> %s/PROF\n" % (self.gtod, sandbox))
                launch_script.write('%s\n' % post_exec_string)
                if 'RADICAL_PILOT_PROFILE' in os.environ:
                    launch_script.write("echo post stop  `%s` >> %s/PROF\n" % (self.gtod, sandbox))

            launch_script.write("# Exit the script with the return code from the command\n")
            launch_script.write("exit $RETVAL\n")

        # done writing to launch script, get it ready for execution.
        st = os.stat(launch_script_name)
        os.chmod(launch_script_name, st.st_mode | stat.S_IEXEC)
<<<<<<< HEAD
        self._prof.prof('control', msg='launch script constructed', uid=cu['uid'])

        # prepare stdout/stderr
        stdout_file = cu['description'].get('stdout') or 'STDOUT'
        stderr_file = cu['description'].get('stderr') or 'STDERR'

        cu['stdout_file'] = os.path.join(sandbox, stdout_file)
        cu['stderr_file'] = os.path.join(sandbox, stderr_file)

        _stdout_file_h = open(cu['stdout_file'], "w+")
        _stderr_file_h = open(cu['stderr_file'], "w+")
        self._prof.prof('control', msg='stdout and stderr files created', uid=cu['uid'])

        self._log.info("Launching unit %s via %s in %s", cu['uid'], cmdline, sandbox)

        cu['proc'] = subprocess.Popen(args               = cmdline,
                                      bufsize            = 0,
                                      executable         = None,
                                      stdin              = None,
                                      stdout             = _stdout_file_h,
                                      stderr             = _stderr_file_h,
                                      preexec_fn         = None,
                                      close_fds          = True,
                                      shell              = True,
                                      cwd                = sandbox,
                                    # env                = self._cu_environment,
                                      universal_newlines = False,
                                      startupinfo        = None,
                                      creationflags      = 0)

        self._prof.prof('spawn', msg='spawning passed to popen', uid=cu['uid'])
=======
        self._prof.prof('command', msg='launch script constructed', uid=cu['_id'])

        _stdout_file_h = open(cu['stdout_file'], "w")
        _stderr_file_h = open(cu['stderr_file'], "w")
        self._prof.prof('command', msg='stdout and stderr files created', uid=cu['_id'])

        self._log.info("Launching unit %s via %s in %s", cu['_id'], cmdline, cu_tmpdir)

        proc = subprocess.Popen(args               = cmdline,
                                bufsize            = 0,
                                executable         = None,
                                stdin              = None,
                                stdout             = _stdout_file_h,
                                stderr             = _stderr_file_h,
                                preexec_fn         = None,
                                close_fds          = True,
                                shell              = True,
                                cwd                = cu_tmpdir,
                              # env                = self._cu_environment,
                                universal_newlines = False,
                                startupinfo        = None,
                                creationflags      = 0)

        self._prof.prof('spawn', msg='spawning passed to popen', uid=cu['_id'])

        cu['started'] = time.time()
        cu['proc']    = proc
>>>>>>> d0e3573e

        self._watch_queue.put(cu)


    # --------------------------------------------------------------------------
    #
    def _watch(self):

        self._prof.prof('run', uid=self._pilot_id)
        try:

            while not self._terminate.is_set():

                cus = list()

                try:

                    # we don't want to only wait for one CU -- then we would
                    # pull CU state too frequently.  OTOH, we also don't want to
                    # learn about CUs until all slots are filled, because then
                    # we may not be able to catch finishing CUs in time -- so
                    # there is a fine balance here.  Balance means 100 (FIXME).
                  # self._prof.prof('ExecWorker popen watcher pull cu from queue')
                    MAX_QUEUE_BULKSIZE = 100
                    while len(cus) < MAX_QUEUE_BULKSIZE :
                        cus.append (self._watch_queue.get_nowait())

                except Queue.Empty:

                    # nothing found -- no problem, see if any CUs finished
                    pass

                # add all cus we found to the watchlist
                for cu in cus :

                    self._prof.prof('passed', msg="ExecWatcher picked up unit", uid=cu['uid'])
                    self._cus_to_watch.append (cu)

                # check on the known cus.
                action = self._check_running()

                if not action and not cus :
                    # nothing happened at all!  Zzz for a bit.
                    time.sleep(self._cfg['db_poll_sleeptime'])

        except Exception as e:
            self._log.exception("Error in ExecWorker watch loop (%s)" % e)
            # FIXME: this should signal the ExecWorker for shutdown...


    # --------------------------------------------------------------------------
    # Iterate over all running tasks, check their status, and decide on the
    # next step.  Also check for a requested cancellation for the tasks.
    def _check_running(self):

        action = 0

        for cu in self._cus_to_watch:

            # poll subprocess object
            exit_code = cu['proc'].poll()
            now       = time.time()

            if exit_code is None:
                # Process is still running

                if cu['uid'] in self._cus_to_cancel:

                    # FIXME: there is a race condition between the state poll
                    # above and the kill command below.  We probably should pull
                    # state after kill again?

                    # We got a request to cancel this cu
                    action += 1
                    cu['proc'].kill()
                    cu['proc'].wait() # make sure proc is collected

                    with self._cancel_lock:
                        self._cus_to_cancel.remove(cu['uid'])

                    self._prof.prof('final', msg="execution canceled", uid=cu['uid'])

                    del(cu['proc'])  # proc is not json serializable
                    self.publish(rpc.AGENT_UNSCHEDULE_PUBSUB, cu)
                    self.advance(cu, rps.CANCELED, publish=True, push=False)

                    # we don't need to watch canceled CUs
                    self._cus_to_watch.remove(cu)

            else:
                self._prof.prof('exec', msg='execution complete', uid=cu['uid'])

                # make sure proc is collected
                cu['proc'].wait()

                # we have a valid return code -- unit is final
                action += 1
                self._log.info("Unit %s has return code %s.", cu['uid'], exit_code)

                cu['exit_code'] = exit_code

                # Free the Slots, Flee the Flots, Ree the Frots!
                self._cus_to_watch.remove(cu)
                del(cu['proc'])  # proc is not json serializable
                self.publish(rpc.AGENT_UNSCHEDULE_PUBSUB, cu)

                if exit_code != 0:
                    # The unit failed - fail after staging output
                    self._prof.prof('final', msg="execution failed", uid=cu['uid'])
                    cu['target_state'] = rps.FAILED

                else:
                    # The unit finished cleanly, see if we need to deal with
                    # output data.  We always move to stageout, even if there are no
                    # directives -- at the very least, we'll upload stdout/stderr
                    self._prof.prof('final', msg="execution succeeded", uid=cu['uid'])
                    cu['target_state'] = rps.DONE

                self.advance(cu, rps.AGENT_STAGING_OUTPUT_PENDING, publish=True, push=True)

        return action

<|MERGE_RESOLUTION|>--- conflicted
+++ resolved
@@ -292,8 +292,7 @@
         # done writing to launch script, get it ready for execution.
         st = os.stat(launch_script_name)
         os.chmod(launch_script_name, st.st_mode | stat.S_IEXEC)
-<<<<<<< HEAD
-        self._prof.prof('control', msg='launch script constructed', uid=cu['uid'])
+        self._prof.prof('command', msg='launch script constructed', uid=cu['_id'])
 
         # prepare stdout/stderr
         stdout_file = cu['description'].get('stdout') or 'STDOUT'
@@ -302,11 +301,11 @@
         cu['stdout_file'] = os.path.join(sandbox, stdout_file)
         cu['stderr_file'] = os.path.join(sandbox, stderr_file)
 
-        _stdout_file_h = open(cu['stdout_file'], "w+")
-        _stderr_file_h = open(cu['stderr_file'], "w+")
-        self._prof.prof('control', msg='stdout and stderr files created', uid=cu['uid'])
-
-        self._log.info("Launching unit %s via %s in %s", cu['uid'], cmdline, sandbox)
+        _stdout_file_h = open(cu['stdout_file'], "w")
+        _stderr_file_h = open(cu['stderr_file'], "w")
+        self._prof.prof('command', msg='stdout and stderr files created', uid=cu['_id'])
+
+        self._log.info("Launching unit %s via %s in %s", cu['_id'], cmdline, sandbox)
 
         cu['proc'] = subprocess.Popen(args               = cmdline,
                                       bufsize            = 0,
@@ -323,37 +322,7 @@
                                       startupinfo        = None,
                                       creationflags      = 0)
 
-        self._prof.prof('spawn', msg='spawning passed to popen', uid=cu['uid'])
-=======
-        self._prof.prof('command', msg='launch script constructed', uid=cu['_id'])
-
-        _stdout_file_h = open(cu['stdout_file'], "w")
-        _stderr_file_h = open(cu['stderr_file'], "w")
-        self._prof.prof('command', msg='stdout and stderr files created', uid=cu['_id'])
-
-        self._log.info("Launching unit %s via %s in %s", cu['_id'], cmdline, cu_tmpdir)
-
-        proc = subprocess.Popen(args               = cmdline,
-                                bufsize            = 0,
-                                executable         = None,
-                                stdin              = None,
-                                stdout             = _stdout_file_h,
-                                stderr             = _stderr_file_h,
-                                preexec_fn         = None,
-                                close_fds          = True,
-                                shell              = True,
-                                cwd                = cu_tmpdir,
-                              # env                = self._cu_environment,
-                                universal_newlines = False,
-                                startupinfo        = None,
-                                creationflags      = 0)
-
         self._prof.prof('spawn', msg='spawning passed to popen', uid=cu['_id'])
-
-        cu['started'] = time.time()
-        cu['proc']    = proc
->>>>>>> d0e3573e
-
         self._watch_queue.put(cu)
 
 

--- conflicted
+++ resolved
@@ -14,6 +14,8 @@
 import traceback
 import subprocess
 
+import radical.utils as ru
+
 from .... import pilot     as rp
 from ...  import utils     as rpu
 from ...  import states    as rps
@@ -51,11 +53,7 @@
         self.register_publisher (rpc.AGENT_UNSCHEDULE_PUBSUB)
         self.register_subscriber(rpc.CONTROL_PUBSUB, self.command_cb)
 
-<<<<<<< HEAD
-        self._cancel_lock    = mt.RLock()
-=======
         self._cancel_lock    = ru.RLock()
->>>>>>> 4f05a4fd
         self._cus_to_cancel  = list()
         self._cus_to_watch   = list()
         self._watch_queue    = queue.Queue ()


__copyright__ = "Copyright 2013-2016, http://radical.rutgers.edu"
__license__   = "MIT"


import os
import time
import Queue
import tempfile
import threading
import traceback

import radical.utils as ru

from ... import utils     as rpu
from ... import states    as rps
from ... import constants as rpc

from .base import AgentExecutingComponent


# ==============================================================================
#
class Shell(AgentExecutingComponent):


    # --------------------------------------------------------------------------
    #
    def __init__(self, cfg, session):

        AgentExecutingComponent.__init__ (self, cfg, session)


    # --------------------------------------------------------------------------
    #
    def initialize_child(self):

        from .... import pilot as rp

        self._pwd = os.getcwd() 

        self.register_input(rps.EXECUTING_PENDING, 
                            rpc.AGENT_EXECUTING_QUEUE, self.work)

        self.register_output(rps.AGENT_STAGING_OUTPUT_PENDING,
                             rpc.AGENT_STAGING_OUTPUT_QUEUE)

        self.register_publisher (rpc.AGENT_UNSCHEDULE_PUBSUB)
        self.register_subscriber(rpc.CONTROL_PUBSUB, self.command_cb)

        # Mimic what virtualenv's "deactivate" would do
        self._deactivate = "# deactivate pilot virtualenv\n"

        old_path  = os.environ.get('_OLD_VIRTUAL_PATH',       None)
        old_ppath = os.environ.get('_OLD_VIRTUAL_PYTHONPATH', None)
        old_home  = os.environ.get('_OLD_VIRTUAL_PYTHONHOME', None)
        old_ps1   = os.environ.get('_OLD_VIRTUAL_PS1',        None)

        if old_ppath: self._deactivate += 'export PATH="%s"\n'        % old_ppath
        if old_path : self._deactivate += 'export PYTHONPATH="%s"\n'  % old_path
        if old_home : self._deactivate += 'export PYTHON_HOME="%s"\n' % old_home
        if old_ps1  : self._deactivate += 'export PS1="%s"\n'         % old_ps1

        self._deactivate += 'unset VIRTUAL_ENV\n\n'

        # FIXME: we should not alter the environment of the running agent, but
        #        only make sure that the CU finds a pristine env.  That also
        #        holds for the unsetting below -- AM
        if old_path : os.environ['PATH']        = old_path
        if old_ppath: os.environ['PYTHONPATH']  = old_ppath
        if old_home : os.environ['PYTHON_HOME'] = old_home
        if old_ps1  : os.environ['PS1']         = old_ps1

        if 'VIRTUAL_ENV' in os.environ :
            del(os.environ['VIRTUAL_ENV'])

        # simplify shell startup / prompt detection
        os.environ['PS1'] = '$ '

        # FIXME:
        #
        # The AgentExecutingComponent needs the LaunchMethods to construct
        # commands.  Those need the scheduler for some lookups and helper
        # methods, and the scheduler needs the LRMS.  The LRMS can in general
        # only initialized in the original agent environment -- which ultimately
        # limits our ability to place the CU execution on other nodes.
        #
        # As a temporary workaround we pass a None-Scheduler -- this will only
        # work for some launch methods, and specifically not for ORTE, DPLACE
        # and RUNJOB.
        #
        # The clean solution seems to be to make sure that, on 'allocating', the
        # scheduler derives all information needed to use the allocation and
        # attaches them to the CU, so that the launch methods don't need to look
        # them up again.  This will make the 'opaque_slots' more opaque -- but
        # that is the reason of their existence (and opaqueness) in the first
        # place...

        self._task_launcher = rp.agent.LM.create(
                name    = self._cfg['task_launch_method'],
                cfg     = self._cfg,
                session = self._session)

        self._mpi_launcher = rp.agent.LM.create(
                name    = self._cfg['mpi_launch_method'],
                cfg     = self._cfg,
                session = self._session)

        # TODO: test that this actually works
        # Remove the configured set of environment variables from the
        # environment that we pass to Popen.
        for e in os.environ.keys():
            env_removables = list()
            if self._mpi_launcher : env_removables += self._mpi_launcher.env_removables
            if self._task_launcher: env_removables += self._task_launcher.env_removables
            for r in  env_removables:
                if e.startswith(r):
                    os.environ.pop(e, None)

        # the registry keeps track of units to watch, indexed by their shell
        # spawner process ID.  As the registry is shared between the spawner and
        # watcher thread, we use a lock while accessing it.
        self._registry      = dict()
        self._registry_lock = threading.RLock()

        self._cus_to_cancel  = list()
        self._cancel_lock    = threading.RLock()

        self._cached_events = list() # keep monitoring events for pid's which
                                     # are not yet known

        # get some threads going -- those will do all the work.
        import saga.utils.pty_shell as sups
        self.launcher_shell = sups.PTYShell("fork://localhost/")
        self.monitor_shell  = sups.PTYShell("fork://localhost/")

        # run the spawner on the shells
        # tmp = tempfile.gettempdir()
        # Moving back to shared file system again, until it reaches maturity,
        # as this breaks launch methods with a hop, e.g. ssh.
        # FIXME: see #658
        self._pilot_id    = self._cfg['pilot_id']
        self._spawner_tmp = "/%s/%s-%s" % (self._pwd, self._pilot_id, self.uid)

        ret, out, _  = self.launcher_shell.run_sync \
                           ("/bin/sh %s/agent/executing/shell_spawner.sh %s" \
                           % (os.path.dirname (rp.__file__), self._spawner_tmp))
        if  ret != 0 :
            raise RuntimeError ("failed to bootstrap launcher: (%s)(%s)", ret, out)

        ret, out, _  = self.monitor_shell.run_sync \
                           ("/bin/sh %s/agent/executing/shell_spawner.sh %s" \
                           % (os.path.dirname (rp.__file__), self._spawner_tmp))
        if  ret != 0 :
            raise RuntimeError ("failed to bootstrap monitor: (%s)(%s)", ret, out)

        # run watcher thread
        self._terminate = threading.Event()
        self._watcher   = threading.Thread(target=self._watch, name="Watcher")
        self._watcher.daemon = True
        self._watcher.start ()

        self.gtod = "%s/gtod" % self._pwd

        self._prof.prof('run setup done', uid=self._pilot_id)


    # --------------------------------------------------------------------------
    #
    def command_cb(self, topic, msg):

        cmd = msg['cmd']
        arg = msg['arg']

        if cmd == 'cancel_unit':

            self._log.info("cancel unit command (%s)" % arg)
            with self._cancel_lock:
                self._cus_to_cancel.append(arg)


    # --------------------------------------------------------------------------
    #
    def work(self, units):

        if not isinstance(units, list):
            units = [units]

        self.advance(units, rps.AGENT_EXECUTING, publish=True, push=False)

        for unit in units:

            self._handle_unit(unit)


    # --------------------------------------------------------------------------
    #
    def _handle_unit(self, cu):

        # check that we don't start any units which need cancelling
        if cu['uid'] in self._cus_to_cancel:

            with self._cancel_lock:
                self._cus_to_cancel.remove(cu['uid'])

            self.publish(rpc.AGENT_UNSCHEDULE_PUBSUB, cu)
            self.advance(cu, rps.CANCELED, publish=True, push=False)
            return True

        # otherwise, check if we have any active units to cancel
        # FIXME: this should probably go into a separate idle callback
        if self._cus_to_cancel:

            # NOTE: cu cancellation is costly: we keep a potentially long list
            # of cancel candidates, perform one inversion and n lookups on the
            # registry, and lock the registry for that complete time span...

            with self._registry_lock :
                # inverse registry for quick lookups:
                inv_registry = {v: k for k, v in self._registry.items()}

                for cu_uid in self._cus_to_cancel:
                    pid = inv_registry.get(cu_uid)
                    if pid:
                        # we own that cu, cancel it!
                        ret, out, _ = self.launcher_shell.run_sync ('CANCEL %s\n', pid)
                        if  ret != 0 :
                            self._log.error("failed to cancel unit '%s': (%s)(%s)", \
                                            cu_uid, ret, out)
                        # successful or not, we only try once
                        del(self._registry[pid])

                        with self._cancel_lock:
                            self._cus_to_cancel.remove(cu_uid)

            # The state advance will be managed by the watcher, which will pick
            # up the cancel notification.
            # FIXME: We could optimize a little by publishing the unschedule
            #        right here...

        try:
            if cu['description']['mpi']:
                launcher = self._mpi_launcher
            else :
                launcher = self._task_launcher

            if not launcher:
                raise RuntimeError("no launcher (mpi=%s)" % cu['description']['mpi'])

            self._log.debug("Launching unit with %s (%s).", launcher.name, launcher.launch_command)

            assert(cu['opaque_slots']) # FIXME: no assert, but check
            self._prof.prof('exec', msg='unit launch', uid=cu['uid'])

            # Start a new subprocess to launch the unit
            self.spawn(launcher=launcher, cu=cu)

        except Exception as e:
            # append the startup error to the units stderr.  This is
            # not completely correct (as this text is not produced
            # by the unit), but it seems the most intuitive way to
            # communicate that error to the application/user.
            self._log.exception("error running CU")
            cu['stderr'] += "\nPilot cannot start compute unit:\n%s\n%s" \
                            % (str(e), traceback.format_exc())

            # Free the Slots, Flee the Flots, Ree the Frots!
            if cu['opaque_slots']:
                self.publish(rpc.AGENT_UNSCHEDULE_PUBSUB, cu)

            self.advance(cu, rps.FAILED, publish=True, push=False)


    # --------------------------------------------------------------------------
    #
    def _cu_to_cmd (self, cu, launcher) :

        # ----------------------------------------------------------------------
        def quote_args (args) :

            ret = list()
            for arg in args :

                if not arg:
                    continue

                # if string is between outer single quotes,
                #    pass it as is.
                # if string is between outer double quotes,
                #    pass it as is.
                # otherwise (if string is not quoted)
                #    escape all double quotes

                if  arg[0] == arg[-1]  == "'" :
                    ret.append (arg)
                elif arg[0] == arg[-1] == '"' :
                    ret.append (arg)
                else :
                    arg = arg.replace ('"', '\\"')
                    ret.append ('"%s"' % arg)

            return  ret

        # ----------------------------------------------------------------------

        args  = ""
        env   = self._deactivate
        cwd   = ""
        pre   = ""
        post  = ""
        io    = ""
        cmd   = ""
        descr = cu['description']

        # NOTE: see documentation of cu['sandbox'] semantics in the ComputeUnit
        #       class definition.
        sbox  = '%s/%s' % (self._pwd, cu['uid'])

        cwd  += "# CU sandbox\n"
        cwd  += "mkdir -p %s\n" % sbox
        # TODO: how do we align this timing with the mkdir with POPEN? (do we at all?)
        cwd  += "cd       %s\n" % sbox
        if 'RADICAL_PILOT_PROFILE' in os.environ:
            cwd  += "echo script after_cd `%s` >> %s/PROF\n" % (self.gtod, sbox)
        cwd  += "\n"

        env  += "# CU environment\n"
        if descr['environment']:
            for e in descr['environment'] :
                env += "export %s=%s\n"  %  (e, descr['environment'][e])
        env  += "export RP_SESSION_ID=%s\n" % self._cfg['session_id']
        env  += "export RP_PILOT_ID=%s\n"   % self._cfg['pilot_id']
        env  += "export RP_AGENT_ID=%s\n"   % self._cfg['agent_name']
        env  += "export RP_SPAWNER_ID=%s\n" % self.uid
        env  += "export RP_UNIT_ID=%s\n"    % cu['uid']
        env  += "\n"

        if  descr['pre_exec'] :
            pre  += "# CU pre-exec\n"
            if 'RADICAL_PILOT_PROFILE' in os.environ:
                pre  += "echo pre  start `%s` >> %s/PROF\n" % (self.gtod, sbox)
            pre  += '\n'.join(descr['pre_exec' ])
            pre  += "\n"
            if 'RADICAL_PILOT_PROFILE' in os.environ:
                pre  += "echo pre  stop  `%s` >> %s/PROF\n" % (self.gtod, sbox)
            pre  += "\n"

        if  descr['post_exec'] :
            post += "# CU post-exec\n"
            if 'RADICAL_PILOT_PROFILE' in os.environ:
                post += "echo post start `%s` >> %s/PROF\n" % (self.gtod, sbox)
            post += '\n'.join(descr['post_exec' ])
            post += "\n"
            if 'RADICAL_PILOT_PROFILE' in os.environ:
                post += "echo post stop  `%s` >> %s/PROF\n" % (self.gtod, sbox)
            post += "\n"

        if  descr['arguments']  :
            args  = ' ' .join (quote_args (descr['arguments']))

      # if  descr['stdin']  : io  += "<%s "  % descr['stdin']
      # else                : io  += "<%s "  % '/dev/null'
        if  descr['stdout'] : io  += "1>%s " % descr['stdout']
        else                : io  += "1>%s " %       'STDOUT'
        if  descr['stderr'] : io  += "2>%s " % descr['stderr']
        else                : io  += "2>%s " %       'STDERR'

        cmd, hop_cmd  = launcher.construct_command(cu, '/usr/bin/env RP_SPAWNER_HOP=TRUE "$0"')

        script = ''
        if 'RADICAL_PILOT_PROFILE' in os.environ:
            script += "echo script start_script `%s` >> %s/PROF\n" % (self.gtod, sbox)

        if hop_cmd :
            # the script will itself contain a remote callout which calls again
            # the script for the invokation of the real workload (cmd) -- we
            # thus introduce a guard for the first execution.  The hop_cmd MUST
            # set RP_SPAWNER_HOP to some value for the startup to work

            script += "# ------------------------------------------------------\n"
            script += '# perform one hop for the actual command launch\n'
            script += 'if test -z "$RP_SPAWNER_HOP"\n'
            script += 'then\n'
            script += '    %s\n' % hop_cmd
            script += '    exit\n'
            script += 'fi\n\n'

        script += "# ------------------------------------------------------\n"
        script += "%s"        %  cwd
        script += "%s"        %  env
        script += "%s"        %  pre
        script += "# CU execution\n"
        script += "%s %s\n\n" % (cmd, io)
        script += "RETVAL=$?\n"
        if 'RADICAL_PILOT_PROFILE' in os.environ:
            script += "echo script after_exec `%s` >> %s/PROF\n" % (self.gtod, sbox)
        script += "%s"        %  post
        script += "exit $RETVAL\n"
        script += "# ------------------------------------------------------\n\n"

      # self._log.debug ("execution script:\n%s\n" % script)

        return script


    # --------------------------------------------------------------------------
    #
    def spawn(self, launcher, cu):

        uid     = cu['uid']
        sandbox = '%s/%s' % (self._pwd, uid)

        self._prof.prof('spawn', msg='unit spawn', uid=uid)

        # prep stdout/err so that we can append w/o checking for None
        cu['stdout'] = ''
        cu['stderr'] = ''

        # we got an allocation: go off and launch the process.  we get
        # a multiline command, so use the wrapper's BULK/LRUN mode.
        cmd       = self._cu_to_cmd (cu, launcher)
        run_cmd   = "BULK\nLRUN\n%s\nLRUN_EOT\nBULK_RUN\n" % cmd

        self._prof.prof('control', msg='launch script constructed', uid=cu['uid'])

      # TODO: Remove this commented out block?
      # if  self.lrms.target_is_macos :
      #     run_cmd = run_cmd.replace ("\\", "\\\\\\\\") # hello MacOS

        ret, out, _ = self.launcher_shell.run_sync (run_cmd)

        if  ret != 0 :
            raise RuntimeError("failed to run unit '%s': (%s)(%s)" % \
                               (run_cmd, ret, out))

        lines = filter (None, out.split ("\n"))

        self._log.debug (lines)

        if  len (lines) < 2 :
            raise RuntimeError ("Failed to run unit (%s)", lines)

        if  lines[-2] != "OK" :
            raise RuntimeError ("Failed to run unit (%s)" % lines)

        # FIXME: verify format of returned pid (\d+)!
<<<<<<< HEAD
        pid       = lines[-1].strip ()
        cu['pid'] = pid
=======
        pid           = lines[-1].strip ()
        cu['pid']     = pid
        cu['started'] = time.time()
>>>>>>> d0e3573e

        # before we return, we need to clean the
        # 'BULK COMPLETED message from lrun
        ret, out = self.launcher_shell.find_prompt ()
        if  ret != 0 :
            raise RuntimeError ("failed to run unit '%s': (%s)(%s)" \
                             % (run_cmd, ret, out))

        self._prof.prof('spawn', msg='spawning passed to pty', uid=uid)

        # for convenience, we link the ExecWorker job-cwd to the unit sandbox
        try:
            os.symlink("%s/%s" % (self._spawner_tmp, cu['pid']),
                       "%s/%s" % (sandbox, 'SHELL_SPAWNER_TMP'))
        except Exception as e:
            self._log.exception('shell cwd symlink failed: %s' % e)

        # FIXME: this is too late, there is already a race with the monitoring
        # thread for this CU execution.  We need to communicate the PIDs/CUs via
        # a queue again!
        self._prof.prof('pass', msg="to watcher (%s)" % cu['state'], uid=cu['uid'])
        with self._registry_lock :
            self._registry[pid] = cu


    # --------------------------------------------------------------------------
    #
    def _watch (self) :

        MONITOR_READ_TIMEOUT = 1.0   # check for stop signal now and then
        static_cnt           = 0

        self._prof.prof('run', uid=self._pilot_id)
        try:

            self.monitor_shell.run_async ("MONITOR")

            while not self._terminate.is_set () :

                _, out = self.monitor_shell.find (['\n'], timeout=MONITOR_READ_TIMEOUT)

                line = out.strip ()
              # self._log.debug ('monitor line: %s' % line)

                if  not line :

                    # just a read timeout, i.e. an opportunity to check for
                    # termination signals...
                    if  self._terminate.is_set() :
                        self._log.debug ("stop monitoring")
                        return

                    # ... and for health issues ...
                    if not self.monitor_shell.alive () :
                        self._log.warn ("monitoring channel died")
                        return

                    # ... and to handle cached events.
                    if not self._cached_events :
                        static_cnt += 1

                    else :
                        self._log.info ("monitoring channel checks cache (%d)", len(self._cached_events))
                        static_cnt += 1

                        if static_cnt == 10 :
                            # 10 times cache to check, dump it for debugging
                            static_cnt = 0

                        cache_copy          = self._cached_events[:]
                        self._cached_events = list()
                        events_to_handle    = list()

                        with self._registry_lock :

                            for pid, state, data in cache_copy :
                                cu = self._registry.get (pid, None)

                                if cu : events_to_handle.append ([cu, pid, state, data])
                                else  : self._cached_events.append ([pid, state, data])

                        # FIXME: measure if using many locks in the loop below
                        # is really better than doing all ops in the locked loop
                        # above
                        for cu, pid, state, data in events_to_handle :
                            self._handle_event (cu, pid, state, data)

                    # all is well...
                  # self._log.info ("monitoring channel finish idle loop")
                    continue


                elif line == 'EXIT' or line == "Killed" :
                    self._log.error ("monitoring channel failed (%s)", line)
                    self._terminate.set()
                    return

                elif not ':' in line :
                    self._log.warn ("monitoring channel noise: %s", line)

                else :
                    elems = line.split (':', 2)
                    if len(elems) != 3:
                        raise ValueError("parse error for (%s)", line)
                    pid, state, data = elems

                    # we are not interested in non-final state information, at
                    # the moment
                    if state in ['RUNNING'] :
                        continue

                    self._log.info ("monitoring channel event: %s", line)
                    cu = None

                    with self._registry_lock :
                        cu = self._registry.get (pid, None)

                    if cu:
                        self._prof.prof('passed', msg="ExecWatcher picked up unit",
                                state=cu['state'], uid=cu['uid'])
                        self._handle_event (cu, pid, state, data)
                    else:
                        self._cached_events.append ([pid, state, data])

        except Exception as e:

            self._log.exception("Exception in job monitoring thread: %s", e)
            self._terminate.set()


    # --------------------------------------------------------------------------
    #
    def _handle_event (self, cu, pid, state, data) :

        # got an explicit event to handle
        self._log.info ("monitoring handles event for %s: %s:%s:%s", cu['uid'], pid, state, data)

        rp_state = {'DONE'     : rps.DONE,
                    'FAILED'   : rps.FAILED,
                    'CANCELED' : rps.CANCELED}[state]

        if rp_state not in [rps.DONE, rps.FAILED, rps.CANCELED]:
            # non-final state
            self._log.debug ("ignore shell level state transition (%s:%s:%s)",
                             pid, state, data)
            return

        self._prof.prof('exec', msg='execution complete', uid=cu['uid'])

        # for final states, we can free the slots.
<<<<<<< HEAD
        self.publish(rpc.AGENT_UNSCHEDULE_PUBSUB, cu)
=======
        self.publish('unschedule', cu)

        # record timestamp, exit code on final states
        cu['finished'] = time.time()
>>>>>>> d0e3573e

        if data : cu['exit_code'] = int(data)
        else    : cu['exit_code'] = None

        if rp_state in [rps.FAILED, rps.CANCELED] :
            # The unit failed - fail after staging output
            self._prof.prof('final', msg="execution failed", uid=cu['uid'])
            cu['target_state'] = rps.FAILED

        else:
            # The unit finished cleanly, see if we need to deal with
            # output data.  We always move to stageout, even if there are no
            # directives -- at the very least, we'll upload stdout/stderr
            self._prof.prof('final', msg="execution succeeded", uid=cu['uid'])
            cu['target_state'] = rps.DONE

        self.advance(cu, rps.AGENT_STAGING_OUTPUT_PENDING, publish=True, push=True)

        # we don't need the cu in the registry anymore
        with self._registry_lock :
            if pid in self._registry :  # why wouldn't it be in there though?
                del(self._registry[pid])


<|MERGE_RESOLUTION|>--- conflicted
+++ resolved
@@ -444,14 +444,8 @@
             raise RuntimeError ("Failed to run unit (%s)" % lines)
 
         # FIXME: verify format of returned pid (\d+)!
-<<<<<<< HEAD
         pid       = lines[-1].strip ()
         cu['pid'] = pid
-=======
-        pid           = lines[-1].strip ()
-        cu['pid']     = pid
-        cu['started'] = time.time()
->>>>>>> d0e3573e
 
         # before we return, we need to clean the
         # 'BULK COMPLETED message from lrun
@@ -602,14 +596,7 @@
         self._prof.prof('exec', msg='execution complete', uid=cu['uid'])
 
         # for final states, we can free the slots.
-<<<<<<< HEAD
         self.publish(rpc.AGENT_UNSCHEDULE_PUBSUB, cu)
-=======
-        self.publish('unschedule', cu)
-
-        # record timestamp, exit code on final states
-        cu['finished'] = time.time()
->>>>>>> d0e3573e
 
         if data : cu['exit_code'] = int(data)
         else    : cu['exit_code'] = None


__copyright__ = "Copyright 2013-2016, http://radical.rutgers.edu"
__license__   = "MIT"


import os
import copy
import time
import errno
import Queue
import tempfile
import threading
import traceback

from orte_cffi import ffi, lib as orte_lib

from ....  import pilot as rp
from ...  import states    as rps
from ...  import constants as rpc
from .base import AgentExecutingComponent

# ------------------------------------------------------------------------------
#
def rec_makedir(target):

    # recursive makedir which ignores errors if dir already exists

    try:
        os.makedirs(target)

    except OSError as e:
        # ignore failure on existing directory
        if e.errno == errno.EEXIST and os.path.isdir(os.path.dirname(target)):
            pass
        else:
            raise


# ==============================================================================
#
@ffi.def_extern()
def launch_cb(task, jdata, status, cbdata):
    return ffi.from_handle(cbdata).unit_spawned_cb(task, status)


# ==============================================================================
#
@ffi.def_extern()
def finish_cb(task, jdata, status, cbdata):
    return ffi.from_handle(cbdata).unit_completed_cb(task, status)


# ==============================================================================
#
class ORTE(AgentExecutingComponent):

    # --------------------------------------------------------------------------
    #
    def __init__(self, cfg, session):

        AgentExecutingComponent.__init__(self, cfg, session)

        self._watcher   = None
        self._terminate = threading.Event()


    # --------------------------------------------------------------------------
    #
    def initialize_child(self):

        self._pwd = os.getcwd()

        self.register_input(rps.AGENT_EXECUTING_PENDING,
                            rpc.AGENT_EXECUTING_QUEUE, self.work)

        self.register_output(rps.AGENT_STAGING_OUTPUT_PENDING,
                             rpc.AGENT_STAGING_OUTPUT_QUEUE)

        self.register_publisher (rpc.AGENT_UNSCHEDULE_PUBSUB)
        self.register_subscriber(rpc.CONTROL_PUBSUB, self.command_cb)

        self._cancel_lock   = threading.RLock()
        self._cus_to_cancel = list()
        self._watch_queue   = Queue.Queue()
        self.task_map       = dict()
        self.task_map_lock  = threading.Lock()

        self._pilot_id      = self._cfg['pilot_id']


        # we needs the LaunchMethods to construct commands.
        assert(self._cfg['task_launch_method'] ==
               self._cfg['mpi_launch_method' ] == "ORTE_LIB"), \
               "ORTE_LIB spawner only works with ORTE_LIB LM's."

        self._task_launcher = rp.agent.LM.create(name    = "ORTE_LIB",
                                                 cfg     = self._cfg,
                                                 session = self._session)
        self._orte_initialized = False
        self._cu_environment   = self._populate_cu_environment()

        self.gtod   = "%s/gtod" % self._pwd
        self.tmpdir = "%s/orte_tmp" % os.getcwd()


    # --------------------------------------------------------------------------
    #
    def command_cb(self, topic, msg):

        self._log.info('command_cb [%s]: %s', topic, msg)

        cmd = msg['cmd']
        arg = msg['arg']

        if cmd == 'cancel_units':

            self._log.info("cancel_units command (%s)" % arg)
            with self._cancel_lock:
                self._cus_to_cancel.extend(arg['uids'])

        return True


    # --------------------------------------------------------------------------
    #
    def _populate_cu_environment(self):
        """Derive the environment for the cu's from our own environment."""

        # Get the environment of the agent
        new_env = copy.deepcopy(os.environ)

        #
        # Mimic what virtualenv's "deactivate" would do
        #
        old_path = new_env.pop('_OLD_VIRTUAL_PATH', None)
        if old_path:
            new_env['PATH'] = old_path

        # TODO: verify this snippet from:
        # https://github.com/radical-cybertools/radical.pilot/pull/973/files
        # old_ppath = new_env.pop('_OLD_VIRTUAL_PYTHONPATH', None)
        # if old_ppath:
        #     new_env['PYTHONPATH'] = old_ppath

        old_home = new_env.pop('_OLD_VIRTUAL_PYTHONHOME', None)
        if old_home:
            new_env['PYTHON_HOME'] = old_home

        old_ps = new_env.pop('_OLD_VIRTUAL_PS1', None)
        if old_ps:
            new_env['PS1'] = old_ps

        new_env.pop('VIRTUAL_ENV', None)

        # Remove the configured set of environment variables from the
        # environment that we pass to Popen.
        for e in new_env.keys():
            env_removables = list()
            if self._task_launcher:
                env_removables += self._task_launcher.env_removables
            for r in  env_removables:
                if e.startswith(r):
                    new_env.pop(e, None)

        return new_env

    # --------------------------------------------------------------------------
    #
    def work(self, units):

        if not isinstance(units, list):
            units = [units]

        self.advance(units, rps.AGENT_EXECUTING, publish=True, push=False)

        for unit in units:
            self._handle_unit(unit)


    # --------------------------------------------------------------------------
    #
    def _handle_unit(self, cu):

        # prep stdout/err so that we can append w/o checking for None
        cu['stdout'] = ''
        cu['stderr'] = ''

        if not self._orte_initialized:
            self._log.debug("ORTE not yet initialized!")
            ret = self.init_orte(cu)
            if ret != 0:
                self._log.debug("ORTE initialisation failed!")
            else:
                self._log.debug("ORTE initialisation succeeded!")

        try:
            launcher = self._task_launcher

            if not launcher:
                raise RuntimeError("no launcher (mpi=%s)" % cu['description']['mpi'])

            self._log.debug("Launching unit with %s (%s).", 
                            launcher.name, launcher.launch_command)

            assert(cu['slots']), 'unit unscheduled'
            # Start a new subprocess to launch the unit
            self.spawn(launcher=launcher, cu=cu)

        except Exception as e:
            # append the startup error to the units stderr.  This is
            # not completely correct (as this text is not produced
            # by the unit), but it seems the most intuitive way to
            # communicate that error to the application/user.
            self._log.exception("error running CU: %s", str(e))
            cu['stderr'] += "\nPilot cannot start compute unit:\n%s\n%s" \
                            % (str(e), traceback.format_exc())

            # Free the Slots, Flee the Flots, Ree the Frots!
            if cu['slots']:
                self.publish(rpc.AGENT_UNSCHEDULE_PUBSUB, cu)

            self.advance(cu, rps.FAILED, publish=True, push=False)


    # --------------------------------------------------------------------------
    #
    def unit_spawned_cb(self, task, status):

        with self.task_map_lock:
            cu = self.task_map[task]
        uid = cu['uid']

        if status:
            with self.task_map_lock:
                del self.task_map[task]

            # unit launch failed
            self._prof.prof('exec_fail', uid=uid)
            self._log.error("unit %s startup failed: %s", uid, status)
            self.publish(rpc.AGENT_UNSCHEDULE_PUBSUB, cu)

            cu['target_state'] = rps.FAILED
            self.advance(cu, rps.AGENT_STAGING_OUTPUT_PENDING, 
                         publish=True, push=True)

        else:
            cu['started'] = time.time()
            self._log.debug("unit %s startup ok", uid)
            self.advance(cu, rps.AGENT_EXECUTING, publish=True, push=False)


    # --------------------------------------------------------------------------
    #
    def unit_completed_cb(self, task, exit_code):

        timestamp = time.time()

        with self.task_map_lock:
            cu = self.task_map[task]
            del self.task_map[task]

        self._prof.prof('exec_stop', uid=cu['uid'])
        self._log.info("unit %s finished [%s]", cu['uid'], exit_code)

        cu['exit_code'] = exit_code
        cu['finished']  = timestamp

        self.publish(rpc.AGENT_UNSCHEDULE_PUBSUB, cu)

        if exit_code != 0:
            # unit failed - fail after staging output
            cu['target_state'] = rps.FAILED

        else:
            # unit finished cleanly.  We always move to stageout, even if there 
            # are no staging directives -- at the very least, we'll upload
            # stdout/stderr
            cu['target_state'] = rps.DONE

        self.advance(cu, rps.AGENT_STAGING_OUTPUT_PENDING, 
                     publish=True, push=True)


    # --------------------------------------------------------------------------
    #
    def init_orte(self, cu):

        # FIXME: it feels as a hack to get the DVM URI from the CU

        slots = cu['slots']

        if 'lm_info' not in slots:
            raise RuntimeError('No lm_info to init via %s: %s' \
                               % (self.name, slots))

        if not slots['lm_info']:
            raise RuntimeError('lm_info missing for %s: %s' \
                               % (self.name, slots))

        if 'dvm_uri' not in slots['lm_info']:
            raise RuntimeError('dvm_uri not in lm_info for %s: %s' \
                               % (self.name, slots))

<<<<<<< HEAD
        dvm_uri = opaque_slots['lm_info']['dvm_uri']
=======
        dvm_uri = slots['lm_info']['dvm_uri']
>>>>>>> c5dc296f

        # Notify orte that we are using threads and that we require mutexes
        orte_lib.opal_set_using_threads(True)

        argv_keepalive = [
            ffi.new("char[]", "RADICAL-Pilot"), # will be stripped off by lib
            ffi.new("char[]", "--hnp"), ffi.new("char[]", str(dvm_uri)),
            ffi.NULL, # required
        ]
        argv = ffi.new("char *[]", argv_keepalive)
        ret = orte_lib.orte_submit_init(3, argv, ffi.NULL)

        self._myhandle = ffi.new_handle(self)
        self._orte_initialized = True

        return ret

    # --------------------------------------------------------------------------
    #
    def spawn(self, launcher, cu):

        # NOTE: see documentation of cu['sandbox'] semantics in the ComputeUnit
        #       class definition.
        sandbox = '%s/%s' % (self._pwd, cu['uid'])

        if False:
            cu_tmpdir = '%s/%s' % (self.tmpdir, cu['uid'])
        else:
            cu_tmpdir = sandbox

        rec_makedir(cu_tmpdir)

        # TODO: pre_exec
        # # Before the Big Bang there was nothing
        # if cu['description']['pre_exec']:
        #     fail = ' (echo "pre_exec failed"; false) || exit'
        #     pre  = ''
        #     for elem in cu['description']['pre_exec']:
        #         pre += "%s || %s\n" % (elem, fail)
        #     # Note: extra spaces below are for visual alignment
        #     launch_script.write("# Pre-exec commands\n")
        #     if 'RADICAL_PILOT_PROFILE' in os.environ:
        #         launch_script.write("echo cu_pre_start `%s` >> %s/%s.prof\n"\
        #                           % (cu['gtod'], cu_tmpdir, cu['uid']))
        #     launch_script.write(pre)
        #     if 'RADICAL_PILOT_PROFILE' in os.environ:
        #         launch_script.write("echo cu_pre_stop `%s` >> %s/%s.prof\n" \
        #                           % (cu['gtod'], cu_tmpdir, cu['uid']))

        # TODO: post_exec
        # # After the universe dies the infrared death, there will be nothing
        # if cu['description']['post_exec']:
        #     fail = ' (echo "post_exec failed"; false) || exit'
        #     post = ''
        #     for elem in cu['description']['post_exec']:
        #         post += "%s || %s\n" % (elem, fail)
        #     launch_script.write("# Post-exec commands\n")
        #     if 'RADICAL_PILOT_PROFILE' in os.environ:
        #         launch_script.write("echo cu_post_start `%s` >> %s/%s.prof\n" \
        #                           % (cu['gtod'], cu_tmpdir, cu['uid']))
        #     launch_script.write('%s\n' % post)
        #     if 'RADICAL_PILOT_PROFILE' in os.environ:
        #         launch_script.write("echo cu_post_stop  `%s` >> %s/%s.prof\n" \
        #                           % (cu['gtod'], cu_tmpdir, cu['uid']))


        # The actual command line, constructed per launch-method
        try:
            orte_command, task_command = launcher.construct_command(cu, None)
        except Exception as e:
            msg = "Error in spawner (%s)" % e
            self._log.exception(msg)
            raise RuntimeError(msg)

        # Construct arguments to submit_job
        arg_list = []

        # Take the orte specific commands and split them
        for arg in orte_command.split():
            arg_list.append(ffi.new("char[]", str(arg)))

        # Set the working directory
        arg_list.append(ffi.new("char[]", "--wdir"))
        arg_list.append(ffi.new("char[]", str(cu_tmpdir)))

        # Set RP environment variables
        rp_envs = [
            "RP_SESSION_ID=%s" % self._cfg['session_id'],
            "RP_PILOT_ID=%s" % self._cfg['pilot_id'],
            "RP_AGENT_ID=%s" % self._cfg['agent_name'],
            "RP_SPAWNER_ID=%s" % self.uid,
            "RP_UNIT_ID=%s" % cu['uid']
        ]
        for env in rp_envs:
            arg_list.append(ffi.new("char[]", "-x"))
            arg_list.append(ffi.new("char[]", str(env)))

        # Set pre-populated environment variables
        if self._cu_environment:
            for key,val in self._cu_environment.iteritems():
                arg_list.append(ffi.new("char[]", "-x"))
                arg_list.append(ffi.new("char[]", "%s=%s" % (key, val)))

        # Set environment variables specified for this CU
        if cu['description']['environment']:
            for key,val in cu['description']['environment'].iteritems():
                arg_list.append(ffi.new("char[]", "-x"))
                arg_list.append(ffi.new("char[]", "%s=%s" % (key, val)))

        # Let the orted write stdout and stderr to rank-based output files
        arg_list.append(ffi.new("char[]", "--output-filename"))
        arg_list.append(ffi.new("char[]", "%s:nojobid,nocopy" % str(cu_tmpdir)))

        # Save retval of actual CU application (in case we have post-exec)
        task_command += "; RETVAL=$?"

        # Wrap in (sub)shell for output redirection
        arg_list.append(ffi.new("char[]", "sh"))
        arg_list.append(ffi.new("char[]", "-c"))
        if 'RADICAL_PILOT_PROFILE' in os.environ:
            task_command = "echo script cu_start `%s` >> %s/%s.prof; " \
                         % (self.gtod, cu_tmpdir, cu['uid']) \
                         + "echo script cu_cd_done `%s` >> %s/%s.prof; " \
                         % (self.gtod, cu_tmpdir, cu['uid']) \
                         + "echo script cu_exec_start `%s` >> %s/%s.prof; " \
                         % (self.gtod, cu_tmpdir, cu['uid']) \
                         + task_command \
                         + "; echo script cu_exec_stop `%s` >> %s/%s.prof" \
                         % (self.gtod, cu_tmpdir, cu['uid'])
        arg_list.append(ffi.new("char[]", str("%s; exit $RETVAL" \
                                            % str(task_command))))

        self._log.debug("Launching unit %s via %s %s", cu['uid'], 
                        orte_command, task_command)

        # NULL termination, required by ORTE
        arg_list.append(ffi.NULL)
        argv = ffi.new("char *[]", arg_list)

        # stdout/stderr filenames can't be set with orte
        # TODO: assert here or earlier?
        # assert cu['description'].get('stdout') == None
        # assert cu['description'].get('stderr') == None

        # prepare stdout/stderr
        # TODO: when mpi==True && cores>1 there will be multiple files that need
        #       to be concatenated.
        cu['stdout_file'] = os.path.join(cu_tmpdir, 'rank.0/stdout')
        cu['stderr_file'] = os.path.join(cu_tmpdir, 'rank.0/stderr')

        # Submit to the DVM!
        index = ffi.new("int *")
        with self.task_map_lock:

            self._prof.prof('exec_start', uid=cu['uid'])
            ret = orte_lib.orte_submit_job(argv, index,
                                           orte_lib.launch_cb, self._myhandle,
                                           orte_lib.finish_cb, self._myhandle)
            if ret:
                raise Exception("submit job failed with error: %d" % ret)

            self.task_map[index[0]] = cu      # map ORTE index to CU
            self._prof.prof('exec_ok', uid=cu['uid'])

        self._log.debug("Task %d submitted!", cu['uid'])


# ------------------------------------------------------------------------------
<|MERGE_RESOLUTION|>--- conflicted
+++ resolved
@@ -301,11 +301,7 @@
             raise RuntimeError('dvm_uri not in lm_info for %s: %s' \
                                % (self.name, slots))
 
-<<<<<<< HEAD
-        dvm_uri = opaque_slots['lm_info']['dvm_uri']
-=======
         dvm_uri = slots['lm_info']['dvm_uri']
->>>>>>> c5dc296f
 
         # Notify orte that we are using threads and that we require mutexes
         orte_lib.opal_set_using_threads(True)

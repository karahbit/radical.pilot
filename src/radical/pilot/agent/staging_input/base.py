--- conflicted
+++ resolved
@@ -4,17 +4,11 @@
 
 import os
 
-<<<<<<< HEAD
-import radical.utils  as ru
-
-from ... import utils as rpu
-=======
 import radical.utils      as ru
 
 from ... import states    as rps
 from ... import constants as rpc
 from ... import utils     as rpu
->>>>>>> d0a19e65
 
 
 # ------------------------------------------------------------------------------

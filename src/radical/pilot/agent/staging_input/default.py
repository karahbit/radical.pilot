
__copyright__ = "Copyright 2013-2016, http://radical.rutgers.edu"
__license__   = "MIT"


import os
import errno
import shutil
import tarfile

import radical.saga  as rs
import radical.utils as ru

from ...  import utils     as rpu
from ...  import states    as rps
from ...  import constants as rpc

from .base import AgentStagingInputComponent

from ...staging_directives import complete_url


# ------------------------------------------------------------------------------
#
class Default(AgentStagingInputComponent):
    """
    This component performs all agent side input staging directives for compute
    units.  It gets units from the agent_staging_input_queue, in
    AGENT_STAGING_INPUT_PENDING state, will advance them to AGENT_STAGING_INPUT
    state while performing the staging, and then moves then to the
    AGENT_SCHEDULING_PENDING state, into the agent_scheduling_queue.
    """

    # --------------------------------------------------------------------------
    #
    def __init__(self, cfg, session):

        AgentStagingInputComponent.__init__(self, cfg, session)


    # --------------------------------------------------------------------------
    #
<<<<<<< HEAD
    def initialize(self):

        self._pwd = os.getcwd()

        self.register_input(rps.AGENT_STAGING_INPUT_PENDING,
                            rpc.AGENT_STAGING_INPUT_QUEUE, self.work)

        self.register_output(rps.AGENT_SCHEDULING_PENDING,
                             rpc.AGENT_SCHEDULING_QUEUE)


    # --------------------------------------------------------------------------
    #
    def work(self, units):

        self._log.debug('=== work in: %s', [u['uid'] for u in units])

        if not isinstance(units, list):
            units = [units]

        self.advance(units, rps.AGENT_STAGING_INPUT, publish=True, push=False)
=======
    def _work(self, units):
>>>>>>> d0a19e65

        # we first filter out any units which don't need any input staging, and
        # advance them again as a bulk.  We work over the others one by one, and
        # advance them individually, to avoid stalling from slow staging ops.

        no_staging_units = list()
        staging_units    = list()

        for unit in units:

            # check if we have any staging directives to be enacted in this
            # component
            actionables = list()
            for sd in unit['description'].get('input_staging', []):

                if sd['action'] in [rpc.LINK, rpc.COPY, rpc.MOVE, rpc.TARBALL]:
                    actionables.append(sd)

            if actionables:
                staging_units.append([unit, actionables])
            else:
                no_staging_units.append(unit)


        if no_staging_units:
            self.advance(no_staging_units, rps.AGENT_SCHEDULING_PENDING,
                         publish=True, push=True)

        for unit,actionables in staging_units:
            self._handle_unit(unit, actionables)


    # --------------------------------------------------------------------------
    #
    def _handle_unit(self, unit, actionables):

        uid = unit['uid']

        # By definition, this compoentn lives on the pilot's target resource.
        # As such, we *know* that all staging ops which would refer to the
        # resource now refer to file://localhost, and thus translate the unit,
        # pilot and resource sandboxes into that scope.  Some assumptions are
        # made though:
        #
        #   * paths are directly translatable across schemas
        #   * resource level storage is in fact accessible via file://
        #
        # FIXME: this is costly and should be cached.

        unit_sandbox     = ru.Url(unit['unit_sandbox'])
        pilot_sandbox    = ru.Url(unit['pilot_sandbox'])
        resource_sandbox = ru.Url(unit['resource_sandbox'])

        unit_sandbox.schema     = 'file'
        pilot_sandbox.schema    = 'file'
        resource_sandbox.schema = 'file'

        unit_sandbox.host       = 'localhost'
        pilot_sandbox.host      = 'localhost'
        resource_sandbox.host   = 'localhost'

        src_context = {'pwd'      : str(unit_sandbox),       # !!!
                       'unit'     : str(unit_sandbox),
                       'pilot'    : str(pilot_sandbox),
                       'resource' : str(resource_sandbox)}
        tgt_context = {'pwd'      : str(unit_sandbox),       # !!!
                       'unit'     : str(unit_sandbox),
                       'pilot'    : str(pilot_sandbox),
                       'resource' : str(resource_sandbox)}


        # we can now handle the actionable staging directives
        for sd in actionables:

            action = sd['action']
            flags  = sd['flags']
            did    = sd['uid']
            src    = sd['source']
            tgt    = sd['target']

            self._prof.prof('staging_in_start', uid=uid, msg=did)

            assert(action in [rpc.COPY, rpc.LINK, rpc.MOVE,
                              rpc.TRANSFER, rpc.TARBALL])

            # we only handle staging which does *not* include 'client://' src or
            # tgt URLs - those are handled by the umgr staging components
            if src.startswith('client://') and action != rpc.TARBALL:
                self._log.debug('skip staging for src %s', src)
                self._prof.prof('staging_in_skip', uid=uid, msg=did)
                continue

            if tgt.startswith('client://'):
                self._log.debug('skip staging for tgt %s', tgt)
                self._prof.prof('staging_in_skip', uid=uid, msg=did)
                continue

            # Fix for when the target PATH is empty
            # we assume current directory is the unit staging 'unit://'
            # and we assume the file to be copied is the base filename
            # of the source
            if tgt is None: tgt = ''
            if tgt.strip() == '':
                tgt = 'unit:///{}'.format(os.path.basename(src))
            # Fix for when the target PATH is exists *and* it is a folder
            # we assume the 'current directory' is the target folder
            # and we assume the file to be copied is the base filename
            # of the source
            elif os.path.exists(tgt.strip()) and os.path.isdir(tgt.strip()):
                tgt = os.path.join(tgt, os.path.basename(src))


            src = complete_url(src, src_context, self._log)
            tgt = complete_url(tgt, tgt_context, self._log)

            # Currently, we use the same schema for files and folders.
            assert(tgt.schema == 'file'), 'staging tgt must be file://'

            if action in [rpc.COPY, rpc.LINK, rpc.MOVE]:
                assert(src.schema == 'file'), 'staging src expected as file://'

            # SAGA will take care of dir creation - but we do it manually
            # for local ops (copy, link, move)
            if flags & rpc.CREATE_PARENTS and action != rpc.TRANSFER:
                tgtdir = os.path.dirname(tgt.path)
                if tgtdir != unit_sandbox.path:
                    self._log.debug("mkdir %s", tgtdir)
                    rpu.rec_makedir(tgtdir)

            if action == rpc.COPY:
                try:
                    shutil.copytree(src.path, tgt.path)
                except OSError as exc:
                    if exc.errno == errno.ENOTDIR:
                        shutil.copy(src.path, tgt.path)
                    else:
                        raise

            elif action == rpc.LINK:

                # Fix issue/1513 if link source is file and target is folder.
                # should support POSIX standard where link is created
                # with the same name as the source
                if os.path.isfile(src.path) and os.path.isdir(tgt.path):
                    os.symlink(src.path,
                               '%s/%s' % (tgt.path, os.path.basename(src.path)))

                else:
                    os.symlink(src.path, tgt.path)

            elif action == rpc.MOVE:
                shutil.move(src.path, tgt.path)

            elif action == rpc.TRANSFER:

                # NOTE:  TRANSFER directives don't arrive here right now.
                # FIXME: we only handle srm staging right now, and only for
                #        a specific target proxy. Other TRANSFER directives are
                #        left to umgr input staging.  We should use SAGA to
                #        attempt all staging ops which do not involve the client
                #        machine.
                if src.schema == 'srm':
                    # FIXME: cache saga handles
                    srm_dir = rs.filesystem.Directory('srm://proxy/?SFN=bogus')
                    srm_dir.copy(src, tgt)
                    srm_dir.close()

                else:
                    self._log.error('no transfer for %s -> %s', src, tgt)
                    self._prof.prof('staging_in_fail', uid=uid, msg=did)
                    raise NotImplementedError('unsupported transfer %s' % src)

            elif action == rpc.TARBALL:

                # If somethig was staged via the tarball method, the tarball is
                # extracted and then removed from the unit folder.  The target
                # path is expected to be an *absolute* path on the target system
                # - any relative paths specified by the application are expected
                # to get expanded on the client side.
                tarball = '%s/%s.tar' % (os.path.dirname(tgt.path), uid)
                self._log.debug('extract tarball for %s', tarball)
                tar = tarfile.open(tarball)
                tar.extractall(path='/')
                tar.close()

              # FIXME: make tarball removal dependent on debug settings
              # os.remove(os.path.dirname(tgt.path) + '/' + uid + '.tar')

            self._prof.prof('staging_in_stop', uid=uid, msg=did)

        # all staging is done -- pass on to the scheduler
        self.advance(unit, rps.AGENT_SCHEDULING_PENDING, publish=True, push=True)


# ------------------------------------------------------------------------------
<|MERGE_RESOLUTION|>--- conflicted
+++ resolved
@@ -40,7 +40,6 @@
 
     # --------------------------------------------------------------------------
     #
-<<<<<<< HEAD
     def initialize(self):
 
         self._pwd = os.getcwd()
@@ -54,17 +53,7 @@
 
     # --------------------------------------------------------------------------
     #
-    def work(self, units):
-
-        self._log.debug('=== work in: %s', [u['uid'] for u in units])
-
-        if not isinstance(units, list):
-            units = [units]
-
-        self.advance(units, rps.AGENT_STAGING_INPUT, publish=True, push=False)
-=======
     def _work(self, units):
->>>>>>> d0a19e65
 
         # we first filter out any units which don't need any input staging, and
         # advance them again as a bulk.  We work over the others one by one, and

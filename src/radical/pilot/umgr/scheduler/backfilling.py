
__copyright__ = "Copyright 2013-2016, http://radical.rutgers.edu"
__license__   = "MIT"

import os
<<<<<<< HEAD
import threading

from ... import states    as rps
=======

import radical.utils   as ru

from ... import states as rps
>>>>>>> 1c35e226

from .base import UMGRSchedulingComponent, ADDED


# the high water mark determines the percentage of unit oversubscription for the
# pilots, in terms of numbers of cores
_HWM = int(os.environ.get('RADICAL_PILOT_BACKFILLING_HWM', 200))

# we consider pilots eligible for unit scheduling beyond a certain start state,
# which defaults to 'PMGR_ACTIVE'.
_BF_START = os.environ.get('RADICAL_PILOT_BACKFILLING_START', rps.PMGR_ACTIVE)
_BF_STOP  = os.environ.get('RADICAL_PILOT_BACKFILLING_STOP',  rps.PMGR_ACTIVE)

_BF_START_VAL = rps._pilot_state_value(_BF_START)
_BF_STOP_VAL  = rps._pilot_state_value(_BF_STOP)


<<<<<<< HEAD
# ==============================================================================
=======
# ------------------------------------------------------------------------------
>>>>>>> 1c35e226
#
class Backfilling(UMGRSchedulingComponent):

    # --------------------------------------------------------------------------
    #
    def __init__(self, cfg, session):

        UMGRSchedulingComponent.__init__(self, cfg, session)


    # --------------------------------------------------------------------------
    #
    def _configure(self):

        self._wait_pool = dict()      # set of unscheduled units
        self._wait_lock = ru.RLock()  # look on the above set

        self._pids = list()
        self._idx  = 0


    # --------------------------------------------------------------------------
    #
    def add_pilots(self, pids):

      # self._log.debug('add pilots %s', pids)

        # pilots just got added.  If we did not have any pilot before, we might
        # have units in the wait queue waiting -- now is a good time to take
        # care of those!
        with self._wait_lock:

            # initialize custom data for the pilot
            for pid in pids:
                pilot = self._pilots[pid]['pilot']
                cores = pilot['description']['cores']
                hwm   = int(cores * _HWM / 100)
<<<<<<< HEAD
                self._pilots[pid]['info'] = {'cores' : cores,
                                             'hwm'   : hwm,
                                             'used'  : 0, 
                                             'units' : list(),
                                             'done'  : list()}
=======
                self._pilots[pid]['info'] = {
                        'cores' : cores,
                        'hwm'   : hwm,
                        'used'  : 0,
                        'units' : list(),  # list of assigned unit IDs
                        'done'  : list(),  # list of executed unit IDs
                }

>>>>>>> 1c35e226
            # now we can use the pilot
            self._pids += pids
            self._schedule_units()


    # --------------------------------------------------------------------------
    #
    def remove_pilots(self, pids):

      # self._log.debug('rem pilots %s', pids)

        with self._pilots_lock:

            for pid in pids:

                if pid not in self._pids:
                    raise ValueError('no such pilot %s' % pid)

                self._pids.remove(pid)
                # FIXME: cancel units


    # --------------------------------------------------------------------------
    #
    def update_pilots(self, pids):

      # self._log.debug('update pilots for %s', pids)

        # FIXME: if PMGR_ACTIVE: schedule
        # FIXME: if FINAL:  un/re-schedule
        action = False
        with self._pilots_lock:

            for pid in pids:

                state = self._pilots[pid]['state']

              # self._log.debug('update pilot: %s %s', pid, state)

                if  rps._pilot_state_value(state) < _BF_START_VAL:
                    # not eligible, yet
                    continue

                if  rps._pilot_state_value(state) > _BF_STOP_VAL:
                    # not eligible anymore
                    continue

                # this pilot is eligible.  Stop checking the others, and attempt
                # reschedule
                action = True
                break

      # self._log.debug('action: %s', action)

        if action:
          # self._log.debug('upd pilot  -> schedule')
            self._schedule_units()


    # --------------------------------------------------------------------------
    #
    def update_units(self, units):

      # self._log.debug('update  units: %s', [u['uid'] for u in units])

        reschedule = False

        with self._pilots_lock, self._wait_lock:

            for unit in units:

                uid   = unit['uid']
                state = unit['state']
                pid   = unit.get('pilot', '')

                self._log.debug('update  unit: %s [%s] [%s]',  uid, pid, state)

                if not pid:
                    # we are not interested in state updates for unscheduled
                    # units
                    self._log.debug('upd unit  %s no pilot', uid)
                    continue

                if pid not in self._pilots:
                    # we don't handle the pilot of this unit
                    self._log.debug('upd unit  %s not handled', uid)
                    continue

                info = self._pilots[pid]['info']

                if uid in info['done']:
                    # we don't need further state udates
                    self._log.debug('upd unit  %s in done', uid)
                    continue

                if  rps._unit_state_value(state) <= \
                    rps._unit_state_value(rps.AGENT_EXECUTING):
                    self._log.debug('upd unit  %s too early', uid)
                    continue

                if uid not in info['units']:
                    # this contradicts the unit's assignment
                    self._log.debug('upd unit  %s not in units', uid)
                    self._log.error('bf: unit %s on %s inconsistent', uid, pid)
                    raise RuntimeError('inconsistent scheduler state')

                # this unit is now considered done
                info['done'].append(uid)
                info['used'] -= unit['description']['cpu_processes'] \
                              * unit['description']['cpu_threads']
                reschedule = True
                self._log.debug('upd unit  %s -  schedule (used: %s)',
                                uid, info['used'])

                if info['used'] < 0:
                    self._log.error('bf: pilot %s inconsistent', pid)
                    raise RuntimeError('inconsistent scheduler state')


        # if any pilot state was changed, consider new units for scheduling
        if reschedule:
            self._log.debug('upd units -> schedule')
            self._schedule_units()


    # --------------------------------------------------------------------------
    #
    def _work(self, units):

        with self._pilots_lock, self._wait_lock:

            for unit in units:

                uid = unit['uid']

                # not yet scheduled - put in wait pool
                self._wait_pool[uid] = unit

        self._schedule_units()


    # --------------------------------------------------------------------------
    #
    def _schedule_units(self):
        """
<<<<<<< HEAD
        We have a set of units which we can place over a set of pilots.  
=======
        We have a set of units which we can place over a set of pilots.
>>>>>>> 1c35e226

        The overall objective is to keep pilots busy while load balancing across
        all pilots, even those which might yet to get added.  We achieve that
        via the following algorithm:

          - for each pilot which is being added, no matter the state:
            - assign sufficient units to the pilot that it can run 'n'
              generations of them, 'n' being a tunable parameter called
              'RADICAL_PILOT_BACKFILLING_HWM'.

          - for each unit being completed (goes out of AGENT_EXECUTING state)
            - determine the pilot which executed it
            - backfill units from the wait queue until the backfilling HWM is
              reached again.

        The HWM is interpreted as percent of pilot size.  For example, a pilot
        of size 10 cores and a HWM of 200 can get units with a total of 20 cores
        assigned.  It can get assigned more than that, if the last unit
        assigned to it surpasses the HWM.  We will not schedule any unit larger
        than pilot size however.
        """

        with self._pilots_lock, self._wait_lock:

            # check if we have pilots to schedule over
            if not self._pids:
                return

            # we ignore pilots which are not yet added, are not yet in
            # BF_START_STATE, and are beyond PMGR_ACTIVE state
            pids = list()
            for pid in self._pids:

                info  = self._pilots[pid]['info']
                state = self._pilots[pid]['state']
                role  = self._pilots[pid]['role']

                if role != ADDED:
                    continue

                if  rps._pilot_state_value(state) < _BF_START_VAL:
                    # not eligible, yet
                    continue

                if  rps._pilot_state_value(state) > _BF_STOP_VAL:
                    # not ligible anymore
                    continue

                if info['used'] >= info['hwm']:
                    # pilot is full
                    continue

                pids.append(pid)

            # check if we have any eligible pilots to schedule over
            if not pids:
                return

            # cycle over available pids and add units until we either ran
            # out of units to schedule, or out of pids to schedule over

          # self._log.debug('schedule %s units over %s pilots',
          #         len(self._wait_pool), len(pids))

            scheduled   = list()   # units we want to advance
            unscheduled = dict()   # this will be the new wait pool
            for uid, unit in self._wait_pool.items():

                if not pids:
                    # no more useful pilots -- move remaining units into
                    # unscheduled pool
                    self._log.debug(' =!= sch unit  %s', uid)
                    unscheduled[uid] = unit
                    continue

                cores   = unit['description']['cpu_processes'] \
                        * unit['description']['cpu_threads']
                success = False
                for pid in pids:

                    info = self._pilots[pid]['info']

                    if info['used'] <= info['hwm']:

                      # self._log.debug('sch unit  %s -> %s', uid, pid)
                        self._log.info('schedule %s -> %s', uid, pid)

                        pilot = self._pilots[pid]['pilot']
                        info['units'].append(unit['uid'])
                        info['used']   += cores

                        self._assign_pilot(unit, pilot)
                        scheduled.append(unit)
                        success = True

                        # this pilot might now be full.  If so, remove it from
                        # list of eligible pids
                        if info['used'] >= info['hwm']:
                            pids.remove(pid)

                        break  # stop looking through pilot list

                if not success:
                    # we did not find a useable pilot for this unit -- keep it
                    self._log.debug(' ==! sch unit  %s', uid)
                    unscheduled[uid] = unit


          # self._log.debug('retain   %s units and  %s pilots',
          #         len(unscheduled), len(pids))

            # all unscheduled units *are* the new wait pool
            self._log.debug(' 1 > waits: %s', list(self._wait_pool.keys()))
            self._wait_pool = unscheduled
            self._log.debug(' 2 > waits: %s', list(self._wait_pool.keys()))

        # advance scheduled units
        if scheduled:
            self.advance(scheduled, rps.UMGR_STAGING_INPUT_PENDING,
                         publish=True, push=True)


        self._log.debug('\nafter schedule:')
        self._log.debug('waits:    %s', list(self._wait_pool.keys()))
      # for pid in self._pilots:
      #     print 'pilot %s' % pid
      #     pprint.pprint(self._pilots[pid]['info'])
      # self._log.debug()


# ------------------------------------------------------------------------------
<|MERGE_RESOLUTION|>--- conflicted
+++ resolved
@@ -3,16 +3,10 @@
 __license__   = "MIT"
 
 import os
-<<<<<<< HEAD
-import threading
-
-from ... import states    as rps
-=======
 
 import radical.utils   as ru
 
 from ... import states as rps
->>>>>>> 1c35e226
 
 from .base import UMGRSchedulingComponent, ADDED
 
@@ -30,11 +24,7 @@
 _BF_STOP_VAL  = rps._pilot_state_value(_BF_STOP)
 
 
-<<<<<<< HEAD
-# ==============================================================================
-=======
 # ------------------------------------------------------------------------------
->>>>>>> 1c35e226
 #
 class Backfilling(UMGRSchedulingComponent):
 
@@ -72,22 +62,14 @@
                 pilot = self._pilots[pid]['pilot']
                 cores = pilot['description']['cores']
                 hwm   = int(cores * _HWM / 100)
-<<<<<<< HEAD
-                self._pilots[pid]['info'] = {'cores' : cores,
+                self._pilots[pid]['info'] = {
+                                             'cores' : cores,
                                              'hwm'   : hwm,
-                                             'used'  : 0, 
-                                             'units' : list(),
-                                             'done'  : list()}
-=======
-                self._pilots[pid]['info'] = {
-                        'cores' : cores,
-                        'hwm'   : hwm,
-                        'used'  : 0,
-                        'units' : list(),  # list of assigned unit IDs
-                        'done'  : list(),  # list of executed unit IDs
-                }
-
->>>>>>> 1c35e226
+                                             'used'  : 0,
+                                             'units' : list(),  # assigned units
+                                             'done'  : list(),  # executed units
+                                            }
+
             # now we can use the pilot
             self._pids += pids
             self._schedule_units()
@@ -233,11 +215,7 @@
     #
     def _schedule_units(self):
         """
-<<<<<<< HEAD
-        We have a set of units which we can place over a set of pilots.  
-=======
         We have a set of units which we can place over a set of pilots.
->>>>>>> 1c35e226
 
         The overall objective is to keep pilots busy while load balancing across
         all pilots, even those which might yet to get added.  We achieve that

--- conflicted
+++ resolved
@@ -66,15 +66,9 @@
                         'cores' : cores,
                         'hwm'   : hwm,
                         'used'  : 0,
-<<<<<<< HEAD
-                        'units' : list(), # list of assigned unit IDs
-                        'done'  : list(), # list of executed unit IDs
-                        }
-=======
                         'units' : list(),  # list of assigned unit IDs
                         'done'  : list(),  # list of executed unit IDs
                 }
->>>>>>> 4f05a4fd
 
             # now we can use the pilot
             self._pids += pids
@@ -116,18 +110,10 @@
               # self._log.debug('update pilot: %s %s', pid, state)
 
                 if  rps._pilot_state_value(state) < _BF_START_VAL:
-<<<<<<< HEAD
-                  # self._log.debug('early')
-=======
->>>>>>> 4f05a4fd
                     # not eligible, yet
                     continue
 
                 if  rps._pilot_state_value(state) > _BF_STOP_VAL:
-<<<<<<< HEAD
-                  # self._log.debug('late')
-=======
->>>>>>> 4f05a4fd
                     # not eligible anymore
                     continue
 

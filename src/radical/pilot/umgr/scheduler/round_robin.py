
__copyright__ = "Copyright 2013-2016, http://radical.rutgers.edu"
__license__   = "MIT"

import radical.utils    as ru

<<<<<<< HEAD
from ... import states    as rps

from .base import UMGRSchedulingComponent


=======
from ... import states as rps

from .base import UMGRSchedulingComponent


>>>>>>> 4f05a4fd
# ------------------------------------------------------------------------------
#
class RoundRobin(UMGRSchedulingComponent):

    # --------------------------------------------------------------------------
    #
    def __init__(self, cfg, session):

        UMGRSchedulingComponent.__init__(self, cfg, session)


    # --------------------------------------------------------------------------
    #
    def _configure(self):

        self._wait_pool = list()      # set of unscheduled units
        self._wait_lock = ru.RLock()  # look on the above set

        self._pids = list()
        self._idx  = 0

        self._log.debug('RoundRobin umgr scheduler configured')


    # --------------------------------------------------------------------------
    #
    def add_pilots(self, pids):

        # pilots just got added.  If we did not have any pilot before, we might
        # have units in the wait queue waiting -- now is a good time to take
        # care of those!
        with self._wait_lock:

            self._pids += pids

            if self._wait_pool:
                units = self._wait_pool[:]   # deep copy to avoid data recursion
                self._wait_pool = list()
                self._schedule_units(units)


    # --------------------------------------------------------------------------
    #
    def remove_pilots(self, pids):

        with self._pilots_lock:

            for pid in pids:

                if pid not in self._pids:
                    raise ValueError('no such pilot %s' % pid)

                self._pids.remove(pid)
                # FIXME: cancel units


    # --------------------------------------------------------------------------
    #
    def update_pilots(self, pids):

        # FIXME: we don't react on pilot state changes right now
        pass


    # --------------------------------------------------------------------------
    #
    def update_units(self, uids):

        # RR scheduling is not concerned about unit states
        pass



    # --------------------------------------------------------------------------
    #
    def _work(self, units):

        unscheduled = list()
        with self._pilots_lock:

            for unit in units:

                # check if units are already scheduled, ie. by the application
                uid = unit.get('uid')
                pid = unit.get('pilot')

                if pid:
                    # make sure we know this pilot
                    if pid not in self._pilots:
                        self._log.error('unknown pilot %s (unit %s)', uid, pid)
                        self.advance(unit, rps.FAILED, publish=True, push=True)
                        continue

                    pilot = self._pilots[pid]['pilot']

                    self._assign_pilot(unit, pilot)
                    self.advance(unit, rps.UMGR_STAGING_INPUT_PENDING,
                                 publish=True, push=True)

                else:
                    # not yet scheduled - put in wait pool
                    unscheduled.append(unit)

        self._schedule_units(unscheduled)


    # --------------------------------------------------------------------------
    #
    def _schedule_units(self, units):

        with self._pilots_lock:

            if not self._pids:

                # no pilots, no schedule...
                with self._wait_lock:
                    self._wait_pool += units
                    return

            units_ok = list()
            units_fail = list()

            for unit in units:

                try:
                    # determine target pilot for unit
                    if self._idx >= len(self._pids):
                        self._idx = 0

                    pid   = self._pids[self._idx]
                    pilot = self._pilots[pid]['pilot']

                    self._idx += 1

                    # we assign the unit to the pilot.
                    self._assign_pilot(unit, pilot)

                    units_ok.append(unit)

                except Exception:
                    self._log.exception('unit schedule preparation failed')
                    units_fail.append(unit)

            # make sure that all scheduled units have sandboxes known

            # advance all units
            self.advance(units_fail, rps.FAILED, publish=True, push=False)
            self.advance(units_ok,   rps.UMGR_STAGING_INPUT_PENDING,
                         publish=True, push=True)


# ------------------------------------------------------------------------------
<|MERGE_RESOLUTION|>--- conflicted
+++ resolved
@@ -4,19 +4,11 @@
 
 import radical.utils    as ru
 
-<<<<<<< HEAD
-from ... import states    as rps
-
-from .base import UMGRSchedulingComponent
-
-
-=======
 from ... import states as rps
 
 from .base import UMGRSchedulingComponent
 
 
->>>>>>> 4f05a4fd
 # ------------------------------------------------------------------------------
 #
 class RoundRobin(UMGRSchedulingComponent):

--- conflicted
+++ resolved
@@ -4,11 +4,7 @@
 
 
 import os
-<<<<<<< HEAD
 import threading as mt
-=======
-import threading
->>>>>>> 2dd96e26
 
 import radical.utils as ru
 
@@ -182,16 +178,11 @@
                 pid = pilot['uid']
 
                 if pid not in self._pilots:
-                    self._pilots[pid] = {'role'  : None,
-                                         'state' : None,
-<<<<<<< HEAD
-                                         'pilot' : None, 
-                                         'info'  : dict()  # scheduler info
-=======
-                                         'pilot' : None,
-                                         'info'  : dict()  # scheduler private info
->>>>>>> 2dd96e26
-                                         }
+                    self._pilots[pid] = {'role' : None,
+                                         'state': None,
+                                         'pilot': None,
+                                         'info' : dict()  # scheduler info
+                                        }
 
                 target  = pilot['state']
                 current = self._pilots[pid]['state']
@@ -276,22 +267,14 @@
 
                     # if we have any early_bound units waiting for this pilots,
                     # advance them now
-                    early_units = self._early.get(pid)
-                    if early_units:
+                    early = self._early.get(pid)
+                    if early:
                         # make sure we he unit sandboxes defined
-                        for unit in early_units:
-<<<<<<< HEAD
-                            if not unit.get('sandbox'):
-                                unit['sandbox'] = \
-                                    self._session._get_unit_sandbox(unit, pilot)
-
-                        self.advance(early_units,
-                                     rps.UMGR_STAGING_INPUT_PENDING, 
-=======
+                        for unit in early:
+
                             self._session._get_unit_sandbox(unit, pilot)
 
-                        self.advance(early_units, rps.UMGR_STAGING_INPUT_PENDING,
->>>>>>> 2dd96e26
+                        self.advance(early, rps.UMGR_STAGING_INPUT_PENDING,
                                      publish=True, push=True)
 
             # let the scheduler know

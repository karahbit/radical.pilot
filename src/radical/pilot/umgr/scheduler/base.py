--- conflicted
+++ resolved
@@ -145,11 +145,7 @@
     #
     def _update_pilot_states(self, pilots):
 
-<<<<<<< HEAD
         self._log.debug('update pilot states: %s', [p['uid'] for p in pilots])
-=======
-        self._log.debug('update pilot states for %s', [p['uid'] for p in pilots])
->>>>>>> 698551d4
 
         if not pilots:
             return
@@ -182,15 +178,9 @@
                     self._log.debug('update pilot state: %s -> %s',
                                                          current, passed)
 
-<<<<<<< HEAD
-        if to_update:
-            self.update_pilots(to_update)
-=======
-        self._log.debug('to update: %s', to_update)
         if to_update:
             self.update_pilots(to_update)
         self._log.debug('updated  : %s', to_update)
->>>>>>> 698551d4
 
 
     # --------------------------------------------------------------------------

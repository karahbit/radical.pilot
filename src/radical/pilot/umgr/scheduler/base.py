--- conflicted
+++ resolved
@@ -366,15 +366,6 @@
 
     # --------------------------------------------------------------------------
     #
-<<<<<<< HEAD
-=======
-    def update_units(self, units):
-        raise NotImplementedError("update_units() missing for '%s'" % self.uid)
-
-
-    # --------------------------------------------------------------------------
-    #
->>>>>>> 92d11c97
     def work(self, units):
         '''
         We get a number of units, and filter out those which are already bound

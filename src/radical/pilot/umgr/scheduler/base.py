--- conflicted
+++ resolved
@@ -4,10 +4,6 @@
 
 
 import os
-<<<<<<< HEAD
-import threading as mt
-=======
->>>>>>> 1c35e226
 
 import radical.utils as ru
 
@@ -51,13 +47,6 @@
     #
     def initialize(self):
 
-<<<<<<< HEAD
-        self._early       = dict()      # early-bound units, sorted by pid
-        self._pilots      = dict()      # dict of pilots to schedule over
-        self._pilots_lock = mt.RLock()  # lock on the above dict
-        self._units       = dict()      # dict of scheduled unit IDs
-        self._units_lock  = mt.RLock()  # lock on the above dict
-=======
         self._umgr = self._cfg.owner
 
         self._early       = dict()      # early-bound units, pid-sorted
@@ -65,7 +54,6 @@
         self._pilots_lock = ru.RLock()  # lock on the above dict
         self._units       = dict()      # dict of scheduled unit IDs
         self._units_lock  = ru.RLock()  # lock on the above dict
->>>>>>> 1c35e226
 
         # configure the scheduler instance
         self._configure()

--- conflicted
+++ resolved
@@ -316,19 +316,11 @@
         key = str(tmp)
         self._log.debug('key %s / %s', key, tmp)
 
-<<<<<<< HEAD
-        if key not in self._cache:
-            self._cache[key] = rs.filesystem.Directory(tmp, 
-                                             session=self._session)
-
-        saga_dir = self._cache[key]
-=======
         if key not in self._fs_cache:
             self._fs_cache[key] = rs.filesystem.Directory(tmp, 
                                              session=self._session)
 
         saga_dir = self._fs_cache[key]
->>>>>>> 9c051672
         saga_dir.make_dir(sandbox, flags=rs.filesystem.CREATE_PARENTS)
         self._prof.prof("create_sandbox_stop", uid=uid)
 

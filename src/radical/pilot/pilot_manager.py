
__copyright__ = "Copyright 2013-2016, http://radical.rutgers.edu"
__license__   = "MIT"


import time
import threading as mt

import radical.utils as ru

from .  import utils     as rpu
from .  import states    as rps
from .  import constants as rpc

from .staging_directives import expand_staging_directives


# ------------------------------------------------------------------------------
#
class PilotManager(rpu.Component):
    """
    A PilotManager manages :class:`rp.ComputePilot` instances that are
    submitted via the :func:`rp.PilotManager.submit_pilots` method.

    It is possible to attach one or more :ref:`chapter_machconf`
    to a PilotManager to outsource machine specific configuration
    parameters to an external configuration file.

    **Example**::

        s = rp.Session(database_url=DBURL)

        pm = rp.PilotManager(session=s)

        pd = rp.ComputePilotDescription()
        pd.resource = "futuregrid.alamo"
        pd.cpus = 16

        p1 = pm.submit_pilots(pd)  # create first  pilot with 16 cores
        p2 = pm.submit_pilots(pd)  # create second pilot with 16 cores

        # Create a workload of 128 '/bin/sleep' compute units
        compute_units = []
        for unit_count in range(0, 128):
            cu = rp.ComputeUnitDescription()
            cu.executable = "/bin/sleep"
            cu.arguments = ['60']
            compute_units.append(cu)

        # Combine the two pilots, the workload and a scheduler via
        # a UnitManager.
        um = rp.UnitManager(session=session, scheduler=rp.SCHEDULER_ROUND_ROBIN)
        um.add_pilot(p1)
        um.submit_units(compute_units)


    The pilot manager can issue notification on pilot state changes.  Whenever
    state notification arrives, any callback registered for that notification is
    fired.

    NOTE: State notifications can arrive out of order wrt the pilot state model!
    """

    # --------------------------------------------------------------------------
    #
    def __init__(self, session, cfg='default'):
        '''
        Creates a new PilotManager and attaches is to the session.

        **Arguments:**
            * session [:class:`rp.Session`]:
              The session instance to use.
            * cfg (`dict` or `string`):
              The configuration or name of configuration to use.

        **Returns:**
            * A new `PilotManager` object [:class:`rp.PilotManager`].
        '''

        assert(session.primary), 'pmgr needs primary session'

        self._pilots      = dict()
        self._pilots_lock = ru.RLock('pmgr.pilots_lock')
        self._callbacks   = dict()
        self._pcb_lock    = ru.RLock('pmgr.pcb_lock')
        self._terminate   = mt.Event()
        self._closed      = False
        self._rec_id      = 0       # used for session recording
        self._uid         = ru.generate_id('pmgr.%(item_counter)04d',
                                           ru.ID_CUSTOM, ns=session.uid)

        for m in rpc.PMGR_METRICS:
            self._callbacks[m] = dict()

        # NOTE: `name` and `cfg` are overloaded, the user cannot point to
        #       a predefined config and amed it at the same time.  This might
        #       be ok for the session, but introduces a minor API inconsistency.
        #
        name = None
        if isinstance(cfg, str):
            name = cfg
            cfg  = None

        cfg           = ru.Config('radical.pilot.pmgr', name=name, cfg=cfg)
        cfg.uid       = self._uid
        cfg.owner     = self._uid
        cfg.sid       = session.uid
        cfg.base      = session.base
        cfg.path      = session.path
        cfg.dburl     = session.dburl
        cfg.heartbeat = session.cfg.heartbeat

        rpu.Component.__init__(self, cfg, session=session)
        self.start()

        self._log.info('started pmgr %s', self._uid)
        self._rep.info('<<create pilot manager')

        # create pmgr bridges and components, use session cmgr for that
        self._cmgr = rpu.ComponentManager(self._cfg)
        self._cmgr.start_bridges()
        self._cmgr.start_components()

        # The output queue is used to forward submitted pilots to the
        # launching component.
        self.register_output(rps.PMGR_LAUNCHING_PENDING,
                             rpc.PMGR_LAUNCHING_QUEUE)

        # we also listen on the control pubsub, to learn about completed staging
        # directives
        self.register_subscriber(rpc.CONTROL_PUBSUB, self._staging_ack_cb)
        self._active_sds = dict()
        self._sds_lock   = ru.Lock('pmgr_sds_lock')

        # register the state notification pull cb and hb pull cb
        # FIXME: we may want to have the frequency configurable
        # FIXME: this should be a tailing cursor in the update worker
        self.register_timed_cb(self._state_pull_cb,
                               timer=self._cfg['db_poll_sleeptime'])
        self.register_timed_cb(self._pilot_heartbeat_cb,
                               timer=self._cfg['db_poll_sleeptime'])

        # also listen to the state pubsub for pilot state changes
        self.register_subscriber(rpc.STATE_PUBSUB, self._state_sub_cb)

        # let session know we exist
        self._session._register_pmgr(self)

        self._prof.prof('setup_done', uid=self._uid)
        self._rep.ok('>>ok\n')


    # --------------------------------------------------------------------------
    #
    def initialize(self):

        # the manager must not carry bridge and component handles across forks
        ru.atfork(self._atfork_prepare, self._atfork_parent, self._atfork_child)


    # --------------------------------------------------------------------------
    #
    # EnTK forks, make sure we don't carry traces of children across the fork
    #
    def _atfork_prepare(self): pass
    def _atfork_parent(self) : pass
    def _atfork_child(self)  :
        self._bridges    = dict()
        self._components = dict()


    # --------------------------------------------------------------------------
    #
    def finalize(self):

        self._cmgr.close()
        self._fail_missing_pilots()


    # --------------------------------------------------------------------------
    #
    def close(self, terminate=True):
        """
        Shut down the PilotManager and all its components.

        **Arguments:**
            * **terminate** [`bool`]: cancel non-final pilots if True (default)
        """

        if self._closed:
            return

        self._terminate.set()
        self._rep.info('<<close pilot manager')

        # disable callbacks during shutdown
        # FIXME: really?
        with self._pcb_lock:
            for m in rpc.PMGR_METRICS:
                self._callbacks[m] = dict()

        # If terminate is set, we cancel all pilots.
        if terminate:
            self.cancel_pilots(_timeout=10)
            # if this cancel op fails and the pilots are s till alive after
            # timeout, the pmgr.launcher termination will kill them


        self._cmgr.close()

        self._log.info("Closed PilotManager %s." % self._uid)

        self._closed = True
        self._rep.ok('>>ok\n')


    # --------------------------------------------------------------------------
    #
    def as_dict(self):
        """
        Returns a dictionary representation of the PilotManager object.
        """

        ret = {
            'uid': self.uid,
            'cfg': self.cfg
        }

        return ret


    # --------------------------------------------------------------------------
    #
    def __str__(self):

        """
        Returns a string representation of the PilotManager object.
        """

        return str(self.as_dict())


    # --------------------------------------------------------------------------
    #
    def _pilot_heartbeat_cb(self):

        if self._terminate.is_set():
            return False

        # send heartbeat
        self._session._dbs.pilot_command('pilot_heartbeat', {'pmgr': self._uid})

        return True


    # --------------------------------------------------------------------------
    #
    def _state_pull_cb(self):

        if self._terminate.is_set():
            return False

        # pull all pilot states from the DB, and compare to the states we know
        # about.  If any state changed, update the known pilot instances and
        # push an update message to the state pubsub.
        # pubsub.
        # FIXME: we also pull for dead pilots.  That is not efficient...
        # FIXME: this needs to be converted into a tailed cursor in the update
        #        worker
        # FIXME: this is a big and frequently invoked lock
        pilot_dicts = self._session._dbs.get_pilots(pmgr_uid=self.uid)


        for pilot_dict in pilot_dicts:
            self._log.debug('state pulled: %s: %s', pilot_dict['uid'],
                                                    pilot_dict['state'])
            if not self._update_pilot(pilot_dict, publish=True):
                return False

        return True


    # --------------------------------------------------------------------------
    #
    def _state_sub_cb(self, topic, msg):

        if self._terminate.is_set():
            return False


        self._log.debug('state event: %s', msg)

        cmd = msg.get('cmd')
        arg = msg.get('arg')

        if cmd != 'update':
            self._log.debug('ignore state cb msg with cmd %s', cmd)
            return True

        if isinstance(arg, list): things =  arg
        else                    : things = [arg]

        for thing in things:

            if 'type' in thing and thing['type'] == 'pilot':

                self._log.debug('state push: %s: %s', thing['uid'],
                                                      thing['state'])

                # we got the state update from the state callback - don't
                # publish it again
                if not self._update_pilot(thing, publish=False):
                    return False

        return True


    # --------------------------------------------------------------------------
    #
    def _update_pilot(self, pilot_dict, publish=False, advance=True):

        # FIXME: this is breaking the bulk!

        pid   = pilot_dict['uid']
      # state = pilot_dict['state']

        with self._pilots_lock:

            # we don't care about pilots we don't know
            if pid not in self._pilots:
                return True  # this is not an error

            # only update on state changes
            current = self._pilots[pid].state
            target  = pilot_dict['state']
            if current == target:
                return True

            target, passed = rps._pilot_state_progress(pid, current, target)
          # print '%s current: %s' % (pid, current)
          # print '%s target : %s' % (pid, target )
          # print '%s passed : %s' % (pid, passed )

            if target in [rps.CANCELED, rps.FAILED]:
                # don't replay intermediate states
                passed = passed[-1:]

            for s in passed:
              # print '%s advance: %s' % (pid, s )
                # we got state from either pubsub or DB, so don't publish again.
                # we also don't need to maintain bulks for that reason.
                pilot_dict['state'] = s
                self._pilots[pid]._update(pilot_dict)

                if advance:
                    self.advance(pilot_dict, s, publish=publish, push=False)

                if s in [rps.PMGR_ACTIVE]:
                    self._log.info('pilot %s is %s: %s [%s]',
                            pid, s, pilot_dict.get('lm_info'),
                                    pilot_dict.get('lm_detail'))

            return True


    # --------------------------------------------------------------------------
    #
    def _call_pilot_callbacks(self, pilot_obj, state):

        with self._pcb_lock:
            for cb_name, cb_val in self._callbacks[rpc.PILOT_STATE].items():

                cb      = cb_val['cb']
                cb_data = cb_val['cb_data']

              # print ' ~~~ call PCBS: %s -> %s : %s' \
              #       % (self.uid, self.state, cb_name)
                self._log.debug('pmgr calls cb %s for %s', pilot_obj.uid, cb)

                if cb_data: cb(pilot_obj, state, cb_data)
                else      : cb(pilot_obj, state)
          # print ' ~~~~ done PCBS'


    # --------------------------------------------------------------------------
    #
    def _pilot_staging_input(self, pilot, directives):
        '''
        Run some staging directives for a pilot.  We pass this request on to
        the launcher, and wait until the launcher confirms completion on the
        command pubsub.
        '''

        # add uid, ensure its a list, general cleanup
        sds  = expand_staging_directives(directives)
        uids = [sd['uid'] for sd in sds]
        self._active_sds = dict()

        self.publish(rpc.CONTROL_PUBSUB, {'cmd' : 'pilot_staging_input_request',
                                          'arg' : {'pilot' : pilot,
                                                   'sds'   : sds}})
        # keep track of SDS we sent off
        for sd in sds:
            sd['state'] = rps.NEW
            self._active_sds[sd['uid']] = sd

        # and wait for their completion
        with self._sds_lock:
<<<<<<< HEAD
            sd_states = [sd['state'] for sd in self._active_sds.values()
                                            if sd['uid'] in uids]
=======
            sd_states = [sd['state'] for sd
                                     in  list(self._active_sds.values())
                                     if  sd['uid'] in uids]
>>>>>>> ca7a151e
        while rps.NEW in sd_states:
            time.sleep(1.0)
            with self._sds_lock:
                sd_states = [sd['state'] for sd
<<<<<<< HEAD
                                         in list(self._active_sds.values())
                                         if sd['uid'] in uids]
=======
                                         in  list(self._active_sds.values())
                                         if  sd['uid'] in uids]
>>>>>>> ca7a151e

        if rps.FAILED in sd_states:
            raise RuntimeError('pilot staging failed')


    # --------------------------------------------------------------------------
    #
    def _pilot_staging_output(self, pilot, directives):
        '''
        Run some staging directives for a pilot.  We pass this request on to
        the launcher, and wait until the launcher confirms completion on the
        command pubsub.
        '''

        # add uid, ensure its a list, general cleanup
        sds  = expand_staging_directives(directives)
        uids = [sd['uid'] for sd in sds]
        self._active_sds = dict()

        self.publish(rpc.CONTROL_PUBSUB, {'cmd': 'pilot_staging_output_request',
                                          'arg': {'pilot' : pilot,
                                                  'sds'   : sds}})
        # keep track of SDS we sent off
        for sd in sds:
            sd['state'] = rps.NEW
            self._active_sds[sd['uid']] = sd

        # and wait for their completion
        with self._sds_lock:
            sd_states = [sd['state'] for sd in self._active_sds.values()
                                            if sd['uid'] in uids]
        while rps.NEW in sd_states:
            time.sleep(1.0)
            with self._sds_lock:
                sd_states = [sd['state'] for sd in self._active_sds.values()
                                                if sd['uid'] in uids]

        if rps.FAILED in sd_states:
            raise RuntimeError('pilot staging failed')


    # --------------------------------------------------------------------------
    #
    def _staging_ack_cb(self, topic, msg):
        '''
        update staging directive state information
        '''

        cmd = msg.get('cmd')
        arg = msg.get('arg')

        if cmd in ['pilot_staging_input_result', 'pilot_staging_output_result']:
            with self._sds_lock:
                for sd in arg['sds']:
                    if sd['uid'] in self._active_sds:
                        self._active_sds[sd['uid']]['state'] = sd['state']

        return True


    # --------------------------------------------------------------------------
    #
    @property
    def uid(self):
        """
        Returns the unique id.
        """
        return self._uid


    # --------------------------------------------------------------------------
    #
    def list_pilots(self):
        """
        Returns the UIDs of the :class:`rp.ComputePilots` managed by
        this pilot manager.

        **Returns:**
              * A list of :class:`rp.ComputePilot` UIDs [`string`].
        """

        with self._pilots_lock:
            ret = list(self._pilots.keys())

        return ret


    # --------------------------------------------------------------------------
    #
    def submit_pilots(self, descriptions):
        """
        Submits on or more :class:`rp.ComputePilot` instances to the
        pilot manager.

        **Arguments:**
            * **descriptions** [:class:`rp.ComputePilotDescription`
              or list of :class:`rp.ComputePilotDescription`]: The
              description of the compute pilot instance(s) to create.

        **Returns:**
              * A list of :class:`rp.ComputePilot` objects.
        """

        from .compute_pilot import ComputePilot

        ret_list = True
        if not isinstance(descriptions, list):
            ret_list     = False
            descriptions = [descriptions]

        if len(descriptions) == 0:
            raise ValueError('cannot submit no pilot descriptions')


        self._rep.info('<<submit %d pilot(s)\n\t' % len(descriptions))

        # create the pilot instance
        pilots     = list()
        pilot_docs = list()
        for pd in descriptions :

            if not pd.runtime:
                raise ValueError('pilot runtime must be defined')

            if pd.runtime <= 0:
                raise ValueError('pilot runtime must be positive')

            if not pd.cores:
                raise ValueError('pilot size must be defined')

            if not pd.resource:
                raise ValueError('pilot target resource must be defined')

            pilot = ComputePilot(pmgr=self, descr=pd)
            pilots.append(pilot)
            pilot_doc = pilot.as_dict()
            pilot_docs.append(pilot_doc)

            # keep pilots around
            with self._pilots_lock:
                self._pilots[pilot.uid] = pilot

            if self._session._rec:
                ru.write_json(pd.as_dict(), "%s/%s.batch.%03d.json"
                        % (self._session._rec, pilot.uid, self._rec_id))

            if 'resource' in pd and 'cores' in pd:
                self._rep.plain('[%s:%s]\n\t' % (pd['resource'], pd['cores']))
            elif 'resource' in pd:
                self._rep.plain('[%s]\n\t' % pd['resource'])


        # initial state advance to 'NEW'
        # FIXME: we should use update_pilot(), but that will not trigger an
        #        advance, since the state did not change.  We would then miss
        #        the profile entry for the advance to NEW.  So we here basically
        #        only trigger the profile entry for NEW.
        self.advance(pilot_docs, state=rps.NEW, publish=False, push=False)

        if self._session._rec:
            self._rec_id += 1

        # insert pilots into the database, as a bulk.
        self._session._dbs.insert_pilots(pilot_docs)

        # Only after the insert can we hand the pilots over to the next
        # components (ie. advance state).
        for pd in pilot_docs:
            pd['state'] = rps.PMGR_LAUNCHING_PENDING
            self._update_pilot(pd, advance=False)
        self.advance(pilot_docs, publish=True, push=True)

        self._rep.ok('>>ok\n')

        if ret_list: return pilots
        else       : return pilots[0]


    # --------------------------------------------------------------------------
    #
    def get_pilots(self, uids=None):
        """Returns one or more compute pilots identified by their IDs.

        **Arguments:**
            * **uids** [`string` or `list of strings`]: The IDs of the
              compute pilot objects to return.

        **Returns:**
              * A list of :class:`rp.ComputePilot` objects.
        """

        if not uids:
            with self._pilots_lock:
                ret = list(self._pilots.values())
            return ret


        ret_list = True
        if (not isinstance(uids, list)) and (uids is not None):
            ret_list = False
            uids = [uids]

        ret = list()
        with self._pilots_lock:
            for uid in uids:
                if uid not in self._pilots:
                    raise ValueError('pilot %s not known' % uid)
                ret.append(self._pilots[uid])

        if ret_list: return ret
        else       : return ret[0]


    # --------------------------------------------------------------------------
    #
    def wait_pilots(self, uids=None, state=None, timeout=None):
        """
        Returns when one or more :class:`rp.ComputePilots` reach a
        specific state.

        If `pilot_uids` is `None`, `wait_pilots` returns when **all**
        ComputePilots reach the state defined in `state`.  This may include
        pilots which have previously terminated or waited upon.

        **Example**::

            # TODO -- add example

        **Arguments:**

            * **pilot_uids** [`string` or `list of strings`]
              If pilot_uids is set, only the ComputePilots with the specified
              uids are considered. If pilot_uids is `None` (default), all
              ComputePilots are considered.

            * **state** [`string`]
              The state that ComputePilots have to reach in order for the call
              to return.

              By default `wait_pilots` waits for the ComputePilots to
              reach a terminal state, which can be one of the following:

              * :data:`rp.rps.DONE`
              * :data:`rp.rps.FAILED`
              * :data:`rp.rps.CANCELED`

            * **timeout** [`float`]
              Timeout in seconds before the call returns regardless of Pilot
              state changes. The default value **None** waits forever.
        """

        if not uids:
            with self._pilots_lock:
                uids = list()
                for uid,pilot in self._pilots.items():
                    if pilot.state not in rps.FINAL:
                        uids.append(uid)

        if not state:
            states = rps.FINAL
        elif isinstance(state, list):
            states = state
        else:
            states = [state]

        ret_list = True
        if not isinstance(uids, list):
            ret_list = False
            uids     = [uids]

        self._rep.info('<<wait for %d pilot(s)\n\t' % len(uids))

        start    = time.time()
        to_check = None

        with self._pilots_lock:

            for uid in uids:
                if uid not in self._pilots:
                    raise ValueError('pilot %s not known' % uid)

            to_check = [self._pilots[uid] for uid in uids]

        # We don't want to iterate over all pilots again and again, as that
        # would duplicate checks on pilots which were found in matching states.
        # So we create a list from which we drop the pilots as we find them in
        # a matching state
        self._rep.idle(mode='start')
        while to_check and not self._terminate.is_set():

            self._rep.idle()

            to_check = [pilot for pilot in to_check
                               if pilot.state not in states and
                                  pilot.state not in rps.FINAL]

            if to_check:

                if timeout and (timeout <= (time.time() - start)):
                    self._log.debug ("wait timed out")
                    break

                time.sleep (0.1)


        self._rep.idle(mode='stop')

        if to_check: self._rep.warn('>>timeout\n')
        else       : self._rep.ok  ('>>ok\n')

        # grab the current states to return
        state = None
        with self._pilots_lock:
            states = [self._pilots[uid].state for uid in uids]

        # done waiting
        if ret_list: return states
        else       : return states[0]


    # --------------------------------------------------------------------------
    #
    def _fail_missing_pilots(self):
        '''
        During termination, fail all pilots for which we did not manage to
        obtain a final state - we trust that they'll follow up on their
        cancellation command in due time, if they can
        '''

        with self._pilots_lock:
            for pid in self._pilots:
                pilot = self._pilots[pid]
                if pilot.state not in rps.FINAL:
                    self.advance(pilot.as_dict(), rps.FAILED,
                                 publish=True, push=False)


    # --------------------------------------------------------------------------
    #
    def cancel_pilots(self, uids=None, _timeout=None):
        """
        Cancel one or more :class:`rp.ComputePilots`.

        **Arguments:**
            * **uids** [`string` or `list of strings`]: The IDs of the
              compute pilot objects to cancel.
        """

        if not uids:
            with self._pilots_lock:
                uids = list(self._pilots.keys())

        if not isinstance(uids, list):
            uids = [uids]

        with self._pilots_lock:
            for uid in uids:
                if uid not in self._pilots:
                    raise ValueError('pilot %s not known' % uid)

        self._log.debug('pilot(s).need(s) cancellation %s', uids)

        # send the cancelation request to the pilots
        # FIXME: the cancellation request should not go directly to the DB, but
        #        through the DB abstraction layer...
        self._session._dbs.pilot_command('cancel_pilot', [], uids)

        # inform pmgr.launcher - it will force-kill the pilot after some delay
        self.publish(rpc.CONTROL_PUBSUB, {'cmd' : 'cancel_pilots',
                                          'arg' : {'pmgr' : self.uid,
                                                   'uids' : uids}})

        self.wait_pilots(uids=uids, timeout=_timeout)


    # --------------------------------------------------------------------------
    #
    def register_callback(self, cb, metric=rpc.PILOT_STATE, cb_data=None):
        """
        Registers a new callback function with the PilotManager.  Manager-level
        callbacks get called if the specified metric changes.  The default
        metric `PILOT_STATE` fires the callback if any of the ComputePilots
        managed by the PilotManager change their state.

        All callback functions need to have the same signature::

            def cb(obj, value, cb_data)

        where ``object`` is a handle to the object that triggered the callback,
        ``value`` is the metric, and ``data`` is the data provided on
        callback registration..  In the example of `PILOT_STATE` above, the
        object would be the pilot in question, and the value would be the new
        state of the pilot.

        Available metrics are:

          * `PILOT_STATE`: fires when the state of any of the pilots which are
            managed by this pilot manager instance is changing.  It communicates
            the pilot object instance and the pilots new state.
        """

        # FIXME: the signature should be (self, metrics, cb, cb_data)

        if metric not in rpc.PMGR_METRICS :
            raise ValueError ("no such pmgr metric '%s'" % metric)

        with self._pcb_lock:
            cb_name = cb.__name__
            self._callbacks[metric][cb_name] = {'cb'      : cb,
                                                'cb_data' : cb_data}


    # --------------------------------------------------------------------------
    #
    def unregister_callback(self, cb, metric=rpc.PILOT_STATE):

        if metric and metric not in rpc.PMGR_METRICS :
            raise ValueError ("no such pmgr metric '%s'" % metric)

        if not metric:
            metrics = rpc.PMGR_METRICS
        elif isinstance(metric, list):
            metrics =  metric
        else:
            metrics = [metric]

        with self._pcb_lock:

            for metric in metrics:

                if cb:
                    to_delete = [cb.__name__]
                else:
                    to_delete = list(self._callbacks[metric].keys())

                for cb_name in to_delete:

                    if cb_name not in self._callbacks[metric]:
                        raise ValueError("Callback %s not registered" % cb_name)

                    del(self._callbacks[metric][cb_name])


# ------------------------------------------------------------------------------
<|MERGE_RESOLUTION|>--- conflicted
+++ resolved
@@ -406,25 +406,15 @@
 
         # and wait for their completion
         with self._sds_lock:
-<<<<<<< HEAD
-            sd_states = [sd['state'] for sd in self._active_sds.values()
-                                            if sd['uid'] in uids]
-=======
             sd_states = [sd['state'] for sd
                                      in  list(self._active_sds.values())
                                      if  sd['uid'] in uids]
->>>>>>> ca7a151e
         while rps.NEW in sd_states:
             time.sleep(1.0)
             with self._sds_lock:
                 sd_states = [sd['state'] for sd
-<<<<<<< HEAD
-                                         in list(self._active_sds.values())
-                                         if sd['uid'] in uids]
-=======
                                          in  list(self._active_sds.values())
                                          if  sd['uid'] in uids]
->>>>>>> ca7a151e
 
         if rps.FAILED in sd_states:
             raise RuntimeError('pilot staging failed')

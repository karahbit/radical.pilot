
__copyright__ = "Copyright 2013-2016, http://radical.rutgers.edu"
__license__   = "MIT"


import os
import copy
import time
import pprint
import threading as mt

import radical.utils as ru

from .  import utils     as rpu
from .  import states    as rps
from .  import constants as rpc
from .  import types     as rpt

from .staging_directives import expand_staging_directives


# ------------------------------------------------------------------------------
#
class PilotManager(rpu.Component):
    """
    A PilotManager manages :class:`radical.pilot.ComputePilot` instances that are
    submitted via the :func:`radical.pilot.PilotManager.submit_pilots` method.

    It is possible to attach one or more :ref:`chapter_machconf`
    to a PilotManager to outsource machine specific configuration
    parameters to an external configuration file.

    **Example**::

        s = radical.pilot.Session(database_url=DBURL)

        pm = radical.pilot.PilotManager(session=s)

        pd = radical.pilot.ComputePilotDescription()
        pd.resource = "futuregrid.alamo"
        pd.cpus = 16

        p1 = pm.submit_pilots(pd)  # create first  pilot with 16 cores
        p2 = pm.submit_pilots(pd)  # create second pilot with 16 cores

        # Create a workload of 128 '/bin/sleep' compute units
        compute_units = []
        for unit_count in range(0, 128):
            cu = radical.pilot.ComputeUnitDescription()
            cu.executable = "/bin/sleep"
            cu.arguments = ['60']
            compute_units.append(cu)

        # Combine the two pilots, the workload and a scheduler via
        # a UnitManager.
        um = radical.pilot.UnitManager(session=session,
                                       scheduler=radical.pilot.SCHED_ROUND_ROBIN)
        um.add_pilot(p1)
        um.submit_units(compute_units)


    The pilot manager can issue notification on pilot state changes.  Whenever
    state notification arrives, any callback registered for that notification is
    fired.  
    
    NOTE: State notifications can arrive out of order wrt the pilot state model!
    """

    # --------------------------------------------------------------------------
    #
    def __init__(self, session):
        """
        Creates a new PilotManager and attaches is to the session.

        **Arguments:**
            * session [:class:`radical.pilot.Session`]:
              The session instance to use.

        **Returns:**
            * A new `PilotManager` object [:class:`radical.pilot.PilotManager`].
        """

        self._bridges     = dict()
        self._components  = dict()
        self._pilots      = dict()
        self._pilots_lock = mt.RLock()
        self._callbacks   = dict()
        self._pcb_lock    = mt.RLock()
        self._terminate   = mt.Event()
        self._closed      = False
        self._rec_id      = 0       # used for session recording

        for m in rpt.PMGR_METRICS:
            self._callbacks[m] = dict()

        cfg = ru.read_json("%s/configs/pmgr_%s.json" \
                % (os.path.dirname(__file__),
                   os.environ.get('RADICAL_PILOT_PMGR_CFG', 'default')))

        assert(cfg['db_poll_sleeptime']), 'db_poll_sleeptime not configured'

        # initialize the base class (with no intent to fork)
        self._uid    = ru.generate_id('pmgr')
        cfg['owner'] = self.uid
        rpu.Component.__init__(self, cfg, session)
        self.start(spawn=False)

        # only now we have a logger... :/
        self._log.report.info('<<create pilot manager')

        # The output queue is used to forward submitted pilots to the
        # launching component.
        self.register_output(rps.PMGR_LAUNCHING_PENDING,
                             rpc.PMGR_LAUNCHING_QUEUE)

        # we also listen on the control pubsub, to learn about completed staging
        # directives
        self.register_subscriber(rpc.CONTROL_PUBSUB, self._staging_ack_cb)
        self._active_sds = dict()
        self._sds_lock = mt.Lock()

        # register the state notification pull cb
        # FIXME: we may want to have the frequency configurable
        # FIXME: this should be a tailing cursor in the update worker
        self.register_timed_cb(self._state_pull_cb, 
                               timer=self._cfg['db_poll_sleeptime'])

        # also listen to the state pubsub for pilot state changes
        self.register_subscriber(rpc.STATE_PUBSUB, self._state_sub_cb)

        # let session know we exist
        self._session._register_pmgr(self)

        self._prof.prof('setup_done', uid=self._uid)
<<<<<<< HEAD

=======
>>>>>>> aad3d50b
        self._log.report.ok('>>ok\n')


    # --------------------------------------------------------------------------
    # 
    def initialize_common(self):

        # the manager must not carry bridge and component handles across forks
        ru.atfork(self._atfork_prepare, self._atfork_parent, self._atfork_child)


    # --------------------------------------------------------------------------
    #
    def _atfork_prepare(self): pass
    def _atfork_parent(self) : pass
    def _atfork_child(self)  : 
        self._bridges    = dict()
        self._components = dict()


    # --------------------------------------------------------------------------
    # 
    def finalize_parent(self):

        self._fail_missing_pilots()

        # terminate pmgr components
        for c in self._components:
            c.stop()
            c.join()

        # terminate pmgr bridges
        for b in self._bridges:
            b.stop()
            b.join()


    # --------------------------------------------------------------------------
    #
    def close(self, terminate=True):
        """
        Shuts down the PilotManager.

        **Arguments:**
            * **terminate** [`bool`]: cancel non-final pilots if True (default)
        """

        if self._closed:
            return
        self._terminate.set()

        self._log.report.info('<<close pilot manager')

        # we don't want any callback invokations during shutdown
        # FIXME: really?
        with self._pcb_lock:
            for m in rpt.PMGR_METRICS:
                self._callbacks[m] = dict()

        # If terminate is set, we cancel all pilots. 
        if terminate:
            self.cancel_pilots(_timeout=10)
            # if this cancel op fails and the pilots are s till alive after
            # timeout, the pmgr.launcher termination will kill them

        self.stop()

        self._prof.prof('close', uid=self._uid)
        self._log.info("Closed PilotManager %s." % self._uid)

        self._closed = True
        self._log.report.ok('>>ok\n')


    # --------------------------------------------------------------------------
    #
    def is_valid(self, term=True):

        # don't check during termination
        if self._closed:
            return True

        return super(PilotManager, self).is_valid(term)


    # --------------------------------------------------------------------------
    #
    def as_dict(self):
        """
        Returns a dictionary representation of the PilotManager object.
        """

        ret = {
            'uid': self.uid,
            'cfg': self.cfg
        }

        return ret


    # --------------------------------------------------------------------------
    #
    def __str__(self):

        """
        Returns a string representation of the PilotManager object.
        """

        return str(self.as_dict())


    #---------------------------------------------------------------------------
    #
    def _state_pull_cb(self):

        if self._terminate.is_set():
            return False

        # pull all pilot states from the DB, and compare to the states we know
        # about.  If any state changed, update the known pilot instances and 
        # push an update message to the state pubsub.
        # pubsub.
        # FIXME: we also pull for dead pilots.  That is not efficient...
        # FIXME: this needs to be converted into a tailed cursor in the update
        #        worker
        # FIXME: this is a big and frequently invoked lock
        pilot_dicts = self._session._dbs.get_pilots(pmgr_uid=self.uid)

        for pilot_dict in pilot_dicts:
            if not self._update_pilot(pilot_dict, publish=True):
                return False

        return True


    # --------------------------------------------------------------------------
    #
    def _state_sub_cb(self, topic, msg):

        if self._terminate.is_set():
            return False


        self._log.debug('state event: %s', msg)

        cmd = msg.get('cmd')
        arg = msg.get('arg')

        if cmd != 'update':
            self._log.debug('ignore state cb msg with cmd %s', cmd)
            return True

        if isinstance(arg, list): things =  arg
        else                    : things = [arg]

        for thing in things:

            if 'type' in thing and thing['type'] == 'pilot':

                # we got the state update from the state callback - don't
                # publish it again
                if not self._update_pilot(thing, publish=False):
                    return False

        return True


    # --------------------------------------------------------------------------
    #
    def _update_pilot(self, pilot_dict, publish=False, advance=True):

        # FIXME: this is breaking the bulk!

        pid   = pilot_dict['uid']
        state = pilot_dict['state']

        with self._pilots_lock:

            # we don't care about pilots we don't know
            if pid not in self._pilots:
                return True  # this is not an error

            # only update on state changes
            current = self._pilots[pid].state
            target  = pilot_dict['state']
            if current == target:
                return True

            target, passed = rps._pilot_state_progress(pid, current, target)
          # print '%s current: %s' % (pid, current)
          # print '%s target : %s' % (pid, target )
          # print '%s passed : %s' % (pid, passed )

            if target in [rps.CANCELED, rps.FAILED]:
                # don't replay intermediate states
                passed = passed[-1:]

            for s in passed:
              # print '%s advance: %s' % (pid, s )
                # we got state from either pubsub or DB, so don't publish again.
                # we also don't need to maintain bulks for that reason.
                pilot_dict['state'] = s
                self._pilots[pid]._update(pilot_dict)

                if advance:
                    self.advance(pilot_dict, s, publish=publish, push=False)

                if s in [rps.PMGR_ACTIVE]:
                    self._log.info('pilot %s is %s: %s [%s]', \
                            pid, s, pilot_dict.get('lm_info'), 
                                    pilot_dict.get('lm_detail')) 

            return True


    # --------------------------------------------------------------------------
    #
    def _call_pilot_callbacks(self, pilot_obj, state):

        with self._pcb_lock:
            for cb_name, cb_val in self._callbacks[rpt.PILOT_STATE].iteritems():

                cb      = cb_val['cb']
                cb_data = cb_val['cb_data']
                
              # print ' ~~~ call PCBS: %s -> %s : %s' % (self.uid, self.state, cb_name)
                self._log.debug('pmgr calls cb %s for %s', pilot_obj.uid, cb)

                if cb_data: cb(pilot_obj, state, cb_data)
                else      : cb(pilot_obj, state)
          # print ' ~~~~ done PCBS'


    # --------------------------------------------------------------------------
    #
    def _pilot_staging_input(self, pilot, directives):
        '''
        Run some staging directives for a pilot.  We pass this request on to
        the launcher, and wait until the launcher confirms completion on the
        command pubsub.
        '''

        # add uid, ensure its a list, general cleanup
        sds  = expand_staging_directives(directives)
        uids = [sd['uid'] for sd in sds]

        self.publish(rpc.CONTROL_PUBSUB, {'cmd' : 'pilot_staging_input_request', 
                                          'arg' : {'pilot' : pilot,
                                                   'sds'   : sds}})
        # keep track of SDS we sent off
        for sd in sds:
            sd['pmgr_state'] = rps.NEW
            self._active_sds[sd['uid']] = sd

        # and wait for their completion
        with self._sds_lock:
            sd_states = [sd['pmgr_state'] for sd 
                                          in  self._active_sds.values()
                                          if  sd['uid'] in uids]
        while rps.NEW in sd_states:
            time.sleep(1.0)
            with self._sds_lock:
                sd_states = [sd['pmgr_state'] for sd 
                                              in  self._active_sds.values()
                                              if  sd['uid'] in uids]

        if rps.FAILED in sd_states:
            raise RuntimeError('pilot staging failed')


    # --------------------------------------------------------------------------
    #
    def _staging_ack_cb(self, topic, msg):
        '''
        update staging directive state information
        '''

        cmd = msg.get('cmd')
        arg = msg.get('arg')

        if cmd != 'pilot_staging_input_result':
            return True

        with self._sds_lock:
            for sd in arg['sds']:
                if sd['uid'] in self._active_sds:
                    self._active_sds[sd['uid']]['pmgr_state'] = sd['pmgr_state']

        return True


    # --------------------------------------------------------------------------
    #
    @property
    def uid(self):
        """
        Returns the unique id.
        """
        return self._uid


    # --------------------------------------------------------------------------
    #
    def list_pilots(self):
        """
        Returns the UIDs of the :class:`radical.pilot.ComputePilots` managed by
        this pilot manager.

        **Returns:**
              * A list of :class:`radical.pilot.ComputePilot` UIDs [`string`].
        """

        self.is_valid()

        with self._pilots_lock:
            ret = self._pilots.keys()

        return ret


    # --------------------------------------------------------------------------
    #
    def submit_pilots(self, descriptions):
        """
        Submits on or more :class:`radical.pilot.ComputePilot` instances to the
        pilot manager.

        **Arguments:**
            * **descriptions** [:class:`radical.pilot.ComputePilotDescription`
              or list of :class:`radical.pilot.ComputePilotDescription`]: The
              description of the compute pilot instance(s) to create.

        **Returns:**
              * A list of :class:`radical.pilot.ComputePilot` objects.
        """

        from .compute_pilot import ComputePilot

        self.is_valid()

        ret_list = True
        if not isinstance(descriptions, list):
            ret_list     = False
            descriptions = [descriptions]

        if len(descriptions) == 0:
            raise ValueError('cannot submit no pilot descriptions')


        self._log.report.info('<<submit %d pilot(s)\n\t' % len(descriptions))

        # create the pilot instance
        pilots     = list()
        pilot_docs = list()
        for pd in descriptions :

            if not pd.runtime:
                raise ValueError('pilot runtime must be defined')

            if pd.runtime <= 0:
                raise ValueError('pilot runtime must be positive')

            if not pd.cores:
                raise ValueError('pilot size must be defined')

            if not pd.resource:
                raise ValueError('pilot target resource must be defined')

            pilot = ComputePilot(pmgr=self, descr=pd)
            pilots.append(pilot)
            pilot_doc = pilot.as_dict()
            pilot_docs.append(pilot_doc)

            # keep pilots around
            with self._pilots_lock:
                self._pilots[pilot.uid] = pilot

            if self._session._rec:
                ru.write_json(pd.as_dict(), "%s/%s.batch.%03d.json" \
                        % (self._session._rec, pilot.uid, self._rec_id))
            self._log.report.progress()

        # initial state advance to 'NEW'
        # FIXME: we should use update_pilot(), but that will not trigger an
        #        advance, since the state did not change.  We would then miss
        #        the profile entry for the advance to NEW.  So we here basically
        #        only trigger the profile entry for NEW.
        self.advance(pilot_docs, state=rps.NEW, publish=False, push=False)

        if self._session._rec:
            self._rec_id += 1

        # insert pilots into the database, as a bulk.
        self._session._dbs.insert_pilots(pilot_docs)

        # Only after the insert can we hand the pilots over to the next
        # components (ie. advance state).
        for pd in pilot_docs:
            pd['state'] = rps.PMGR_LAUNCHING_PENDING
            self._update_pilot(pd, advance=False)
        self.advance(pilot_docs, publish=True, push=True)

        self._log.report.ok('>>ok\n')

        if ret_list: return pilots
        else       : return pilots[0]


    # --------------------------------------------------------------------------
    #
    def get_pilots(self, uids=None):
        """Returns one or more compute pilots identified by their IDs.

        **Arguments:**
            * **uids** [`string` or `list of strings`]: The IDs of the
              compute pilot objects to return.

        **Returns:**
              * A list of :class:`radical.pilot.ComputePilot` objects.
        """
        
        self.is_valid()

        if not uids:
            with self._pilots_lock:
                ret = self._pilots.values()
            return ret


        ret_list = True
        if (not isinstance(uids, list)) and (uids is not None):
            ret_list = False
            uids = [uids]

        ret = list()
        with self._pilots_lock:
            for uid in uids:
                if uid not in self._pilots:
                    raise ValueError('pilot %s not known' % uid)
                ret.append(self._pilots[uid])

        if ret_list: return ret
        else       : return ret[0]


    # --------------------------------------------------------------------------
    #
    def wait_pilots(self, uids=None, state=None, timeout=None):
        """
        Returns when one or more :class:`radical.pilot.ComputePilots` reach a
        specific state.

        If `pilot_uids` is `None`, `wait_pilots` returns when **all**
        ComputePilots reach the state defined in `state`.  This may include
        pilots which have previously terminated or waited upon.

        **Example**::

            # TODO -- add example

        **Arguments:**

            * **pilot_uids** [`string` or `list of strings`]
              If pilot_uids is set, only the ComputePilots with the specified
              uids are considered. If pilot_uids is `None` (default), all
              ComputePilots are considered.

            * **state** [`string`]
              The state that ComputePilots have to reach in order for the call
              to return.

              By default `wait_pilots` waits for the ComputePilots to
              reach a terminal state, which can be one of the following:

              * :data:`radical.pilot.rps.DONE`
              * :data:`radical.pilot.rps.FAILED`
              * :data:`radical.pilot.rps.CANCELED`

            * **timeout** [`float`]
              Timeout in seconds before the call returns regardless of Pilot
              state changes. The default value **None** waits forever.
        """

        self.is_valid()

        if not uids:
            with self._pilots_lock:
                uids = list()
                for uid,pilot in self._pilots.iteritems():
                    if pilot.state not in rps.FINAL:
                        uids.append(uid)

        if not state:
            states = rps.FINAL
        elif isinstance(state, list):
            states = state
        else:
            states = [state]

        ret_list = True
        if not isinstance(uids, list):
            ret_list = False
            uids     = [uids]

        self._log.report.info('<<wait for %d pilot(s)\n\t' % len(uids))

        start    = time.time()
        to_check = None

        with self._pilots_lock:

            for uid in uids:
                if uid not in self._pilots:
                    raise ValueError('pilot %s not known' % uid)

            to_check = [self._pilots[uid] for uid in uids]

        # We don't want to iterate over all pilots again and again, as that would
        # duplicate checks on pilots which were found in matching states.  So we
        # create a list from which we drop the pilots as we find them in
        # a matching state
        self._log.report.idle(mode='start')
        while to_check and not self._terminate.is_set():

            self._log.report.idle()

            to_check = [pilot for pilot in to_check \
                               if pilot.state not in states and \
                                  pilot.state not in rps.FINAL]

            if to_check:

                if timeout and (timeout <= (time.time() - start)):
                    self._log.debug ("wait timed out")
                    break

                time.sleep (0.1)


        self._log.report.idle(mode='stop')

        if to_check: self._log.report.warn('>>timeout\n')
        else       : self._log.report.ok(  '>>ok\n')

        # grab the current states to return
        state = None
        with self._pilots_lock:
            states = [self._pilots[uid].state for uid in uids]

        # done waiting
        if ret_list: return states
        else       : return states[0]


    # --------------------------------------------------------------------------
    #
    def _fail_missing_pilots(self):
        '''
        During termination, fail all pilots for which we did not manage to
        obtain a final state - we trust that they'll follow up on their
        cancellation command in due time, if they can
        '''

        with self._pilots_lock:
            for pid in self._pilots:
                pilot = self._pilots[pid]
                if pilot.state not in rps.FINAL:
                    self.advance(pilot.as_dict(), rps.FAILED,
                                 publish=True, push=False)


    # --------------------------------------------------------------------------
    #
    def cancel_pilots(self, uids=None, _timeout=None):
        """
        Cancel one or more :class:`radical.pilot.ComputePilots`.

        **Arguments:**
            * **uids** [`string` or `list of strings`]: The IDs of the
              compute pilot objects to cancel.
        """
        self.is_valid()

        self._log.debug('in cancel_pilots: %s', ru.get_stacktrace())

        if not uids:
            with self._pilots_lock:
                uids = self._pilots.keys()

        if not isinstance(uids, list):
            uids = [uids]

        with self._pilots_lock:
            for uid in uids:
                if uid not in self._pilots:
                    raise ValueError('pilot %s not known' % uid)

        self.publish(rpc.CONTROL_PUBSUB, {'cmd' : 'cancel_pilots', 
                                          'arg' : {'pmgr' : self.uid,
                                                   'uids' : uids}})

        self.wait_pilots(uids=uids, timeout=_timeout)


    # --------------------------------------------------------------------------
    #
    def register_callback(self, cb, metric=rpt.PILOT_STATE, cb_data=None):
        """
        Registers a new callback function with the PilotManager.  Manager-level
        callbacks get called if the specified metric changes.  The default
        metric `PILOT_STATE` fires the callback if any of the ComputePilots
        managed by the PilotManager change their state.

        All callback functions need to have the same signature::

            def cb(obj, value, cb_data)

        where ``object`` is a handle to the object that triggered the callback,
        ``value`` is the metric, and ``data`` is the data provided on
        callback registration..  In the example of `PILOT_STATE` above, the
        object would be the pilot in question, and the value would be the new
        state of the pilot.

        Available metrics are:

          * `PILOT_STATE`: fires when the state of any of the pilots which are
            managed by this pilot manager instance is changing.  It communicates
            the pilot object instance and the pilots new state.
        """

        # FIXME: the signature should be (self, metrics, cb, cb_data)

        if metric not in rpt.PMGR_METRICS :
            raise ValueError ("Metric '%s' is not available on the pilot manager" % metric)

        with self._pcb_lock:
            cb_name = cb.__name__
            self._callbacks[metric][cb_name] = {'cb'      : cb, 
                                                'cb_data' : cb_data}


    # --------------------------------------------------------------------------
    #
    def unregister_callback(self, cb, metric=rpt.PILOT_STATE):

        if metric and metric not in rpt.PMGR_METRICS :
            raise ValueError ("Metric '%s' is not available on the pilot manager" % metric)

        if not metric:
            metrics = rpt.PMGR_METRICS
        elif isinstance(metric, list):
            metrics =  metric
        else:
            metrics = [metric]

        with self._pcb_lock:

            for metric in metrics:

                if cb:
                    to_delete = [cb.__name__]
                else:
                    to_delete = self._callbacks[metric].keys()

                for cb_name in to_delete:

                    if cb_name not in self._callbacks[metric]:
                        raise ValueError("Callback '%s' is not registered" % cb_name)

                    del(self._callbacks[metric][cb_name])


# ------------------------------------------------------------------------------
<|MERGE_RESOLUTION|>--- conflicted
+++ resolved
@@ -132,10 +132,6 @@
         self._session._register_pmgr(self)
 
         self._prof.prof('setup_done', uid=self._uid)
-<<<<<<< HEAD
-
-=======
->>>>>>> aad3d50b
         self._log.report.ok('>>ok\n')
 
 

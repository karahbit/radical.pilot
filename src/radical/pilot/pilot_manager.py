
__copyright__ = "Copyright 2013-2016, http://radical.rutgers.edu"
__license__   = "MIT"


import time
import threading as mt

import radical.utils as ru

from .  import utils     as rpu
from .  import states    as rps
from .  import constants as rpc

from .staging_directives import expand_staging_directives


# ------------------------------------------------------------------------------
#
class PilotManager(rpu.Component):
    """
    A PilotManager manages :class:`rp.ComputePilot` instances that are
    submitted via the :func:`rp.PilotManager.submit_pilots` method.

    It is possible to attach one or more :ref:`chapter_machconf`
    to a PilotManager to outsource machine specific configuration
    parameters to an external configuration file.

    **Example**::

        s = rp.Session(database_url=DBURL)

        pm = rp.PilotManager(session=s)

        pd = rp.ComputePilotDescription()
        pd.resource = "futuregrid.alamo"
        pd.cpus = 16

        p1 = pm.submit_pilots(pd)  # create first  pilot with 16 cores
        p2 = pm.submit_pilots(pd)  # create second pilot with 16 cores

        # Create a workload of 128 '/bin/sleep' compute units
        compute_units = []
        for unit_count in range(0, 128):
            cu = rp.ComputeUnitDescription()
            cu.executable = "/bin/sleep"
            cu.arguments = ['60']
            compute_units.append(cu)

        # Combine the two pilots, the workload and a scheduler via
        # a UnitManager.
        um = rp.UnitManager(session=session, scheduler=rp.SCHEDULER_ROUND_ROBIN)
        um.add_pilot(p1)
        um.submit_units(compute_units)


    The pilot manager can issue notification on pilot state changes.  Whenever
    state notification arrives, any callback registered for that notification is
    fired.

    NOTE: State notifications can arrive out of order wrt the pilot state model!
    """

    # --------------------------------------------------------------------------
    #
    def __init__(self, session, cfg='default'):
        '''
        Creates a new PilotManager and attaches is to the session.

        **Arguments:**
            * session [:class:`rp.Session`]:
              The session instance to use.

        **Returns:**
            * A new `PilotManager` object [:class:`rp.PilotManager`].
        '''

        assert(session.primary), 'pmgr needs primary session'

        self._session     = session
        self._pilots      = dict()
        self._pilots_lock = ru.RLock()
        self._callbacks   = dict()
        self._pcb_lock    = ru.RLock()
        self._terminate   = mt.Event()
        self._closed      = False
        self._rec_id      = 0       # used for session recording
        self._uid         = ru.generate_id('pmgr.%(item_counter)04d',
                                           ru.ID_CUSTOM, ns=session.uid)

        for m in rpc.PMGR_METRICS:
            self._callbacks[m] = dict()

        # NOTE: `name` and `cfg` are overloaded, the user cannot point to
        #       a predefined config and amed it at the same time.  This might
        #       be ok for the session, but introduces a minor API inconsistency.
        #
        name = None
        if isinstance(cfg, str):
            name = cfg
            cfg  = None

        cfg           = ru.Config('radical.pilot.pmgr', name=name, cfg=cfg)
        cfg.uid       = self._uid
        cfg.owner     = self._uid
        cfg.sid       = self._session.uid
        cfg.base      = self._session.base
        cfg.path      = self._session.path
        cfg.heartbeat = session.cfg.heartbeat

        rpu.Component.__init__(self, cfg, session=self._session)

        # create pmgr bridges and components, use session cmgr for that
        self._cmgr = rpu.ComponentManager(self._cfg)
        self._cmgr.start_bridges()
        self._cmgr.start_components()

        # only now we have a logger... :/
        self._rep.info('<<create pilot manager')

        # The output queue is used to forward submitted pilots to the
        # launching component.
        self.register_output(rps.PMGR_LAUNCHING_PENDING,
                             rpc.PMGR_LAUNCHING_QUEUE)

        # we also listen on the control pubsub, to learn about completed staging
        # directives
        self.register_subscriber(rpc.CONTROL_PUBSUB, self._staging_ack_cb)
        self._active_sds = dict()
        self._sds_lock   = ru.Lock()

        # register the state notification pull cb
        # FIXME: we may want to have the frequency configurable
        # FIXME: this should be a tailing cursor in the update worker
        self.register_timed_cb(self._state_pull_cb,
                               timer=self._cfg['db_poll_sleeptime'])
        self.register_timed_cb(self._pilot_heartbeat_cb,
                               timer=self._cfg['db_poll_sleeptime'])

        # also listen to the state pubsub for pilot state changes
        self.register_subscriber(rpc.STATE_PUBSUB, self._state_sub_cb)

        # let session know we exist
        self._session._register_pmgr(self)

        self._prof.prof('setup_done', uid=self._uid)
        self._rep.ok('>>ok\n')


    # --------------------------------------------------------------------------
    #
    def initialize_common(self):

        # the manager must not carry bridge and component handles across forks
        ru.atfork(self._atfork_prepare, self._atfork_parent, self._atfork_child)


    # --------------------------------------------------------------------------
    #
    def _atfork_prepare(self): pass
    def _atfork_parent(self) : pass
    def _atfork_child(self)  :
        self._bridges    = dict()
        self._components = dict()


    # --------------------------------------------------------------------------
    #
    def finalize_parent(self):

        self._fail_missing_pilots()

        # terminate pmgr components
        for c in self._components:
            c.stop()
            c.join()

        # terminate pmgr bridges
        for b in self._bridges:
            b.stop()
            b.join()


    # --------------------------------------------------------------------------
    #
    def close(self, terminate=True):
        """
        Shuts down the PilotManager.

        **Arguments:**
            * **terminate** [`bool`]: cancel non-final pilots if True (default)
        """

        if self._closed:
            return

        self._terminate.set()
        self._rep.info('<<close pilot manager')

        # we don't want any callback invokations during shutdown
        # FIXME: really?
        with self._pcb_lock:
            for m in rpc.PMGR_METRICS:
                self._callbacks[m] = dict()

        # If terminate is set, we cancel all pilots.
        if terminate:
            self.cancel_pilots(_timeout=10)
            # if this cancel op fails and the pilots are s till alive after
            # timeout, the pmgr.launcher termination will kill them


        self._cmgr.close()

        self._log.info("Closed PilotManager %s." % self._uid)

        self._closed = True
        self._rep.ok('>>ok\n')


    # --------------------------------------------------------------------------
    #
    def as_dict(self):
        """
        Returns a dictionary representation of the PilotManager object.
        """

        ret = {
            'uid': self.uid,
            'cfg': self.cfg
        }

        return ret


    # --------------------------------------------------------------------------
    #
    def __str__(self):

        """
        Returns a string representation of the PilotManager object.
        """

        return str(self.as_dict())


    # --------------------------------------------------------------------------
    #
    def _pilot_heartbeat_cb(self):

        if self._terminate.is_set():
            return False

        # send heartbeat
        self._session._dbs.pilot_command('pilot_heartbeat', {'pmgr': self._uid})

        return True


    # --------------------------------------------------------------------------
    #
    def _state_pull_cb(self):

        if self._terminate.is_set():
            return False

        # pull all pilot states from the DB, and compare to the states we know
        # about.  If any state changed, update the known pilot instances and
        # push an update message to the state pubsub.
        # pubsub.
        # FIXME: we also pull for dead pilots.  That is not efficient...
        # FIXME: this needs to be converted into a tailed cursor in the update
        #        worker
        # FIXME: this is a big and frequently invoked lock
        pilot_dicts = self._session._dbs.get_pilots(pmgr_uid=self.uid)


        for pilot_dict in pilot_dicts:
            self._log.debug('==== state pulled: %s: %s', pilot_dict['uid'],
                                                         pilot_dict['state'])
            if not self._update_pilot(pilot_dict, publish=True):
                return False

        return True


    # --------------------------------------------------------------------------
    #
    def _state_sub_cb(self, topic, msg):

        if self._terminate.is_set():
            return False


        self._log.debug('state event: %s', msg)

        cmd = msg.get('cmd')
        arg = msg.get('arg')

        if cmd != 'update':
            self._log.debug('ignore state cb msg with cmd %s', cmd)
            return True

        if isinstance(arg, list): things =  arg
        else                    : things = [arg]

        for thing in things:

            if 'type' in thing and thing['type'] == 'pilot':

                self._log.debug('==== state push: %s: %s', thing['uid'],
                                                           thing['state'])

                # we got the state update from the state callback - don't
                # publish it again
                if not self._update_pilot(thing, publish=False):
                    return False

        return True


    # --------------------------------------------------------------------------
    #
    def _update_pilot(self, pilot_dict, publish=False, advance=True):

        # FIXME: this is breaking the bulk!

        pid   = pilot_dict['uid']
      # state = pilot_dict['state']

        with self._pilots_lock:

            # we don't care about pilots we don't know
            if pid not in self._pilots:
                return True  # this is not an error

            # only update on state changes
            current = self._pilots[pid].state
            target  = pilot_dict['state']
            if current == target:
                return True

            target, passed = rps._pilot_state_progress(pid, current, target)
          # print '%s current: %s' % (pid, current)
          # print '%s target : %s' % (pid, target )
          # print '%s passed : %s' % (pid, passed )

            if target in [rps.CANCELED, rps.FAILED]:
                # don't replay intermediate states
                passed = passed[-1:]

            for s in passed:
              # print '%s advance: %s' % (pid, s )
                # we got state from either pubsub or DB, so don't publish again.
                # we also don't need to maintain bulks for that reason.
                pilot_dict['state'] = s
                self._pilots[pid]._update(pilot_dict)

                if advance:
                    self.advance(pilot_dict, s, publish=publish, push=False)

                if s in [rps.PMGR_ACTIVE]:
                    self._log.info('pilot %s is %s: %s [%s]',
                            pid, s, pilot_dict.get('lm_info'),
                                    pilot_dict.get('lm_detail'))

            return True


    # --------------------------------------------------------------------------
    #
    def _call_pilot_callbacks(self, pilot_obj, state):

        with self._pcb_lock:
            for cb_name, cb_val in self._callbacks[rpc.PILOT_STATE].items():

                cb      = cb_val['cb']
                cb_data = cb_val['cb_data']

              # print ' ~~~ call PCBS: %s -> %s : %s' \
              #       % (self.uid, self.state, cb_name)
                self._log.debug('pmgr calls cb %s for %s', pilot_obj.uid, cb)

                if cb_data: cb(pilot_obj, state, cb_data)
                else      : cb(pilot_obj, state)
          # print ' ~~~~ done PCBS'


    # --------------------------------------------------------------------------
    #
    def _pilot_staging_input(self, pilot, directives):
        '''
        Run some staging directives for a pilot.  We pass this request on to
        the launcher, and wait until the launcher confirms completion on the
        command pubsub.
        '''

        # add uid, ensure its a list, general cleanup
        sds  = expand_staging_directives(directives)
        uids = [sd['uid'] for sd in sds]
        self._active_sds = dict()

        self.publish(rpc.CONTROL_PUBSUB, {'cmd' : 'pilot_staging_input_request',
                                          'arg' : {'pilot' : pilot,
                                                   'sds'   : sds}})
        # keep track of SDS we sent off
        for sd in sds:
            sd['state'] = rps.NEW
            self._active_sds[sd['uid']] = sd

        # and wait for their completion
        with self._sds_lock:
            sd_states = [sd['state'] for sd in self._active_sds.values()
                                            if sd['uid'] in uids]
        while rps.NEW in sd_states:
            time.sleep(1.0)
            with self._sds_lock:
<<<<<<< HEAD
                sd_states = [sd['state'] for sd in self._active_sds.values()
                                                if sd['uid'] in uids]
=======
                sd_states = [sd['pmgr_state'] for sd
                                              in list(self._active_sds.values())
                                              if sd['uid'] in uids]
>>>>>>> 1c35e226

        if rps.FAILED in sd_states:
            raise RuntimeError('pilot staging failed')


    # --------------------------------------------------------------------------
    #
    def _pilot_staging_output(self, pilot, directives):
        '''
        Run some staging directives for a pilot.  We pass this request on to
        the launcher, and wait until the launcher confirms completion on the
        command pubsub.
        '''

        # add uid, ensure its a list, general cleanup
        sds  = expand_staging_directives(directives)
        uids = [sd['uid'] for sd in sds]
        self._active_sds = dict()

        self.publish(rpc.CONTROL_PUBSUB, {'cmd': 'pilot_staging_output_request',
                                          'arg': {'pilot' : pilot,
                                                  'sds'   : sds}})
        # keep track of SDS we sent off
        for sd in sds:
            sd['state'] = rps.NEW
            self._active_sds[sd['uid']] = sd

        # and wait for their completion
        with self._sds_lock:
            sd_states = [sd['state'] for sd in self._active_sds.values()
                                            if sd['uid'] in uids]
        while rps.NEW in sd_states:
            time.sleep(1.0)
            with self._sds_lock:
                sd_states = [sd['state'] for sd in self._active_sds.values()
                                                if sd['uid'] in uids]

        if rps.FAILED in sd_states:
            raise RuntimeError('pilot staging failed')


    # --------------------------------------------------------------------------
    #
    def _staging_ack_cb(self, topic, msg):
        '''
        update staging directive state information
        '''

        cmd = msg.get('cmd')
        arg = msg.get('arg')

        if cmd in ['pilot_staging_input_result', 'pilot_staging_output_result']:
            with self._sds_lock:
                for sd in arg['sds']:
                    if sd['uid'] in self._active_sds:
<<<<<<< HEAD
                        self._active_sds[sd['uid']]['state'] = sd['state']
=======
                        self._active_sds[sd['uid']]['pmgr_state'] \
                                                              = sd['pmgr_state']
>>>>>>> 1c35e226

        return True


    # --------------------------------------------------------------------------
    #
    @property
    def uid(self):
        """
        Returns the unique id.
        """
        return self._uid


    # --------------------------------------------------------------------------
    #
    def list_pilots(self):
        """
        Returns the UIDs of the :class:`rp.ComputePilots` managed by
        this pilot manager.

        **Returns:**
              * A list of :class:`rp.ComputePilot` UIDs [`string`].
        """

        with self._pilots_lock:
            ret = list(self._pilots.keys())

        return ret


    # --------------------------------------------------------------------------
    #
    def submit_pilots(self, descriptions):
        """
        Submits on or more :class:`rp.ComputePilot` instances to the
        pilot manager.

        **Arguments:**
            * **descriptions** [:class:`rp.ComputePilotDescription`
              or list of :class:`rp.ComputePilotDescription`]: The
              description of the compute pilot instance(s) to create.

        **Returns:**
              * A list of :class:`rp.ComputePilot` objects.
        """

        from .compute_pilot import ComputePilot

        ret_list = True
        if not isinstance(descriptions, list):
            ret_list     = False
            descriptions = [descriptions]

        if len(descriptions) == 0:
            raise ValueError('cannot submit no pilot descriptions')


        self._rep.info('<<submit %d pilot(s)\n\t' % len(descriptions))

        # create the pilot instance
        pilots     = list()
        pilot_docs = list()
        for pd in descriptions :

            if not pd.runtime:
                raise ValueError('pilot runtime must be defined')

            if pd.runtime <= 0:
                raise ValueError('pilot runtime must be positive')

            if not pd.cores:
                raise ValueError('pilot size must be defined')

            if not pd.resource:
                raise ValueError('pilot target resource must be defined')

            pilot = ComputePilot(pmgr=self, descr=pd)
            pilots.append(pilot)
            pilot_doc = pilot.as_dict()
            pilot_docs.append(pilot_doc)

            # keep pilots around
            with self._pilots_lock:
                self._pilots[pilot.uid] = pilot

            if self._session._rec:
                ru.write_json(pd.as_dict(), "%s/%s.batch.%03d.json"
                        % (self._session._rec, pilot.uid, self._rec_id))

            if 'resource' in pd and 'cores' in pd:
                self._rep.plain('[%s:%s]\n\t' % (pd['resource'], pd['cores']))
            elif 'resource' in pd:
                self._rep.plain('[%s]\n\t' % pd['resource'])


        # initial state advance to 'NEW'
        # FIXME: we should use update_pilot(), but that will not trigger an
        #        advance, since the state did not change.  We would then miss
        #        the profile entry for the advance to NEW.  So we here basically
        #        only trigger the profile entry for NEW.
        self.advance(pilot_docs, state=rps.NEW, publish=False, push=False)

        if self._session._rec:
            self._rec_id += 1

        # insert pilots into the database, as a bulk.
        self._session._dbs.insert_pilots(pilot_docs)

        # Only after the insert can we hand the pilots over to the next
        # components (ie. advance state).
        for pd in pilot_docs:
            pd['state'] = rps.PMGR_LAUNCHING_PENDING
            self._update_pilot(pd, advance=False)
        self.advance(pilot_docs, publish=True, push=True)

        self._rep.ok('>>ok\n')

        if ret_list: return pilots
        else       : return pilots[0]


    # --------------------------------------------------------------------------
    #
    def get_pilots(self, uids=None):
        """Returns one or more compute pilots identified by their IDs.

        **Arguments:**
            * **uids** [`string` or `list of strings`]: The IDs of the
              compute pilot objects to return.

        **Returns:**
              * A list of :class:`rp.ComputePilot` objects.
        """

        if not uids:
            with self._pilots_lock:
                ret = list(self._pilots.values())
            return ret


        ret_list = True
        if (not isinstance(uids, list)) and (uids is not None):
            ret_list = False
            uids = [uids]

        ret = list()
        with self._pilots_lock:
            for uid in uids:
                if uid not in self._pilots:
                    raise ValueError('pilot %s not known' % uid)
                ret.append(self._pilots[uid])

        if ret_list: return ret
        else       : return ret[0]


    # --------------------------------------------------------------------------
    #
    def wait_pilots(self, uids=None, state=None, timeout=None):
        """
        Returns when one or more :class:`rp.ComputePilots` reach a
        specific state.

        If `pilot_uids` is `None`, `wait_pilots` returns when **all**
        ComputePilots reach the state defined in `state`.  This may include
        pilots which have previously terminated or waited upon.

        **Example**::

            # TODO -- add example

        **Arguments:**

            * **pilot_uids** [`string` or `list of strings`]
              If pilot_uids is set, only the ComputePilots with the specified
              uids are considered. If pilot_uids is `None` (default), all
              ComputePilots are considered.

            * **state** [`string`]
              The state that ComputePilots have to reach in order for the call
              to return.

              By default `wait_pilots` waits for the ComputePilots to
              reach a terminal state, which can be one of the following:

              * :data:`rp.rps.DONE`
              * :data:`rp.rps.FAILED`
              * :data:`rp.rps.CANCELED`

            * **timeout** [`float`]
              Timeout in seconds before the call returns regardless of Pilot
              state changes. The default value **None** waits forever.
        """

        if not uids:
            with self._pilots_lock:
                uids = list()
                for uid,pilot in self._pilots.items():
                    if pilot.state not in rps.FINAL:
                        uids.append(uid)

        if not state:
            states = rps.FINAL
        elif isinstance(state, list):
            states = state
        else:
            states = [state]

        ret_list = True
        if not isinstance(uids, list):
            ret_list = False
            uids     = [uids]

        self._rep.info('<<wait for %d pilot(s)\n\t' % len(uids))

        start    = time.time()
        to_check = None

        with self._pilots_lock:

            for uid in uids:
                if uid not in self._pilots:
                    raise ValueError('pilot %s not known' % uid)

            to_check = [self._pilots[uid] for uid in uids]

        # We don't want to iterate over all pilots again and again, as that
        # would duplicate checks on pilots which were found in matching states.
        # So we create a list from which we drop the pilots as we find them in
        # a matching state
        self._rep.idle(mode='start')
        while to_check and not self._terminate.is_set():

            self._rep.idle()

            to_check = [pilot for pilot in to_check
                               if pilot.state not in states and
                                  pilot.state not in rps.FINAL]

            if to_check:

                if timeout and (timeout <= (time.time() - start)):
                    self._log.debug ("wait timed out")
                    break

                time.sleep (0.1)


        self._rep.idle(mode='stop')

        if to_check: self._rep.warn('>>timeout\n')
        else       : self._rep.ok  ('>>ok\n')

        # grab the current states to return
        state = None
        with self._pilots_lock:
            states = [self._pilots[uid].state for uid in uids]

        # done waiting
        if ret_list: return states
        else       : return states[0]


    # --------------------------------------------------------------------------
    #
    def _fail_missing_pilots(self):
        '''
        During termination, fail all pilots for which we did not manage to
        obtain a final state - we trust that they'll follow up on their
        cancellation command in due time, if they can
        '''

        with self._pilots_lock:
            for pid in self._pilots:
                pilot = self._pilots[pid]
                if pilot.state not in rps.FINAL:
                    self.advance(pilot.as_dict(), rps.FAILED,
                                 publish=True, push=False)


    # --------------------------------------------------------------------------
    #
    def cancel_pilots(self, uids=None, _timeout=None):
        """
        Cancel one or more :class:`rp.ComputePilots`.

        **Arguments:**
            * **uids** [`string` or `list of strings`]: The IDs of the
              compute pilot objects to cancel.
        """

        if not uids:
            with self._pilots_lock:
                uids = list(self._pilots.keys())

        if not isinstance(uids, list):
            uids = [uids]

        with self._pilots_lock:
            for uid in uids:
                if uid not in self._pilots:
                    raise ValueError('pilot %s not known' % uid)

        self._log.debug('pilot(s).need(s) cancellation %s', uids)

        # send the cancelation request to the pilots
        # FIXME: the cancellation request should not go directly to the DB, but
        #        through the DB abstraction layer...
        self._session._dbs.pilot_command('cancel_pilot', [], uids)

        # inform pmgr.launcher - it will force-kill the pilot after some delay
        self.publish(rpc.CONTROL_PUBSUB, {'cmd' : 'cancel_pilots',
                                          'arg' : {'pmgr' : self.uid,
                                                   'uids' : uids}})

        self.wait_pilots(uids=uids, timeout=_timeout)


    # --------------------------------------------------------------------------
    #
    def register_callback(self, cb, metric=rpc.PILOT_STATE, cb_data=None):
        """
        Registers a new callback function with the PilotManager.  Manager-level
        callbacks get called if the specified metric changes.  The default
        metric `PILOT_STATE` fires the callback if any of the ComputePilots
        managed by the PilotManager change their state.

        All callback functions need to have the same signature::

            def cb(obj, value, cb_data)

        where ``object`` is a handle to the object that triggered the callback,
        ``value`` is the metric, and ``data`` is the data provided on
        callback registration..  In the example of `PILOT_STATE` above, the
        object would be the pilot in question, and the value would be the new
        state of the pilot.

        Available metrics are:

          * `PILOT_STATE`: fires when the state of any of the pilots which are
            managed by this pilot manager instance is changing.  It communicates
            the pilot object instance and the pilots new state.
        """

        # FIXME: the signature should be (self, metrics, cb, cb_data)

        if metric not in rpc.PMGR_METRICS :
            raise ValueError ("no such pmgr metric '%s'" % metric)

        with self._pcb_lock:
            cb_name = cb.__name__
            self._callbacks[metric][cb_name] = {'cb'      : cb,
                                                'cb_data' : cb_data}


    # --------------------------------------------------------------------------
    #
    def unregister_callback(self, cb, metric=rpc.PILOT_STATE):

        if metric and metric not in rpc.PMGR_METRICS :
            raise ValueError ("no such pmgr metric '%s'" % metric)

        if not metric:
            metrics = rpc.PMGR_METRICS
        elif isinstance(metric, list):
            metrics =  metric
        else:
            metrics = [metric]

        with self._pcb_lock:

            for metric in metrics:

                if cb:
                    to_delete = [cb.__name__]
                else:
                    to_delete = list(self._callbacks[metric].keys())

                for cb_name in to_delete:

                    if cb_name not in self._callbacks[metric]:
                        raise ValueError("Callback %s not registered" % cb_name)

                    del(self._callbacks[metric][cb_name])


# ------------------------------------------------------------------------------
<|MERGE_RESOLUTION|>--- conflicted
+++ resolved
@@ -415,14 +415,9 @@
         while rps.NEW in sd_states:
             time.sleep(1.0)
             with self._sds_lock:
-<<<<<<< HEAD
-                sd_states = [sd['state'] for sd in self._active_sds.values()
-                                                if sd['uid'] in uids]
-=======
-                sd_states = [sd['pmgr_state'] for sd
-                                              in list(self._active_sds.values())
-                                              if sd['uid'] in uids]
->>>>>>> 1c35e226
+                sd_states = [sd['state'] for sd
+                                         in list(self._active_sds.values())
+                                         if sd['uid'] in uids]
 
         if rps.FAILED in sd_states:
             raise RuntimeError('pilot staging failed')
@@ -478,12 +473,7 @@
             with self._sds_lock:
                 for sd in arg['sds']:
                     if sd['uid'] in self._active_sds:
-<<<<<<< HEAD
                         self._active_sds[sd['uid']]['state'] = sd['state']
-=======
-                        self._active_sds[sd['uid']]['pmgr_state'] \
-                                                              = sd['pmgr_state']
->>>>>>> 1c35e226
 
         return True
 

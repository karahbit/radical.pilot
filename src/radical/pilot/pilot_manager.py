--- conflicted
+++ resolved
@@ -72,11 +72,7 @@
               The session instance to use.
 
         **Returns:**
-<<<<<<< HEAD
-            * A new `PilotManager` object [:class:`radical.pilot.PilotManager`].
-=======
             * A new `PilotManager` object [:class:`rp.PilotManager`].
->>>>>>> 4f05a4fd
         '''
 
         assert(session.primary), 'pmgr needs primary session'
@@ -256,13 +252,7 @@
             return False
 
         # send heartbeat
-<<<<<<< HEAD
-        self._log.debug('=== send pilot heartbeat')
         self._session._dbs.pilot_command('pilot_heartbeat', {'pmgr': self._uid})
-        self._log.debug('=== sent pilot heartbeat')
-=======
-        self._session._dbs.pilot_command('pilot_heartbeat', {'pmgr': self._uid})
->>>>>>> 4f05a4fd
 
         return True
 

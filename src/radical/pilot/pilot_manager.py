--- conflicted
+++ resolved
@@ -211,47 +211,8 @@
         logger.debug("pmgr    %s stops    worker %s" % (str(self.uid), self._worker.name))
         self._worker.stop()
         self._worker.join()
-<<<<<<< HEAD
-        logger.debug("pmgr    %s stopped  worker %s" % (str(self._uid), self._worker.name))
-
-        # Remove worker from registry
-        self._session._process_registry.remove(self._uid)
-
-
-        logger.debug("pmgr    %s closed" % (str(self._uid)))
-        self._uid = None
-
-    #--------------------------------------------------------------------------
-    #
-    @classmethod
-    def _reconnect(cls, session, pilot_manager_id):
-        """PRIVATE: reconnect to an existing pilot manager.
-        """
-        uid_exists = PilotManagerController.uid_exists(
-            db_connection=session._session.get_db(),
-            pilot_manager_uid=pilot_manager_id
-        )
-
-        if not uid_exists:
-            raise BadParameter(
-                "PilotManager with id '%s' not in database." % pilot_manager_id)
-
-        obj = cls(session=session, _reconnect=True)
-        obj._uid = pilot_manager_id
-
-        # Retrieve or start a worker process fo this PilotManager instance.
-        worker = session._process_registry.retrieve(pilot_manager_id)
-        if worker is not None:
-            obj._worker = worker
-        else:
-            obj._worker = PilotManagerController(
-                pilot_manager_uid=pilot_manager_id,
-                pilot_manager_data={},
-                session=session)
-            session._process_registry.register(pilot_manager_id, obj._worker)
-=======
         logger.debug("pmgr    %s stopped  worker %s" % (str(self.uid), self._worker.name))
->>>>>>> 7118f9a9
+        logger.debug("pmgr    %s closed" % (str(self.uid)))
 
         self._valid = False
 

--- conflicted
+++ resolved
@@ -156,38 +156,11 @@
             if val:
                 setattr(self, "_%s" % key, val)
 
-<<<<<<< HEAD
-        new_state, passed = rps._unit_state_progress(current, target)
-
-        if new_state in [rps.CANCELED, rps.FAILED]:
-            # don't replay intermediate states
-            passed = passed[-1:]
-
-        # replay all state transitions
-        for state in passed:
-
-            with self._cb_lock:
-
-                for cb_name, cb_val in self._callbacks[rpt.UNIT_STATE].iteritems():
-
-                    cb      = cb_val['cb']
-                    cb_data = cb_val['cb_data']
-
-                  # print ' ~~~ call PCBS: %s -> %s : %s' % (self.uid, target, cb_name)
-
-                    self._state = state
-                    if cb_data: cb(self, state, cb_data)
-                    else      : cb(self, state)
-
-                # ask umgr to invike any global callbacks
-                self._umgr._call_unit_callbacks(self, state)
-=======
         # invoke unit specific callbacks
         for cb_name, cb_val in self._callbacks[rpt.UNIT_STATE].iteritems():
 
             cb      = cb_val['cb']
             cb_data = cb_val['cb_data']
->>>>>>> 87b4046b
 
           # print ' ~~~ call PCBS: %s -> %s : %s' % (self.uid, self.state, cb_name)
             

#pylint: disable=C0301, C0103, W0212

"""
.. module:: radical.pilot.compute_unit
   :platform: Unix
   :synopsis: Implementation of the ComputeUnit class.

.. moduleauthor:: Ole Weidner <ole.weidner@rutgers.edu>
"""

__copyright__ = "Copyright 2013-2014, http://radical.rutgers.edu"
__license__ = "MIT"

import os
import copy
import time

import radical.utils as ru

from .states             import *
from .logentry           import *
from .exceptions         import *
from .utils              import logger
from .db.database        import COMMAND_CANCEL_COMPUTE_UNIT
from .staging_directives import expand_staging_directive

# -----------------------------------------------------------------------------
#
class ComputeUnit(object):
    """A ComputeUnit represent a 'task' that is executed on a ComputePilot.
    ComputeUnits allow to control and query the state of this task.

    .. note:: A ComputeUnit cannot be created directly. The factory method
              :meth:`radical.pilot.UnitManager.submit_units` has to be used instead.

                **Example**::

                      umgr = radical.pilot.UnitManager(session=s)

                      ud = radical.pilot.ComputeUnitDescription()
                      ud.executable = "/bin/date"
                      ud.cores      = 1

                      unit = umgr.submit_units(ud)
    """

    # -------------------------------------------------------------------------
    #
    def __init__(self):
        """ Le constructeur. Not meant to be called directly.
        """
        # 'static' members
        self._uid = None
        self._name = None
        self._description = None
        self._manager = None

        # handle to the manager's worker
        self._worker = None

        if os.getenv("RADICAL_PILOT_GCDEBUG", None) is not None:
            logger.debug("GCDEBUG __init__(): ComputeUnit [object id: %s]." % id(self))

    #--------------------------------------------------------------------------
    #
    def __del__(self):
        """Le destructeur.
        """
        if os.getenv("RADICAL_PILOT_GCDEBUG", None) is not None:
            logger.debug("GCDEBUG __del__(): ComputeUnit [object id: %s]." % id(self))


    #--------------------------------------------------------------------------
    #
    def __repr__(self):

        return "%s (%-15s: %s %s) (%s)" % (self.uid, self.state,
                                           self.description.executable, 
                                           self.description.arguments, 
                                           id(self))


    # -------------------------------------------------------------------------
    #
    @staticmethod
    def create(unit_manager_obj, unit_description, local_state):
        """ PRIVATE: Create a new compute unit.
        """
        # create and return pilot object
        computeunit = ComputeUnit()

        # Make a copy of the UD to work on without side-effects.
        ud_copy = copy.deepcopy(unit_description)

        # sanity check on description
        if  (not 'executable' in unit_description or \
             not unit_description['executable']   )  and \
            (not 'kernel'     in unit_description or \
             not unit_description['kernel']       )  :
            raise PilotException ("ComputeUnitDescription needs an executable or application kernel")

        # Validate number of cores
        if not unit_description.cores > 0:
            raise BadParameter("Can't run a Compute Unit with %d cores." % unit_description.cores)

        # If staging directives exist, try to expand them
        if  ud_copy.input_staging:
            ud_copy.input_staging = expand_staging_directive(ud_copy.input_staging)

        if  ud_copy.output_staging:
            ud_copy.output_staging = expand_staging_directive(ud_copy.output_staging)

        computeunit._description = ud_copy
        computeunit._manager     = unit_manager_obj
        computeunit._session     = unit_manager_obj._session
        computeunit._worker      = unit_manager_obj._worker
        computeunit._uid         = ru.generate_id('unit.%(counter)06d', ru.ID_CUSTOM)
        computeunit._name        = unit_description['name']
        computeunit._local_state = local_state

        computeunit._session.prof.prof('advance', msg=NEW, uid=computeunit._uid, state=NEW)

        return computeunit

    # -------------------------------------------------------------------------
    #
    @staticmethod
    def _get(unit_manager_obj, unit_ids):
        """ PRIVATE: Get one or more Compute Units via their UIDs.
        """
        units_json = unit_manager_obj._session._dbs.get_compute_units(
            unit_manager_id=unit_manager_obj.uid,
            unit_ids=unit_ids
        )
        # create and return unit objects
        computeunits = []

        for u in units_json:
            computeunit = ComputeUnit()
            computeunit._uid = str(u['_id'])
            computeunit._description = u['description']
            computeunit._manager = unit_manager_obj
<<<<<<< HEAD
            computeunit._worker = unit_manager_obj._worker
=======
            computeunit._worker  = unit_manager_obj._worker
>>>>>>> a911e97c
            computeunit._session = unit_manager_obj._session

            computeunits.append(computeunit)

        return computeunits

    # -------------------------------------------------------------------------
    #
    def as_dict(self):
        """Returns a Python dictionary representation of the object.
        """
        obj_dict = {
            'uid':               self.uid,
            'name':              self.name,
            'state':             self.state,
            'exit_code':         self.exit_code,
            'log':               self.log,
            'execution_details': self.execution_details,
            'submission_time':   self.submission_time,
            'working_directory': self.working_directory,
            'start_time':        self.start_time,
            'stop_time':         self.stop_time
        }
        return obj_dict

    # -------------------------------------------------------------------------
    #
    def __str__(self):
        """Returns a string representation of the object.
        """
        if not self._uid:
            return None

        return str(self.as_dict())

    # -------------------------------------------------------------------------
    #
    @property
    def uid(self):
        """Returns the unit's unique identifier.

        The uid identifies the ComputeUnit within a :class:`UnitManager` and
        can be used to retrieve an existing ComputeUnit.

        **Returns:**
            * A unique identifier (string).
        """
        # uid is static and doesn't change over the lifetime
        # of a unit, hence it can be stored in a member var.
        return self._uid

    # -------------------------------------------------------------------------
    #
    @property
    def name(self):
        """Returns the unit's application specified name.

        **Returns:**
            * A name (string).
        """
        # name is static and doesn't change over the lifetime
        # of a unit, hence it can be stored in a member var.
        return self._name

    # -------------------------------------------------------------------------
    #
    @property
    def working_directory(self):
        """Returns the full working directory URL of this ComputeUnit.
        """
        if not self._uid:
            return None

        cu_json = self._worker.get_compute_unit_data(self.uid)
        return cu_json['sandbox']

    # -------------------------------------------------------------------------
    #
    @property
    def pilot_id(self):
        """Returns the pilot_id of this ComputeUnit.
        """
        if not self._uid:
            return None

        cu_json = self._worker.get_compute_unit_data(self.uid)
        return cu_json.get ('pilot', None)

    # -------------------------------------------------------------------------
    #
    @property
    def stdout(self):
        """Returns a snapshot of the executable's STDOUT stream.

        If this property is queried before the ComputeUnit has reached
        'DONE' or 'FAILED' state it will return None.

        .. warning: This can become very inefficient for lareg data volumes.
        """
        if not self._uid:
            return None

        return self._worker.get_compute_unit_stdout(self.uid)

    # -------------------------------------------------------------------------
    #
    @property
    def stderr(self):
        """Returns a snapshot of the executable's STDERR stream.

        If this property is queried before the ComputeUnit has reached
        'DONE' or 'FAILED' state it will return None.

        .. warning: This can become very inefficient for large data volumes.
        """
        if not self._uid:
            return None

        return self._worker.get_compute_unit_stderr(self.uid)

    # -------------------------------------------------------------------------
    #
    @property
    def description(self):
        """Returns the ComputeUnitDescription the ComputeUnit was started with.
        """
        # description is static and doesn't change over the lifetime
        # of a unit, hence it is stored as a member var.
        return self._description

    # -------------------------------------------------------------------------
    #
    @property
    def state(self):
        """Returns the current state of the ComputeUnit.
        """
        if not self._uid:
            return None

        # try to get state from worker.  If that fails, return local state.
        # NOTE AM: why?  Isn't that an error which should not occur?
        try :
            cu_json = self._worker.get_compute_unit_data(self.uid)
            return cu_json['state']
        except Exception as e :
            return self._local_state

    # -------------------------------------------------------------------------
    #
    @property
    def state_history(self):
        """Returns the complete state history of the ComputeUnit.
        """
        if not self._uid:
            return None

        states = []

        cu_json = self._worker.get_compute_unit_data(self.uid)
        for state in cu_json['statehistory']:
            states.append(State(state=state["state"], timestamp=state["timestamp"]))

        return states

    # -------------------------------------------------------------------------
    #
    @property
    def callback_history(self):
        """Returns the complete callback history of the ComputeUnit.
        """
        if not self._uid:
            return None

        callbacks = []

        cu_json = self._worker.get_compute_unit_data(self.uid)
        if 'callbackhostory' in cu_json :
            for callback in cu_json['callbackhistory']:
                callbacks.append(State(state=callback["state"], timestamp=callback["timestamp"]))

        return callbacks

    # -------------------------------------------------------------------------
    #
    @property
    def exit_code(self):
        """Returns the exit code of the ComputeUnit.

        If this property is queried before the ComputeUnit has reached
        'DONE' or 'FAILED' state it will return None.
        """
        if not self._uid:
            return None

        cu_json = self._worker.get_compute_unit_data(self.uid)
        return cu_json['exit_code']

    # -------------------------------------------------------------------------
    #
    @property
    def log(self):
        """Returns the logs of the ComputeUnit.
        """
        if not self._uid:
            return None

        logs = []

        cu_json = self._worker.get_compute_unit_data(self.uid)
        for log in cu_json['log']:
            logs.append(Logentry.from_dict (log))

        return logs

    # -------------------------------------------------------------------------
    #
    @property
    def execution_details(self):
        """Returns the exeuction location(s) of the ComputeUnit.
        """
        if not self._uid:
            return None

        cu_json = self._worker.get_compute_unit_data(self.uid)
        return cu_json

    # -------------------------------------------------------------------------
    #
    @property
    def execution_locations(self):
        """Returns the exeuction location(s) of the ComputeUnit.
           This is just an alias for execution_details.
        """
        return self.execution_details['exec_locs']

    # -------------------------------------------------------------------------
    #
    @property
    def submission_time(self):
        """ Returns the time the ComputeUnit was submitted.
        """
        if not self._uid:
            return None

        cu_json = self._worker.get_compute_unit_data(self.uid)
        return cu_json['submitted']

    # -------------------------------------------------------------------------
    #
    @property
    def start_time(self):
        """ Returns the time the ComputeUnit was started on the backend.
        """
        if not self._uid:
            return None

        cu_json = self._worker.get_compute_unit_data(self.uid)
        return cu_json['started']

    # -------------------------------------------------------------------------
    #
    @property
    def stop_time(self):
        """ Returns the time the ComputeUnit was stopped.
        """
        if not self._uid:
            return None

        cu_json = self._worker.get_compute_unit_data(self.uid)
        return cu_json['finished']

    # -------------------------------------------------------------------------
    #
    def register_callback(self, cb_func, cb_data=None):
        """Registers a callback function that is triggered every time the
        ComputeUnit's state changes.

        All callback functions need to have the same signature::

            def cb_func(obj, state)

        where ``object`` is a handle to the object that triggered the callback
        and ``state`` is the new state of that object.
        """
        self._worker.register_unit_callback(self, cb_func, cb_data)

    # -------------------------------------------------------------------------
    #
    def wait(self, state=[DONE, FAILED, CANCELED],
             timeout=None):
        """Returns when the ComputeUnit reaches a specific state or
        when an optional timeout is reached.

        **Arguments:**

            * **state** [`list of strings`]
              The state(s) that compute unit has to reach in order for the
              call to return.

              By default `wait` waits for the compute unit to reach
              a **terminal** state, which can be one of the following:

              * :data:`radical.pilot.states.DONE`
              * :data:`radical.pilot.states.FAILED`
              * :data:`radical.pilot.states.CANCELED`

            * **timeout** [`float`]
              Optional timeout in seconds before the call returns regardless
              whether the compute unit has reached the desired state or not.
              The default value **None** never times out.

        **Raises:**
        """
        if not self._uid:
            raise IncorrectState("Invalid instance.")

        if not isinstance(state, list):
            state = [state]

        start_wait = time.time()
        # the self.state property pulls the state from the back end.
        new_state = self.state
        while new_state not in state:
            time.sleep(0.1)

            new_state = self.state
            # logger.debug(
            #     "Compute unit %s in state %s" % (self._uid, new_state))

            if(None != timeout) and (timeout <= (time.time() - start_wait)):
                break

        # done waiting -- return the state
        return new_state

    # -------------------------------------------------------------------------
    #
    def cancel(self):
        """Cancel the ComputeUnit.

        **Raises:**

            * :class:`radical.pilot.radical.pilotException`
        """
        
        # Check if this instance is valid
        if not self._uid:
            raise BadParameter("Invalid Compute Unit instance.")

        cu_json = self._worker.get_compute_unit_data(self.uid)
        pilot_uid = cu_json['pilot']

        if self.state in [DONE, FAILED, CANCELED]:
            # nothing to do
            logger.debug("Compute unit %s has state %s, can't cancel any longer." % (self._uid, self.state))

        elif self.state in [NEW, UNSCHEDULED, PENDING_INPUT_STAGING]:
            logger.debug("Compute unit %s has state %s, going to prevent from starting." % (self._uid, self.state))
            self._manager._session._dbs.set_compute_unit_state(self._uid, CANCELED, ["Received Cancel"])

        elif self.state == STAGING_INPUT:
            logger.debug("Compute unit %s has state %s, will cancel the transfer." % (self._uid, self.state))
            self._manager._session._dbs.set_compute_unit_state(self._uid, CANCELED, ["Received Cancel"])

        elif self.state in [EXECUTING_PENDING, SCHEDULING]:
            logger.debug("Compute unit %s has state %s, will abort start-up." % (self._uid, self.state))
            self._manager._session._dbs.set_compute_unit_state(self._uid, CANCELED, ["Received Cancel"])

        elif self.state in [ALLOCATING, EXECUTING]:
            logger.debug("Compute unit %s has state %s, will terminate the task." % (self._uid, self.state))
            self._manager._session._dbs.send_command_to_pilot(cmd=COMMAND_CANCEL_COMPUTE_UNIT, arg=self.uid, pilot_ids=pilot_uid)

        elif self.state == PENDING_OUTPUT_STAGING:
            logger.debug("Compute unit %s has state %s, will abort the transfer." % (self._uid, self.state))
            self._manager._session._dbs.set_compute_unit_state(self._uid, CANCELED, ["Received Cancel"])

        elif self.state == STAGING_OUTPUT:
            logger.debug("Compute unit %s has state %s, will cancel the transfer." % (self._uid, self.state))
            self._manager._session._dbs.set_compute_unit_state(self._uid, CANCELED, ["Received Cancel"])

        else:
            raise IncorrectState("Unknown Compute Unit state: %s, cannot cancel" % self.state)

        self._session.prof.prof('advance', msg=CANCELED, uid=self._uid, state=CANCELED)

        # done canceling
        return
<|MERGE_RESOLUTION|>--- conflicted
+++ resolved
@@ -140,11 +140,7 @@
             computeunit._uid = str(u['_id'])
             computeunit._description = u['description']
             computeunit._manager = unit_manager_obj
-<<<<<<< HEAD
-            computeunit._worker = unit_manager_obj._worker
-=======
             computeunit._worker  = unit_manager_obj._worker
->>>>>>> a911e97c
             computeunit._session = unit_manager_obj._session
 
             computeunits.append(computeunit)

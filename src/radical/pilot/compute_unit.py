#pylint: disable=C0301, C0103, W0212

"""
.. module:: radical.pilot.compute_unit
   :platform: Unix
   :synopsis: Implementation of the ComputeUnit class.

.. moduleauthor:: Ole Weidner <ole.weidner@rutgers.edu>
"""

__copyright__ = "Copyright 2013-2014, http://radical.rutgers.edu"
__license__ = "MIT"

import os
import time

from radical.pilot.utils.logger import logger

from radical.pilot.states import *
from radical.pilot.exceptions import *

<<<<<<< HEAD
from bson import ObjectId

=======
from radical.pilot.db.database import COMMAND_CANCEL_COMPUTE_UNIT
>>>>>>> 1f0567cb

# -----------------------------------------------------------------------------
#
class ComputeUnit(object):
    """A ComputeUnit represent a 'task' that is executed on a ComputePilot.
    ComputeUnits allow to control and query the state of this task.

    .. note:: A ComputeUnit cannot be created directly. The factory method
              :meth:`radical.pilot.UnitManager.submit_units` has to be used instead.

                **Example**::

                      umgr = radical.pilot.UnitManager(session=s)

                      ud = radical.pilot.ComputeUnitDescription()
                      ud.executable = "/bin/date"
                      ud.cores      = 1

                      unit = umgr.submit_units(ud)
    """

    # -------------------------------------------------------------------------
    #
    def __init__(self):
        """ Le constructeur. Not meant to be called directly.
        """
        # 'static' members
        self._uid = None
        self._description = None
        self._manager = None

        # handle to the manager's worker
        self._worker = None

        if os.getenv("RADICAL_PILOT_GCDEBUG", None) is not None:
            logger.debug("GCDEBUG __init__(): ComputeUnit [object id: %s]." % id(self))

    #--------------------------------------------------------------------------
    #
    def __del__(self):
        """Le destructeur.
        """
        if os.getenv("RADICAL_PILOT_GCDEBUG", None) is not None:
            logger.debug("GCDEBUG __del__(): ComputeUnit [object id: %s]." % id(self))

    # -------------------------------------------------------------------------
    #
    @staticmethod
    def _create(unit_manager_obj, unit_description, local_state):
        """ PRIVATE: Create a new compute unit.
        """
        # create and return pilot object
        computeunit = ComputeUnit()

        computeunit._description = unit_description
        computeunit._manager     = unit_manager_obj
        computeunit._worker      = unit_manager_obj._worker
        computeunit._uid         = str(ObjectId())
        computeunit._local_state = local_state

        return computeunit

    # -------------------------------------------------------------------------
    #
    @staticmethod
    def _get(unit_manager_obj, unit_ids):
<<<<<<< HEAD
        """ PRIVATE: Get one or more units via their UIDs.
=======
        """ PRIVATE: Get one or more Compute Units via their UIDs.
>>>>>>> 1f0567cb
        """
        units_json = unit_manager_obj._session._dbs.get_compute_units(
            unit_manager_id=unit_manager_obj.uid,
            unit_ids=unit_ids
        )
        # create and return unit objects
        computeunits = []

        for u in units_json:
            computeunit = ComputeUnit()
            computeunit._uid = str(u['_id'])
            computeunit._description = u['description']
            computeunit._manager = unit_manager_obj
            computeunit._worker = unit_manager_obj._worker

            computeunits.append(computeunit)

        return computeunits

    # -------------------------------------------------------------------------
    #
    def as_dict(self):
        """Returns a Python dictionary representation of the object.
        """
        obj_dict = {
            'uid':               self.uid,
            'state':             self.state,
            'exit_code':         self.exit_code,
            'log':               self.log,
            'execution_details': self.execution_details,
            'submission_time':   self.submission_time,
            'working_directory': self.working_directory,
            'start_time':        self.start_time,
            'stop_time':         self.stop_time
        }
        return obj_dict

    # -------------------------------------------------------------------------
    #
    def __str__(self):
        """Returns a string representation of the object.
        """
        if not self._uid:
            raise exceptions.IncorrectState("Invalid instance.")

        return str(self.as_dict())

    # -------------------------------------------------------------------------
    #
    @property
    def uid(self):
        """Returns the unit's unique identifier.

        The uid identifies the ComputeUnit within a :class:`UnitManager` and
        can be used to retrieve an existing ComputeUnit.

        **Returns:**
            * A unique identifier (string).
        """
        # uid is static and doesn't change over the lifetime
        # of a unit, hence it can be stored in a member var.
        return self._uid

    # -------------------------------------------------------------------------
    #
    @property
    def working_directory(self):
        """Returns the full working directory URL of this ComputeUnit.
        """
        if not self._uid:
            raise exceptions.IncorrectState("Invalid instance.")

        cu_json = self._worker.get_compute_unit_data(self.uid)
        return cu_json['sandbox']

    # -------------------------------------------------------------------------
    #
    @property
    def stdout(self):
        """Returns a snapshot of the executable's STDOUT stream.

        If this property is queried before the ComputeUnit has reached
        'DONE' or 'FAILED' state it will return None.

        .. warning: This can become very inefficient for lareg data volumes.
        """
        if not self._uid:
            raise exceptions.IncorrectState("Invalid instance.")

        return self._worker.get_compute_unit_stdout(self.uid)

    # -------------------------------------------------------------------------
    #
    @property
    def stderr(self):
        """Returns a snapshot of the executable's STDERR stream.

        If this property is queried before the ComputeUnit has reached
        'DONE' or 'FAILED' state it will return None.

        .. warning: This can become very inefficient for large data volumes.
        """
        if not self._uid:
            raise exceptions.IncorrectState("Invalid instance.")

        return self._worker.get_compute_unit_stderr(self.uid)

    # -------------------------------------------------------------------------
    #
    @property
    def description(self):
        """Returns the ComputeUnitDescription the ComputeUnit was started with.
        """
        # description is static and doesn't change over the lifetime
        # of a unit, hence it is stored as a member var.
        return self._description

    # -------------------------------------------------------------------------
    #
    @property
    def state(self):
        """Returns the current state of the ComputeUnit.
        """
        if not self._uid:
            raise exceptions.IncorrectState(msg="Invalid instance.")

        cu_json = self._worker.get_compute_unit_data(self.uid)
        return cu_json['state']

    # -------------------------------------------------------------------------
    #
    @property
    def state_history(self):
        """Returns the complete state history of the ComputeUnit.
        """
        if not self._uid:
            raise exceptions.IncorrectState(msg="Invalid instance.")

        states = []

        cu_json = self._worker.get_compute_unit_data(self.uid)
        for state in cu_json['statehistory']:
            states.append(State(state=state["state"], timestamp=state["timestamp"]))

        return states

    # -------------------------------------------------------------------------
    #
    @property
    def exit_code(self):
        """Returns the exit code of the ComputeUnit.

        If this property is queried before the ComputeUnit has reached
        'DONE' or 'FAILED' state it will return None.
        """
        if not self._uid:
            raise exceptions.IncorrectState("Invalid instance.")

        cu_json = self._worker.get_compute_unit_data(self.uid)
        return cu_json['exit_code']

    # -------------------------------------------------------------------------
    #
    @property
    def log(self):
        """Returns the logs of the ComputeUnit.
        """
        if not self._uid:
            raise exceptions.IncorrectState("Invalid instance.")

        cu_json = self._worker.get_compute_unit_data(self.uid)
        return cu_json['log']

    # -------------------------------------------------------------------------
    #
    @property
    def execution_details(self):
        """Returns the exeuction location(s) of the ComputeUnit.
        """
        if not self._uid:
            raise exceptions.IncorrectState("Invalid instance.")

        cu_json = self._worker.get_compute_unit_data(self.uid)
        return cu_json['exec_locs']

    # -------------------------------------------------------------------------
    #
    @property
    def execution_locations(self):
        """Returns the exeuction location(s) of the ComputeUnit.
           This is just an alias for execution_details.
        """
        return self.execution_details

    # -------------------------------------------------------------------------
    #
    @property
    def submission_time(self):
        """ Returns the time the ComputeUnit was submitted.
        """
        if not self._uid:
            raise exceptions.IncorrectState("Invalid instance.")

        cu_json = self._worker.get_compute_unit_data(self.uid)
        return cu_json['submitted']

    # -------------------------------------------------------------------------
    #
    @property
    def start_time(self):
        """ Returns the time the ComputeUnit was started on the backend.
        """
        if not self._uid:
            raise exceptions.IncorrectState("Invalid instance.")

        cu_json = self._worker.get_compute_unit_data(self.uid)
        return cu_json['started']

    # -------------------------------------------------------------------------
    #
    @property
    def stop_time(self):
        """ Returns the time the ComputeUnit was stopped.
        """
        if not self._uid:
            raise exceptions.IncorrectState("Invalid instance.")

        cu_json = self._worker.get_compute_unit_data(self.uid)
        return cu_json['finished']

    # -------------------------------------------------------------------------
    #
    def register_callback(self, callback_func):
        """Registers a callback function that is triggered every time the
        ComputeUnit's state changes.

        All callback functions need to have the same signature::

            def callback_func(obj, state)

        where ``object`` is a handle to the object that triggered the callback
        and ``state`` is the new state of that object.
        """
        self._worker.register_unit_callback(self, callback_func)

    # -------------------------------------------------------------------------
    #
    def wait(self, state=[DONE, FAILED, CANCELED],
             timeout=None):
        """Returns when the ComputeUnit reaches a specific state or
        when an optional timeout is reached.

        **Arguments:**

            * **state** [`list of strings`]
              The state(s) that compute unit has to reach in order for the
              call to return.

              By default `wait` waits for the compute unit to reach
              a **terminal** state, which can be one of the following:

              * :data:`radical.pilot.states.DONE`
              * :data:`radical.pilot.states.FAILED`
              * :data:`radical.pilot.states.CANCELED`

            * **timeout** [`float`]
              Optional timeout in seconds before the call returns regardless
              whether the compute unit has reached the desired state or not.
              The default value **None** never times out.

        **Raises:**
        """
        if not self._uid:
            raise exceptions.IncorrectState("Invalid instance.")

        if not isinstance(state, list):
            state = [state]

        start_wait = time.time()
        # the self.state property pulls the state from the back end.
        new_state = self.state
        while new_state not in state:
            time.sleep(1)

            new_state = self.state
            logger.debug(
                "Compute unit %s in state %s" % (self._uid, new_state))

            if(None != timeout) and (timeout <= (time.time() - start_wait)):
                break

        # done waiting -- return the state
        return new_state

    # -------------------------------------------------------------------------
    #
    def cancel(self):
        """Cancel the ComputeUnit.

        **Raises:**

            * :class:`radical.pilot.radical.pilotException`
        """
        # Check if this instance is valid
        if not self._uid:
            raise exceptions.radical.pilotException(
                "Invalid Compute Unit instance.")

        cu_json = self._worker.get_compute_unit_data(self.uid)
        pilot_uid = cu_json['pilot']

        if self.state in [DONE, FAILED, CANCELED]:
            # nothing to do
            logger.debug("Compute unit %s has state %s, can't cancel any longer." % (self._uid, self.state))

        elif self.state in [NEW, PENDING_INPUT_TRANSFER]:
            logger.debug("Compute unit %s has state %s, going to prevent from starting." % (self._uid, self.state))
            self._manager._session._dbs.set_compute_unit_state(self._uid, CANCELED, "Received Cancel")

        elif self.state == TRANSFERRING_INPUT:
            logger.debug("Compute unit %s has state %s, will cancel the transfer." % (self._uid, self.state))
            self._manager._session._dbs.set_compute_unit_state(self._uid, CANCELED, "Received Cancel")

        elif self.state in [PENDING_EXECUTION, SCHEDULING]:
            logger.debug("Compute unit %s has state %s, will abort start-up." % (self._uid, self.state))
            self._manager._session._dbs.set_compute_unit_state(self._uid, CANCELED, "Received Cancel")

        elif self.state == EXECUTING:
            logger.debug("Compute unit %s has state %s, will terminate the task." % (self._uid, self.state))
            self._manager._session._dbs.send_command_to_pilot(cmd=COMMAND_CANCEL_COMPUTE_UNIT, arg=self.uid, pilot_ids=pilot_uid)

        elif self.state == PENDING_OUTPUT_TRANSFER:
            logger.debug("Compute unit %s has state %s, will abort the transfer." % (self._uid, self.state))
            self._manager._session._dbs.set_compute_unit_state(self._uid, CANCELED, "Received Cancel")

        elif self.state == TRANSFERRING_OUTPUT:
            logger.debug("Compute unit %s has state %s, will cancel the transfer." % (self._uid, self.state))
            self._manager._session._dbs.set_compute_unit_state(self._uid, CANCELED, "Received Cancel")

        else:
            raise exceptions.radical.pilotException(
                "Unknown Compute Unit state: %s, cannot cancel" % self.state)

        # done canceling
        return<|MERGE_RESOLUTION|>--- conflicted
+++ resolved
@@ -19,12 +19,8 @@
 from radical.pilot.states import *
 from radical.pilot.exceptions import *
 
-<<<<<<< HEAD
 from bson import ObjectId
-
-=======
 from radical.pilot.db.database import COMMAND_CANCEL_COMPUTE_UNIT
->>>>>>> 1f0567cb
 
 # -----------------------------------------------------------------------------
 #
@@ -91,11 +87,7 @@
     #
     @staticmethod
     def _get(unit_manager_obj, unit_ids):
-<<<<<<< HEAD
-        """ PRIVATE: Get one or more units via their UIDs.
-=======
         """ PRIVATE: Get one or more Compute Units via their UIDs.
->>>>>>> 1f0567cb
         """
         units_json = unit_manager_obj._session._dbs.get_compute_units(
             unit_manager_id=unit_manager_obj.uid,

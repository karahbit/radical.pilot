--- conflicted
+++ resolved
@@ -132,18 +132,13 @@
     def _default_state_cb(self, pilot, state=None):
 
 
-<<<<<<< HEAD
-        if self.state == rps.FAILED and self._descr.get('exit_on_error'):
-            self._log.error("[Callback]: pilot '%s' failed - exit", self.uid)
-=======
         uid   = self.uid
         state = self.state
 
         self._log.info("[Callback]: pilot %s state: %s.", uid, state)
 
-        if state == rps.FAILED and self._exit_on_error:
+        if state == rps.FAILED and self._descr.get('exit_on_error'):
             self._log.error("[Callback]: pilot '%s' failed (exit)", uid)
->>>>>>> e8b8a13a
 
             # There are different ways to tell main...
             ru.cancel_main_thread('int')

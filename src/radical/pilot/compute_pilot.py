--- conflicted
+++ resolved
@@ -586,19 +586,12 @@
         '''
 
         try:
-<<<<<<< HEAD
-            self._log.debug('stage_out')
-=======
->>>>>>> ca7a151e
             psbox = self._session.get_fs_dir(self._pilot_sandbox)
             psbox.copy('staging_output.tgz', self._client_sandbox)
 
         except Exception:
             self._log.exception('output staging failed')
-<<<<<<< HEAD
-=======
             raise
->>>>>>> ca7a151e
 
 
 # ------------------------------------------------------------------------------

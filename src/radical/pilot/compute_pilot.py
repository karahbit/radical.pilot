
__copyright__ = "Copyright 2013-2016, http://radical.rutgers.edu"
__license__   = "MIT"


import copy
import time
import threading

import radical.utils as ru

from . import states    as rps
from . import constants as rpc


# ------------------------------------------------------------------------------
#
class ComputePilot(object):
    '''
    A ComputePilot represent a resource overlay on a local or remote resource.

    .. note:: A ComputePilot cannot be created directly. The factory method
              :meth:`radical.pilot.PilotManager.submit_pilots` has to be
              used instead.

        **Example**::

              pm = radical.pilot.PilotManager(session=s)
              pd = radical.pilot.ComputePilotDescription()

              pd.resource = "local.localhost"
              pd.cores    = 2
              pd.runtime  = 5 # minutes

              pilot = pm.submit_pilots(pd)
    '''

    # --------------------------------------------------------------------------
    # In terms of implementation, a Pilot is not much more than a dict whose
    # content are dynamically updated to reflect the state progression through
    # the PMGR components.  As a Pilot is always created via a PMGR, it is
    # considered to *belong* to that PMGR, and all activities are actually
    # implemented by that PMGR.
    #
    # Note that this implies that we could create Pilots before submitting them
    # to a PMGR, w/o any problems. (FIXME?)
    # --------------------------------------------------------------------------


    # --------------------------------------------------------------------------
    #
    def __init__(self, pmgr, descr):

        # 'static' members
        self._descr = descr.as_dict()

        # sanity checks on description
        for check in ['resource', 'cores', 'runtime']:
            if not self._descr.get(check):
                raise ValueError("ComputePilotDescription needs '%s'" % check)

        # initialize state
        self._pmgr       = pmgr
        self._session    = self._pmgr.session
        self._prof       = self._session._prof
        self._uid        = ru.generate_id('pilot.%(counter)04d', ru.ID_CUSTOM)
        self._state      = rps.NEW
        self._log        = pmgr._log
        self._pilot_dict = dict()
        self._callbacks  = dict()
        self._cache      = dict()    # cache of SAGA dir handles
        self._cb_lock    = threading.RLock()

        # pilot failures can trigger app termination
        self._exit_on_error = self._descr.get('exit_on_error')

        for m in rpc.PMGR_METRICS:
            self._callbacks[m] = dict()

        # we always invoke the default state cb
        self._callbacks[rpc.PILOT_STATE][self._default_state_cb.__name__] = {
                'cb'      : self._default_state_cb,
                'cb_data' : None}

        # `as_dict()` needs `pilot_dict` and other attributes.  Those should all
        # be available at this point (apart from the sandboxes), so we now
        # query for those sandboxes.
        self._pilot_jsurl      = ru.Url()
        self._pilot_jshop      = ru.Url()
        self._resource_sandbox = ru.Url()
        self._pilot_sandbox    = ru.Url()
        self._client_sandbox   = ru.Url()

        pilot = self.as_dict()

        self._pilot_jsurl, self._pilot_jshop \
                               = self._session._get_jsurl           (pilot)
        self._resource_sandbox = self._session._get_resource_sandbox(pilot)
        self._session_sandbox  = self._session._get_session_sandbox (pilot)
        self._pilot_sandbox    = self._session._get_pilot_sandbox   (pilot)
        self._client_sandbox   = self._session._get_client_sandbox()

        # we need to expand plaaceholders in the sandboxes
        # FIXME: this code is a duplication from the pilot launcher code
        expand = dict()
        for k,v in pilot['description'].iteritems():
            if v is None:
                v = ''
            expand['pd.%s' % k] = v
            if isinstance(v, basestring):
                expand['pd.%s' % k.upper()] = v.upper()
                expand['pd.%s' % k.lower()] = v.lower()
            else:
                expand['pd.%s' % k.upper()] = v
                expand['pd.%s' % k.lower()] = v

<<<<<<< HEAD
        self.resource_sandbox.path  = self.resource_sandbox.path % expand
        self.session_sandbox .path  = self.session_sandbox .path % expand
        self.pilot_sandbox   .path  = self.pilot_sandbox   .path % expand
=======
        self._resource_sandbox.path  = self._resource_sandbox.path % expand
        self._session_sandbox .path  = self._session_sandbox .path % expand
        self._pilot_sandbox   .path  = self._pilot_sandbox   .path % expand
>>>>>>> 55141a4b


    # --------------------------------------------------------------------------
    #
    def __repr__(self):

        return str(self)


    # --------------------------------------------------------------------------
    #
    def __str__(self):

        return str([self.uid, self.resource, self.state])


    # --------------------------------------------------------------------------
    #
    def _default_state_cb(self, pilot, state):

        self._log.info("[Callback]: pilot %s state: %s.", self.uid, self.state)

        if self.state == rps.FAILED and self._exit_on_error:
            self._log.error("[Callback]: pilot '%s' failed - exit", self.uid)

            # There are different ways to tell main...
            ru.cancel_main_thread('int')
          # raise RuntimeError('pilot %s failed - fatal!' % self.uid)
          # import sys
          # sys.exit()


    # --------------------------------------------------------------------------
    #
    def _update(self, pilot_dict):
        '''
        This will update the facade object after state changes etc, and is
        invoked by whatever component receiving that updated information.

        Return True if state changed, False otherwise
        '''

        if pilot_dict['uid'] != self.uid:
            self._log.error('invalid uid: %s / %s', pilot_dict['uid'], self.uid)

        assert(pilot_dict['uid'] == self.uid), 'update called on wrong instance'

        # NOTE: this method relies on state updates to arrive in order and
        #       without gaps.
        current = self.state
        target  = pilot_dict['state']

        if target not in [rps.FAILED, rps.CANCELED]:

<<<<<<< HEAD

            try:
                cur_state_val = rps._pilot_state_value(current)
                tgt_state_val = rps._pilot_state_value(target)
                assert(tgt_state_val - cur_state_val), 'invalid state transition'

=======
            try:
                assert(rps._pilot_state_value(target) - rps._pilot_state_value(current)), \
                            'invalid state transition'
>>>>>>> 55141a4b
            except:
                self._log.error('%s: invalid state transition %s -> %s',
                        self.uid, current, target)
                raise
<<<<<<< HEAD
=======

>>>>>>> 55141a4b

        self._state = target

        # keep all information around
        self._pilot_dict = copy.deepcopy(pilot_dict)

        # invoke pilot specific callbacks
        # FIXME: this iteration needs to be thread-locked!
        for _,cb_val in self._callbacks[rpc.PILOT_STATE].iteritems():

            cb      = cb_val['cb']
            cb_data = cb_val['cb_data']

            self._log.debug('%s calls cb %s', self.uid, cb)

            if cb_data: cb(self, self.state, cb_data)
            else      : cb(self, self.state)

        # ask pmgr to invoke any global callbacks
        self._pmgr._call_pilot_callbacks(self, self.state)


    # --------------------------------------------------------------------------
    #
    def as_dict(self):
        '''
        Returns a Python dictionary representation of the object.
        '''

        ret = {'session':          self.session.uid,
               'pmgr':             self.pmgr.uid,
               'uid':              self.uid,
               'type':             'pilot',
               'state':            self.state,
               'log':              self.log,
               'stdout':           self.stdout,
               'stderr':           self.stderr,
               'resource':         self.resource,
               'resource_sandbox': str(self._resource_sandbox),
               'session_sandbox':  str(self._session_sandbox),
               'pilot_sandbox':    str(self._pilot_sandbox),
               'client_sandbox':   str(self._client_sandbox),
               'js_url':           str(self._pilot_jsurl),
               'js_hop':           str(self._pilot_jshop),
               'description':      self.description,  # this is a deep copy
               'resource_details': self.resource_details
              }

        return ret


    # --------------------------------------------------------------------------
    #
    @property
    def session(self):
        '''
        Returns the pilot's session.

        **Returns:**
            * A :class:`Session`.
        '''

        return self._session


    # --------------------------------------------------------------------------
    #
    @property
    def pmgr(self):
        '''
        Returns the pilot's manager.

        **Returns:**
            * A :class:`PilotManager`.
        '''

        return self._pmgr


    # -------------------------------------------------------------------------
    #
    @property
    def resource_details(self):
        '''
        Returns agent level resource information
        '''

        return self._pilot_dict.get('resource_details')


    # --------------------------------------------------------------------------
    #
    @property
    def uid(self):
        '''
        Returns the pilot's unique identifier.

        The uid identifies the pilot within a :class:`PilotManager`.

        **Returns:**
            * A unique identifier (string).
        '''

        return self._uid


    # --------------------------------------------------------------------------
    #
    @property
    def state(self):
        '''
        Returns the current state of the pilot.

        **Returns:**
            * state (string enum)
        '''

        return self._state


    # --------------------------------------------------------------------------
    #
    @property
    def log(self):
        '''
        Returns a list of human readable [timestamp, string] tuples describing
        various events during the pilot's lifetime.  Those strings are not
        normative, only informative!

        **Returns:**
            * log (list of [timestamp, string] tuples)
        '''

        return self._pilot_dict.get('log')


    # --------------------------------------------------------------------------
    #
    @property
    def stdout(self):
        '''
        Returns a snapshot of the pilot's STDOUT stream.

        If this property is queried before the pilot has reached
        'DONE' or 'FAILED' state it will return None.

        .. warning: This can be inefficient.  Output may be incomplete and/or
           filtered.

        **Returns:**
            * stdout (string)
        '''

        return self._pilot_dict.get('stdout')


    # --------------------------------------------------------------------------
    #
    @property
    def stderr(self):
        '''
        Returns a snapshot of the pilot's STDERR stream.

        If this property is queried before the pilot has reached
        'DONE' or 'FAILED' state it will return None.

        .. warning: This can be inefficient.  Output may be incomplete and/or
           filtered.

        **Returns:**
            * stderr (string)
        '''

        return self._pilot_dict.get('stderr')


    # --------------------------------------------------------------------------
    #
    @property
    def resource(self):
        '''
        Returns the resource tag of this pilot.

        **Returns:**
            * A resource tag (string)
        '''

        return self._descr.get('resource')


    # --------------------------------------------------------------------------
    #
    @property
    def pilot_sandbox(self):
        '''
        Returns the full sandbox URL of this pilot, if that is already
        known, or 'None' otherwise.

        **Returns:**
            * A string
        '''

        # NOTE: The pilot has a sandbox property, containing the full sandbox
        #       path, which is used by the pmgr to stage data back and forth.
        #       However, the full path as visible from the pmgr side might not
        #       be what the agent is seeing, specifically in the case of
        #       non-shared filesystems (OSG).  The agent thus uses
        #       `$PWD` as sandbox, with the assumption that this will
        #       get mapped to whatever is here returned as sandbox URL.
        #
        #       There is thus implicit knowledge shared between the RP client
        #       and the RP agent that `$PWD` *is* the sandbox!  The same
        #       implicitly also holds for the staging area, which is relative
        #       to the pilot sandbox.
        if self._pilot_sandbox:
            return str(self._pilot_sandbox)


    @property
    def resource_sandbox(self):
        return self._resource_sandbox


    @property
    def session_sandbox(self):
        return self._session_sandbox

    @property
    def pilot_sandbox(self):
        return self._pilot_sandbox

    @property
    def client_sandbox(self):
        return self._client_sandbox


    # --------------------------------------------------------------------------
    #
    @property
    def description(self):
        '''
        Returns the description the pilot was started with, as a dictionary.

        **Returns:**
            * description (dict)
        '''

        return copy.deepcopy(self._descr)


    # --------------------------------------------------------------------------
    #
    def register_callback(self, cb, metric=rpc.PILOT_STATE, cb_data=None):
        '''
        Registers a callback function that is triggered every time the
        pilot's state changes.

        All callback functions need to have the same signature::

            def cb(obj, state)

        where ``object`` is a handle to the object that triggered the callback
        and ``state`` is the new state of that object.  If 'cb_data' is given,
        then the 'cb' signature changes to

            def cb(obj, state, cb_data)

        and 'cb_data' are passed along.

        '''

        if metric not in rpc.PMGR_METRICS :
            raise ValueError ("Metric '%s' not available on pmgr" % metric)

        with self._cb_lock:
            cb_name = cb.__name__
            self._callbacks[metric][cb_name] = {'cb'      : cb,
                                                'cb_data' : cb_data}


    # --------------------------------------------------------------------------
    #
    def unregister_callback(self, cb, metric=rpc.PILOT_STATE):

        if metric and metric not in rpc.UMGR_METRICS :
            raise ValueError ("Metric '%s' not available on pmgr" % metric)

        if   not metric                  : metrics = rpc.PMGR_METRICS
        elif not isinstance(metric, list): metrics = [metric]
        else                             : metrics = metric

        with self._cb_lock:

            for metric in metrics:

                if cb: to_delete = [cb.__name__]
                else : to_delete = self._callbacks[metric].keys()

                for cb_name in to_delete:

                    if cb_name not in self._callbacks[metric]:
                        raise ValueError("Callback '%s' is not registered" % cb_name)

                    del(self._callbacks[metric][cb_name])


    # --------------------------------------------------------------------------
    #
    def wait(self, state=None, timeout=None):
        '''
        Returns when the pilot reaches a specific state or
        when an optional timeout is reached.

        **Arguments:**

            * **state** [`list of strings`]
              The state(s) that pilot has to reach in order for the
              call to return.

              By default `wait` waits for the pilot to reach a **final**
              state, which can be one of the following:

              * :data:`radical.pilot.states.DONE`
              * :data:`radical.pilot.states.FAILED`
              * :data:`radical.pilot.states.CANCELED`

            * **timeout** [`float`]
              Optional timeout in seconds before the call returns regardless
              whether the pilot has reached the desired state or not.  The
              default value **None** never times out.  '''

        if   not state                  : states = rps.FINAL
        elif not isinstance(state, list): states = [state]
        else                            : states = state


        if self.state in rps.FINAL:
            # we will never see another state progression.  Raise an error
            # (unless we waited for this)
            if self.state in states:
                return

            # FIXME: do we want a raise here, really?  This introduces a race,
            #        really, on application level
            # raise RuntimeError("can't wait on a pilot in final state")
            return self.state

        start_wait = time.time()
        while self.state not in states:

            time.sleep(0.1)
            if timeout and (timeout <= (time.time() - start_wait)):
                break

            if self._pmgr._terminate.is_set():
                break

        return self.state


    # --------------------------------------------------------------------------
    #
    def cancel(self):
        '''
        Cancel the pilot.
        '''

        # clean connection cache
        try:
            for key in self._cache:
                self._cache[key].close()
            self._cache = dict()

        except:
            pass

        self._pmgr.cancel_pilots(self.uid)


    # --------------------------------------------------------------------------
    #
    def stage_in(self, directives):
        '''
        Stages the content of the staging directive into the pilot's
        staging area
        '''

        # This staging request is actually served by the pmgr *launching*
        # component, because that already has a channel open to the target
        # resource which we can reuse.  We might eventually implement or
        # interface to a dedicated data movement service though.

        # send the staging request to the pmg launcher
        self._pmgr._pilot_staging_input(self.as_dict(), directives)


# ------------------------------------------------------------------------------
<|MERGE_RESOLUTION|>--- conflicted
+++ resolved
@@ -114,15 +114,9 @@
                 expand['pd.%s' % k.upper()] = v
                 expand['pd.%s' % k.lower()] = v
 
-<<<<<<< HEAD
-        self.resource_sandbox.path  = self.resource_sandbox.path % expand
-        self.session_sandbox .path  = self.session_sandbox .path % expand
-        self.pilot_sandbox   .path  = self.pilot_sandbox   .path % expand
-=======
         self._resource_sandbox.path  = self._resource_sandbox.path % expand
         self._session_sandbox .path  = self._session_sandbox .path % expand
         self._pilot_sandbox   .path  = self._pilot_sandbox   .path % expand
->>>>>>> 55141a4b
 
 
     # --------------------------------------------------------------------------
@@ -177,26 +171,15 @@
 
         if target not in [rps.FAILED, rps.CANCELED]:
 
-<<<<<<< HEAD
-
             try:
                 cur_state_val = rps._pilot_state_value(current)
                 tgt_state_val = rps._pilot_state_value(target)
                 assert(tgt_state_val - cur_state_val), 'invalid state transition'
 
-=======
-            try:
-                assert(rps._pilot_state_value(target) - rps._pilot_state_value(current)), \
-                            'invalid state transition'
->>>>>>> 55141a4b
             except:
                 self._log.error('%s: invalid state transition %s -> %s',
                         self.uid, current, target)
                 raise
-<<<<<<< HEAD
-=======
-
->>>>>>> 55141a4b
 
         self._state = target
 
@@ -425,10 +408,6 @@
         return self._session_sandbox
 
     @property
-    def pilot_sandbox(self):
-        return self._pilot_sandbox
-
-    @property
     def client_sandbox(self):
         return self._client_sandbox
 

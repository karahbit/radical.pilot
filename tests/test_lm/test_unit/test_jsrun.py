# pylint: disable=protected-access, unused-argument

import os
import glob
import radical.utils as ru
from test_common                  import setUp
from radical.pilot.agent.lm.jsrun import JSRUN


try:
    import mock
except ImportError:
    from unittest import mock


# ------------------------------------------------------------------------------
#
def tearDown():
    rs = glob.glob('%s/*.rs' % os.getcwd())
    for fold in rs:
        os.remove(fold)


# ------------------------------------------------------------------------------
#
@mock.patch.object(JSRUN, '__init__', return_value=None)
@mock.patch.object(JSRUN, '_configure',retunr_value='jsrun')
@mock.patch('radical.utils.raise_on')
def test_create_resource_set_file(mocked_init, mocked_method, mocked_raise_on):

    test_cases = setUp('lm', 'jsrun')
    component    = JSRUN(name=None, cfg=None, session=None)

    for unit, _, resource_file in test_cases:

        slot         = unit['slots']
        uid          = unit['uid']

        component._create_resource_set_file(slots=slot, uid=uid, sandbox='.')
        print uid
        with open('%s.rs' % uid) as rs_layout:
            assert rs_layout.readlines() ==  resource_file

    tearDown()


# ------------------------------------------------------------------------------
#
def _create_resource_set_file(self, slots, uid, sandbox):
    return 'rs_layout_cu_%06d' % (int(uid.split('_')[1]))
@mock.patch.object(JSRUN, '__init__', return_value=None)
@mock.patch.object(JSRUN, '_configure', return_value='jsrun')
@mock.patch.object(JSRUN, '_create_resource_set_file',
                           _create_resource_set_file)
@mock.patch('radical.utils.raise_on')
def test_construct_command(mocked_init, mocked_configure,
                           mocked_create_resource_set_file, mocked_raise_on):

    test_cases = setUp('lm', 'jsrun')

<<<<<<< HEAD
    component = JSRUN(name=None, cfg=None, session=None)
=======
    component = JSRUN(cfg=None, session=None)
>>>>>>> a80e2311
    component._log  = ru.Logger('dummy')
    component.launch_command = 'jsrun'
    for unit, result,_ in test_cases:
        command, hop = component.construct_command(unit, None)
        assert([command, hop] == result)
# ------------------------------------------------------------------------------<|MERGE_RESOLUTION|>--- conflicted
+++ resolved
@@ -58,11 +58,7 @@
 
     test_cases = setUp('lm', 'jsrun')
 
-<<<<<<< HEAD
     component = JSRUN(name=None, cfg=None, session=None)
-=======
-    component = JSRUN(cfg=None, session=None)
->>>>>>> a80e2311
     component._log  = ru.Logger('dummy')
     component.launch_command = 'jsrun'
     for unit, result,_ in test_cases:

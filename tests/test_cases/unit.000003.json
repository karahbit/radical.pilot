--- conflicted
+++ resolved
@@ -34,7 +34,6 @@
 
     "results": {
         "lm": {
-<<<<<<< HEAD
             "fork"    : ["/bin/sleep \"10\" ", null],
             "orte"    : ["orterun  --hnp \"dvm_uri\" -np 1 --bind-to none -host node1 -x \"LD_LIBRARY_PATH\" -x \"PATH\" -x \"PYTHONPATH\"  /bin/sleep \"10\" ", null],
             "aprun"   : ["aprun -n 1 -N 1 -L node1 -d 4 -cc 0,1,2,3 /bin/sleep \"10\"  ", null], 
@@ -43,19 +42,8 @@
             "ssh"     : ["/bin/sleep \"10\" ","ssh node1 PATH=test_path 1"],
             "rsh"     : ["/bin/sleep \"10\" ","rsh node1 PATH=test_path 1"],
             "spark"   : "RuntimeError",
-            "jsrun"   : ["jsrun --erf_input rs_layout_cu_000000  -E \"LD_LIBRARY_PATH\" -E \"PATH\" -E \"PYTHONPATH\" /bin/sleep \"10\" ",null],
+            "jsrun"   : ["jsrun --erf_input rs_layout_cu_000003  -E \"LD_LIBRARY_PATH\" -E \"PATH\" -E \"PYTHONPATH\" /bin/sleep \"10\" ",null],
             "mpiexec" : ["mpiexec -H node1 -np 1   /bin/sleep \"10\" ", null]
-=======
-            "fork"  : ["/bin/sleep \"10\" ", null],
-            "orte"  : ["orterun  --hnp \"dvm_uri\" -np 1 --bind-to none -host node1 -x \"LD_LIBRARY_PATH\" -x \"PATH\" -x \"PYTHONPATH\"  /bin/sleep \"10\" ", null],
-            "aprun" : ["aprun -n 1 -N 1 -L node1 -d 4 -cc 0,1,2,3 /bin/sleep \"10\"  ", null],
-            "mpirun": ["mpirun -np 1  -host node1  /bin/sleep \"10\"", null],
-            "ibrun" : ["ibrun -n 1 -o 4 /bin/sleep \"10\" ", null],
-            "ssh"   : ["/bin/sleep \"10\" ","ssh node1 PATH=test_path 1"],
-            "rsh"   : ["/bin/sleep \"10\" ","rsh node1 PATH=test_path 1"],
-            "spark" : "RuntimeError",
-            "jsrun"  : ["jsrun --erf_input rs_layout_cu_000003  -E \"LD_LIBRARY_PATH\" -E \"PATH\" -E \"PYTHONPATH\" /bin/sleep \"10\" ",null]
->>>>>>> a80e2311
         },
         "resource_file": {
             "jsrun" : ["cpu_index_using: physical\n","rank: 0: { host: node1; cpu: {0,1,2,3}}\n"]
